--- conflicted
+++ resolved
@@ -2337,15 +2337,7 @@
 		super();
 		const channelIndex: number = Math.min(doc.channel, doc.song.getChannelCount() - 1);
 		const bar: number = Math.max(0, Math.min(doc.song.barCount - 1, doc.bar));
-<<<<<<< HEAD
 		if (doc.channel != channelIndex || doc.bar != bar) {
-=======
-		const barScrollPos: number = Math.min(doc.bar, Math.max(doc.bar - (doc.trackVisibleBars - 1), Math.max(0, Math.min(doc.song.barCount - doc.trackVisibleBars, doc.barScrollPos))));
-		const channelScrollPos: number = Math.min(doc.channel, Math.max(doc.channel - (doc.trackVisibleChannels - 1), Math.max(0, Math.min(doc.song.getChannelCount() - doc.trackVisibleChannels, doc.channelScrollPos))));
-		if (doc.channel != channelIndex || doc.bar != bar || doc.channelScrollPos != channelScrollPos || doc.barScrollPos != barScrollPos) {
-			doc.channel = channelIndex;
-			doc.channelScrollPos = channelScrollPos;
->>>>>>> ff0202ff
 			doc.bar = bar;
 			doc.channel = channelIndex;
 			this._didSomething();
