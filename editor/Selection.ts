// Copyright (c) 2012-2022 John Nesky and contributing authors, distributed under the MIT license, see accompanying the LICENSE.md file.

import { Dictionary, Config } from "../synth/SynthConfig";
import { Note, Pattern } from "../synth/synth";
import { SongDocument } from "./SongDocument";
import { ChangeGroup } from "./Change";
import { ColorConfig } from "./ColorConfig";
import { ChangeTrackSelection, ChangeChannelBar, ChangeAddChannel, ChangeRemoveChannel, ChangeChannelOrder, ChangeDuplicateSelectedReusedPatterns, ChangeNoteAdded, ChangeNoteTruncate, ChangePatternNumbers, ChangePatternSelection, ChangeInsertBars, ChangeDeleteBars, ChangeEnsurePatternExists, ChangeNoteLength, ChangePaste, ChangeSetPatternInstruments, ChangeViewInstrument, ChangeModChannel, ChangeModInstrument, ChangeModSetting, ChangeModFilter, ChangePatternsPerChannel, ChangePatternRhythm, ChangePatternScale, ChangeTranspose, ChangeRhythm, comparePatternNotes, unionOfUsedNotes, generateScaleMap, discardInvalidPatternInstruments, patternsContainSameInstruments } from "./changes";

interface PatternCopy {
    instruments: number[];
    notes: any[];
}

interface ChannelCopy {
    isNoise: boolean;
    isMod: boolean;
    patterns: Dictionary<PatternCopy>;
    bars: number[];
}

interface SelectionCopy {
    partDuration: number;
    channels: ChannelCopy[];
}

export class Selection {
<<<<<<< HEAD
    public boxSelectionX0: number = 0;
    public boxSelectionY0: number = 0;
    public boxSelectionX1: number = 0;
    public boxSelectionY1: number = 0;
    public digits: string = "";
    public instrumentDigits: string = "";
    public patternSelectionStart: number = 0;
    public patternSelectionEnd: number = 0;
    public patternSelectionActive: boolean = false;

    private _changeTranspose: ChangeGroup | null = null;
    private _changeTrack: ChangeGroup | null = null;
    private _changeInstrument: ChangeGroup | null = null;
    private _changeReorder: ChangeGroup | null = null;

    constructor(private _doc: SongDocument) { }

    public toJSON(): { x0: number, x1: number, y0: number, y1: number, start: number, end: number } {
        return {
            "x0": this.boxSelectionX0,
            "x1": this.boxSelectionX1,
            "y0": this.boxSelectionY0,
            "y1": this.boxSelectionY1,
            "start": this.patternSelectionStart,
            "end": this.patternSelectionEnd,
        };
    }

    public fromJSON(json: { x0: number, x1: number, y0: number, y1: number, start: number, end: number }): void {
        if (json == null) return;
        this.boxSelectionX0 = +json["x0"];
        this.boxSelectionX1 = +json["x1"];
        this.boxSelectionY0 = +json["y0"];
        this.boxSelectionY1 = +json["y1"];
        this.patternSelectionStart = +json["start"];
        this.patternSelectionEnd = +json["end"];
        this.digits = "";
        this.instrumentDigits = "";
        this.patternSelectionActive = this.patternSelectionStart < this.patternSelectionEnd;
    }

    public selectionUpdated(): void {
        this._doc.notifier.changed();
        this.digits = "";
        this.instrumentDigits = "";
    }

    public get boxSelectionBar(): number {
        return Math.min(this.boxSelectionX0, this.boxSelectionX1);
    }
    public get boxSelectionChannel(): number {
        return Math.min(this.boxSelectionY0, this.boxSelectionY1);
    }
    public get boxSelectionWidth(): number {
        return Math.abs(this.boxSelectionX0 - this.boxSelectionX1) + 1;
    }
    public get boxSelectionHeight(): number {
        return Math.abs(this.boxSelectionY0 - this.boxSelectionY1) + 1;
    }
    public scrollToSelection(): void {
        this._doc.barScrollPos = Math.min(this._doc.barScrollPos, this.boxSelectionX1);
        this._doc.barScrollPos = Math.max(this._doc.barScrollPos, this.boxSelectionX1 - (this._doc.trackVisibleBars - 1));
        this._doc.channelScrollPos = Math.min(this._doc.channelScrollPos, this.boxSelectionY1);
        this._doc.channelScrollPos = Math.max(this._doc.channelScrollPos, this.boxSelectionY1 - (this._doc.trackVisibleChannels - 1));
    }

    public setChannelBar(channelIndex: number, bar: number): void {
        if (channelIndex == this._doc.channel && bar == this._doc.bar) return;
        const canReplaceLastChange: boolean = this._doc.lastChangeWas(this._changeTrack);
        this._changeTrack = new ChangeGroup();
        this._changeTrack.append(new ChangeChannelBar(this._doc, channelIndex, bar));
        // @jummbus - changing current viewed instrument to the first for the current pattern if the viewedInstrument is not in the pattern
        const pattern: Pattern | null = this._doc.getCurrentPattern(0);
        if (pattern != null) {
            if (pattern.instruments.indexOf(this._doc.viewedInstrument[this._doc.channel]) < 0) {
                this._doc.viewedInstrument[this._doc.channel] = pattern.instruments[0];
            }
        }
        // Don't erase existing redo history just to look at highlighted pattern.
        if (!this._doc.hasRedoHistory()) {
            this._doc.record(this._changeTrack, canReplaceLastChange);
        }
        this.selectionUpdated();

    }

    public setPattern(pattern: number): void {
        this._doc.record(new ChangePatternNumbers(this._doc, pattern, this.boxSelectionBar, this.boxSelectionChannel, this.boxSelectionWidth, this.boxSelectionHeight));
    }

    public nextDigit(digit: string, forInstrument: boolean, forRhythms: boolean): void {
        if (forRhythms) {
            if (digit == "3") {
                this._doc.record(new ChangeRhythm(this._doc, 0));
            }
            else if (digit == "4") {
                this._doc.record(new ChangeRhythm(this._doc, 1));
            }
            else if (digit == "6") {
                this._doc.record(new ChangeRhythm(this._doc, 2));
            }
            else if (digit == "8") {
                this._doc.record(new ChangeRhythm(this._doc, 3));
            }
            else if (digit == "0" || digit == "1") {
                this._doc.record(new ChangeRhythm(this._doc, 4));
            }
        } else if (forInstrument) {
            this.instrumentDigits += digit;
            var parsed = parseInt(this.instrumentDigits);
            var pattern: Pattern | null = this._doc.getCurrentPattern();
            if (pattern != null && parsed != 0 && parsed <= this._doc.song.channels[this._doc.channel].instruments.length) {
                this.selectInstrument(parsed - 1);
                return;
            }
            this.instrumentDigits = digit;
            parsed = parseInt(this.instrumentDigits);
            if (pattern != null && parsed != 0 && parsed <= this._doc.song.channels[this._doc.channel].instruments.length) {
                this.selectInstrument(parsed - 1);
                return;
            }
            this.instrumentDigits = "";
        }
        else {
            this.digits += digit;
            let parsed: number = parseInt(this.digits);
            if (parsed <= this._doc.song.patternsPerChannel) {

                this.setPattern(parsed);

                return;
            }

            this.digits = digit;
            parsed = parseInt(this.digits);
            if (parsed <= this._doc.song.patternsPerChannel) {

                this.setPattern(parsed);

                return;
            }

            this.digits = "";
        }
    }

    public setModChannel(mod: number, index: number): void {
        this._doc.record(new ChangeModChannel(this._doc, mod, index));
    }

    public setModInstrument(mod: number, instrument: number): void {
        this._doc.record(new ChangeModInstrument(this._doc, mod, instrument));
    }

    public setModSetting(mod: number, text: string): void {
        this._doc.record(new ChangeModSetting(this._doc, mod, text));
    }

    public setModFilter(mod: number, type: number): void {
        this._doc.record(new ChangeModFilter(this._doc, mod, type));
    }

    public insertBars(): void {
        this._doc.record(new ChangeInsertBars(this._doc, this.boxSelectionBar + this.boxSelectionWidth, this.boxSelectionWidth));
        const width: number = this.boxSelectionWidth;
        this.boxSelectionX0 += width;
        this.boxSelectionX1 += width;
    }

    public insertChannel(): void {
        const group: ChangeGroup = new ChangeGroup();
        const insertIndex: number = this.boxSelectionChannel + this.boxSelectionHeight;
        const isNoise: boolean = this._doc.song.getChannelIsNoise(insertIndex - 1);
        const isMod: boolean = this._doc.song.getChannelIsMod(insertIndex - 1)
        group.append(new ChangeAddChannel(this._doc, insertIndex, isNoise, isMod));
        if (!group.isNoop()) {
            this.boxSelectionY0 = this.boxSelectionY1 = insertIndex;
            group.append(new ChangeChannelBar(this._doc, insertIndex, this._doc.bar));
            this._doc.record(group);
        }
    }

    public deleteBars(): void {
        const group: ChangeGroup = new ChangeGroup();
        if (this._doc.selection.patternSelectionActive) {

            if (this.boxSelectionWidth > 1 || this.boxSelectionHeight > 1) {
                group.append(new ChangeDuplicateSelectedReusedPatterns(this._doc, this.boxSelectionBar, this.boxSelectionWidth, this.boxSelectionChannel, this.boxSelectionHeight));
            }

            for (const channelIndex of this._eachSelectedChannel()) {
                for (const pattern of this._eachSelectedPattern(channelIndex)) {
                    group.append(new ChangeNoteTruncate(this._doc, pattern, this._doc.selection.patternSelectionStart, this._doc.selection.patternSelectionEnd));
                }
            }
            group.append(new ChangePatternSelection(this._doc, 0, 0));
        } else {
            group.append(new ChangeDeleteBars(this._doc, this.boxSelectionBar, this.boxSelectionWidth));
            const width: number = this.boxSelectionWidth;
            this.boxSelectionX0 = Math.max(0, this.boxSelectionX0 - width);
            this.boxSelectionX1 = Math.max(0, this.boxSelectionX1 - width);
        }
        this._doc.record(group);
    }

    public deleteChannel(): void {
        this._doc.record(new ChangeRemoveChannel(this._doc, this.boxSelectionChannel, this.boxSelectionChannel + this.boxSelectionHeight - 1));
        this.boxSelectionY0 = this.boxSelectionY1 = this._doc.channel;
        ColorConfig.resetColors();
    }

    private * _eachSelectedChannel(): IterableIterator<number> {
        for (let channelIndex: number = this.boxSelectionChannel; channelIndex < this.boxSelectionChannel + this.boxSelectionHeight; channelIndex++) {
            yield channelIndex;
        }
    }

    private * _eachSelectedBar(): IterableIterator<number> {
        for (let bar: number = this.boxSelectionBar; bar < this.boxSelectionBar + this.boxSelectionWidth; bar++) {
            yield bar;
        }
    }

    private *_eachSelectedPattern(channelIndex: number): IterableIterator<Pattern> {
        const handledPatterns: Dictionary<boolean> = {};
        for (const bar of this._eachSelectedBar()) {
            const currentPatternIndex: number = this._doc.song.channels[channelIndex].bars[bar];
            if (currentPatternIndex == 0) continue;
            if (handledPatterns[String(currentPatternIndex)]) continue;
            handledPatterns[String(currentPatternIndex)] = true;
            const pattern: Pattern | null = this._doc.song.getPattern(channelIndex, bar);
            if (pattern == null) throw new Error();
            yield pattern;
        }
    }

    private _parseCopiedInstrumentArray(patternCopy: any, channelIndex: number): number[] {
        const instruments: number[] = Array.from(patternCopy["instruments"]).map(i => (<any>i) >>> 0);
        discardInvalidPatternInstruments(instruments, this._doc.song, channelIndex);
        return instruments;
    }

    private _patternIndexIsUnused(channelIndex: number, patternIndex: number): boolean {
        for (let i: number = 0; i < this._doc.song.barCount; i++) {
            if (this._doc.song.channels[channelIndex].bars[i] == patternIndex) {
                return false;
            }
        }
        return true;
    }

    public copy(): void {
        const channels: ChannelCopy[] = [];

        for (const channelIndex of this._eachSelectedChannel()) {
            const patterns: Dictionary<PatternCopy> = {};
            const bars: number[] = [];

            for (const bar of this._eachSelectedBar()) {
                const patternNumber: number = this._doc.song.channels[channelIndex].bars[bar];
                bars.push(patternNumber);
                if (patterns[String(patternNumber)] == undefined) {
                    const pattern: Pattern | null = this._doc.song.getPattern(channelIndex, bar);
                    let instruments: number[] = this._doc.recentPatternInstruments[channelIndex];
                    let notes: Note[] = [];
                    if (pattern != null) {
                        instruments = pattern.instruments.concat();

                        if (this.patternSelectionActive) {
                            for (const note of pattern.cloneNotes()) {
                                if (note.end <= this.patternSelectionStart) continue;
                                if (note.start >= this.patternSelectionEnd) continue;
                                note.start -= this.patternSelectionStart;
                                note.end -= this.patternSelectionStart;
                                if (note.start < 0 || note.end > this.patternSelectionEnd - this.patternSelectionStart) {
                                    new ChangeNoteLength(null, note, Math.max(note.start, 0), Math.min(this.patternSelectionEnd - this.patternSelectionStart, note.end));
                                }
                                notes.push(note);
                            }
                        } else {
                            notes = pattern.notes;
                        }
                    }
                    patterns[String(patternNumber)] = { "instruments": instruments, "notes": notes };
                }
            }

            const channelCopy: ChannelCopy = {
                "isNoise": this._doc.song.getChannelIsNoise(channelIndex),
                "isMod": this._doc.song.getChannelIsMod(channelIndex),
                "patterns": patterns,
                "bars": bars,
            };
            channels.push(channelCopy);
        }

        const selectionCopy: SelectionCopy = {
            "partDuration": this.patternSelectionActive ? this.patternSelectionEnd - this.patternSelectionStart : this._doc.song.beatsPerBar * Config.partsPerBeat,
            "channels": channels,
        };
        window.localStorage.setItem("selectionCopy", JSON.stringify(selectionCopy));
        // Clear selection after copy
        new ChangePatternSelection(this._doc, 0, 0);
    }

    // I'm sorry this function is so complicated!
    // Basically I'm trying to avoid accidentally modifying patterns that are used
    // elsewhere in the song (unless we're just pasting a single pattern) but I'm
    // also trying to reuse patterns where it makes sense to do so, especially 
    // in the same channel it was copied from.
    public pasteNotes(): void {
        const selectionCopy: SelectionCopy | null = JSON.parse(String(window.localStorage.getItem("selectionCopy")));
        if (selectionCopy == null) return;
        const channelCopies: ChannelCopy[] = selectionCopy["channels"] || [];
        const copiedPartDuration: number = selectionCopy["partDuration"] >>> 0;

        const group: ChangeGroup = new ChangeGroup();
        const fillSelection: boolean = (this.boxSelectionWidth > 1 || this.boxSelectionHeight > 1);

        const pasteHeight: number = fillSelection ? this.boxSelectionHeight : Math.min(channelCopies.length, this._doc.song.getChannelCount() - this.boxSelectionChannel);
        for (let pasteChannel: number = 0; pasteChannel < pasteHeight; pasteChannel++) {
            const channelCopy: ChannelCopy = channelCopies[pasteChannel % channelCopies.length];
            const channelIndex: number = this.boxSelectionChannel + pasteChannel;

            const isNoise: boolean = !!channelCopy["isNoise"];
            const isMod: boolean = !!channelCopy["isMod"];
            const patternCopies: Dictionary<PatternCopy> = channelCopy["patterns"] || {};
            const copiedBars: number[] = channelCopy["bars"] || [];
            if (copiedBars.length == 0) continue;
            if (isNoise != this._doc.song.getChannelIsNoise(channelIndex)) continue;
            if (isMod != this._doc.song.getChannelIsMod(channelIndex)) continue;

            const pasteWidth: number = fillSelection ? this.boxSelectionWidth : Math.min(copiedBars.length, this._doc.song.barCount - this.boxSelectionBar);
            if (!fillSelection && copiedBars.length == 1 && channelCopies.length == 1) {
                // Special case: if there's just one pattern being copied, try to insert it
                // into whatever pattern is already selected.
                const copiedPatternIndex: number = copiedBars[0] >>> 0;
                const bar: number = this.boxSelectionBar;
                const currentPatternIndex: number = this._doc.song.channels[channelIndex].bars[bar];
                if (copiedPatternIndex == 0 && currentPatternIndex == 0) continue;

                const patternCopy: PatternCopy = patternCopies[String(copiedPatternIndex)];

                const instrumentsCopy: number[] = this._parseCopiedInstrumentArray(patternCopy, channelIndex);

                if (currentPatternIndex == 0) {
                    const existingPattern: Pattern | undefined = this._doc.song.channels[channelIndex].patterns[copiedPatternIndex - 1];
                    if (existingPattern != undefined &&
                        !this.patternSelectionActive &&
                        ((comparePatternNotes(patternCopy["notes"], existingPattern.notes) && patternsContainSameInstruments(instrumentsCopy, existingPattern.instruments)) ||
                            this._patternIndexIsUnused(channelIndex, copiedPatternIndex))) {
                        group.append(new ChangePatternNumbers(this._doc, copiedPatternIndex, bar, channelIndex, 1, 1));
                    } else {
                        group.append(new ChangeEnsurePatternExists(this._doc, channelIndex, bar));
                    }
                }

                const pattern: Pattern | null = this._doc.song.getPattern(channelIndex, bar);
                if (pattern == null) throw new Error();
                group.append(new ChangePaste(this._doc, pattern, patternCopy["notes"], this.patternSelectionActive ? this.patternSelectionStart : 0, this.patternSelectionActive ? this.patternSelectionEnd : Config.partsPerBeat * this._doc.song.beatsPerBar, copiedPartDuration));
                if (currentPatternIndex == 0) group.append(new ChangeSetPatternInstruments(this._doc, channelIndex, instrumentsCopy, pattern));
            } else if (this.patternSelectionActive) {
                const reusablePatterns: Dictionary<number> = {};
                const usedPatterns: Dictionary<boolean> = {};

                group.append(new ChangeDuplicateSelectedReusedPatterns(this._doc, this.boxSelectionBar, pasteWidth, this.boxSelectionChannel, pasteHeight));

                for (let pasteBar: number = 0; pasteBar < pasteWidth; pasteBar++) {
                    const bar: number = this.boxSelectionBar + pasteBar;
                    const copiedPatternIndex: number = copiedBars[pasteBar % copiedBars.length] >>> 0;
                    const currentPatternIndex: number = this._doc.song.channels[channelIndex].bars[bar];
                    const reusedIndex: string = [copiedPatternIndex, currentPatternIndex].join(",");
                    if (copiedPatternIndex == 0 && currentPatternIndex == 0) continue;
                    if (reusablePatterns[reusedIndex] != undefined) {
                        group.append(new ChangePatternNumbers(this._doc, reusablePatterns[reusedIndex], bar, channelIndex, 1, 1));
                        continue;
                    }

                    if (currentPatternIndex == 0) {
                        group.append(new ChangeEnsurePatternExists(this._doc, channelIndex, bar));
                        const patternCopy: PatternCopy = patternCopies[String(copiedPatternIndex)];
                        const instrumentsCopy: number[] = this._parseCopiedInstrumentArray(patternCopy, channelIndex);
                        const pattern: Pattern = this._doc.song.getPattern(channelIndex, bar)!;
                        group.append(new ChangeSetPatternInstruments(this._doc, channelIndex, instrumentsCopy, pattern));
                    } else {
                        const pattern: Pattern | null = this._doc.song.getPattern(channelIndex, bar);
                        if (pattern == null) throw new Error();

                        if (!usedPatterns[String(currentPatternIndex)]) {
                            usedPatterns[String(currentPatternIndex)] = true;
                        } else {
                            // If this pattern is used here and elsewhere, it's not safe to modify it directly, so
                            // make a duplicate of it and modify that instead.
                            group.append(new ChangePatternNumbers(this._doc, 0, bar, channelIndex, 1, 1));
                            group.append(new ChangeEnsurePatternExists(this._doc, channelIndex, bar));
                            const newPattern: Pattern | null = this._doc.song.getPattern(channelIndex, bar);
                            if (newPattern == null) throw new Error();
                            for (const note of pattern.cloneNotes()) {
                                group.append(new ChangeNoteAdded(this._doc, newPattern, note, newPattern.notes.length, false));
                            }
                            // Don't overwrite the existing pattern's instruments if only part of the pattern content is being replaced.
                            //group.append(new ChangeSetPatternInstruments(this._doc, channelIndex, pattern.instruments, newPattern));
                        }
                    }

                    const pattern: Pattern | null = this._doc.song.getPattern(channelIndex, bar);
                    if (pattern == null) throw new Error();
                    if (copiedPatternIndex == 0) {
                        group.append(new ChangeNoteTruncate(this._doc, pattern, this.patternSelectionStart, this.patternSelectionEnd));
                    } else {
                        const patternCopy: PatternCopy = patternCopies[String(copiedPatternIndex)];
                        group.append(new ChangePaste(this._doc, pattern, patternCopy["notes"], this.patternSelectionStart, this.patternSelectionEnd, copiedPartDuration));
                    }

                    reusablePatterns[reusedIndex] = this._doc.song.channels[channelIndex].bars[bar];
                }
            } else {
                for (let pasteBar: number = 0; pasteBar < pasteWidth; pasteBar++) {
                    const bar: number = this.boxSelectionBar + pasteBar;
                    const removedPattern: number = this._doc.song.channels[channelIndex].bars[bar];
                    if (removedPattern != 0) {
                        group.append(new ChangePatternNumbers(this._doc, 0, bar, channelIndex, 1, 1));
                        if (this._patternIndexIsUnused(channelIndex, removedPattern)) {
                            // When a pattern becomes unused when replaced by rectangular selection pasting,
                            // remove all the notes from the pattern so that it may be reused.
                            this._doc.song.channels[channelIndex].patterns[removedPattern - 1].notes.length = 0;
                        }
                    }
                }

                const reusablePatterns: Dictionary<number> = {};
                for (let pasteBar: number = 0; pasteBar < pasteWidth; pasteBar++) {
                    const bar: number = this.boxSelectionBar + pasteBar;
                    const copiedPatternIndex: number = copiedBars[pasteBar % copiedBars.length] >>> 0;
                    const reusedIndex: string = String(copiedPatternIndex);
                    if (copiedPatternIndex == 0) continue;
                    if (reusablePatterns[reusedIndex] != undefined) {
                        group.append(new ChangePatternNumbers(this._doc, reusablePatterns[reusedIndex], bar, channelIndex, 1, 1));
                        continue;
                    }
                    const patternCopy: PatternCopy = patternCopies[String(copiedPatternIndex)];
                    const instrumentsCopy: number[] = this._parseCopiedInstrumentArray(patternCopy, channelIndex);
                    const existingPattern: Pattern | undefined = this._doc.song.channels[channelIndex].patterns[copiedPatternIndex - 1];

                    if (existingPattern != undefined &&
                        copiedPartDuration == Config.partsPerBeat * this._doc.song.beatsPerBar &&
                        comparePatternNotes(patternCopy["notes"], existingPattern.notes) &&
                        patternsContainSameInstruments(instrumentsCopy, existingPattern.instruments)) {
                        group.append(new ChangePatternNumbers(this._doc, copiedPatternIndex, bar, channelIndex, 1, 1));
                    } else {
                        if (existingPattern != undefined && this._patternIndexIsUnused(channelIndex, copiedPatternIndex)) {
                            group.append(new ChangePatternNumbers(this._doc, copiedPatternIndex, bar, channelIndex, 1, 1));
                        } else {
                            group.append(new ChangeEnsurePatternExists(this._doc, channelIndex, bar));
                        }
                        const pattern: Pattern | null = this._doc.song.getPattern(channelIndex, bar);
                        if (pattern == null) throw new Error();
                        group.append(new ChangePaste(this._doc, pattern, patternCopy["notes"], this.patternSelectionActive ? this.patternSelectionStart : 0, this.patternSelectionActive ? this.patternSelectionEnd : Config.partsPerBeat * this._doc.song.beatsPerBar, copiedPartDuration));
                        group.append(new ChangeSetPatternInstruments(this._doc, channelIndex, instrumentsCopy, pattern));
                    }

                    reusablePatterns[reusedIndex] = this._doc.song.channels[channelIndex].bars[bar];

                }
            }
        }

        this._doc.record(group);
    }

    public pasteNumbers(): void {
        const selectionCopy: SelectionCopy | null = JSON.parse(String(window.localStorage.getItem("selectionCopy")));
        if (selectionCopy == null) return;
        const channelCopies: ChannelCopy[] = selectionCopy["channels"] || [];

        const group: ChangeGroup = new ChangeGroup();
        const fillSelection: boolean = (this.boxSelectionWidth > 1 || this.boxSelectionHeight > 1);

        const pasteHeight: number = fillSelection ? this.boxSelectionHeight : Math.min(channelCopies.length, this._doc.song.getChannelCount() - this.boxSelectionChannel);
        for (let pasteChannel: number = 0; pasteChannel < pasteHeight; pasteChannel++) {
            const channelCopy: ChannelCopy = channelCopies[pasteChannel % channelCopies.length];
            const channelIndex: number = this.boxSelectionChannel + pasteChannel;

            const copiedBars: number[] = channelCopy["bars"] || [];
            if (copiedBars.length == 0) continue;

            const pasteWidth: number = fillSelection ? this.boxSelectionWidth : Math.min(copiedBars.length, this._doc.song.barCount - this.boxSelectionBar);
            for (let pasteBar: number = 0; pasteBar < pasteWidth; pasteBar++) {
                const copiedPatternIndex: number = copiedBars[pasteBar % copiedBars.length] >>> 0;
                const bar: number = this.boxSelectionBar + pasteBar;

                if (copiedPatternIndex > this._doc.song.patternsPerChannel) {
                    group.append(new ChangePatternsPerChannel(this._doc, copiedPatternIndex));
                }

                group.append(new ChangePatternNumbers(this._doc, copiedPatternIndex, bar, channelIndex, 1, 1));
            }
        }

        this._doc.record(group);
    }

    public selectAll(): void {
        new ChangePatternSelection(this._doc, 0, 0);
        if (this.boxSelectionBar == 0 &&
            this.boxSelectionChannel == 0 &&
            this.boxSelectionWidth == this._doc.song.barCount &&
            this.boxSelectionHeight == this._doc.song.getChannelCount()) {
            this.setTrackSelection(this._doc.bar, this._doc.bar, this._doc.channel, this._doc.channel);
        } else {
            this.setTrackSelection(0, this._doc.song.barCount - 1, 0, this._doc.song.getChannelCount() - 1);
        }
        this.selectionUpdated();
    }

    public selectChannel(): void {
        new ChangePatternSelection(this._doc, 0, 0);
        if (this.boxSelectionBar == 0 && this.boxSelectionWidth == this._doc.song.barCount) {
            this.setTrackSelection(this._doc.bar, this._doc.bar, this.boxSelectionY0, this.boxSelectionY1);
        } else {
            this.setTrackSelection(0, this._doc.song.barCount - 1, this.boxSelectionY0, this.boxSelectionY1);
        }
        this.selectionUpdated();
    }

    public duplicatePatterns(): void {
        this._doc.record(new ChangeDuplicateSelectedReusedPatterns(this._doc, this.boxSelectionBar, this.boxSelectionWidth, this.boxSelectionChannel, this.boxSelectionHeight));
    }

    public muteChannels(allChannels: boolean): void {
        if (allChannels) {
            let anyMuted: boolean = false;
            for (let channelIndex: number = 0; channelIndex < this._doc.song.channels.length; channelIndex++) {
                if (this._doc.song.channels[channelIndex].muted) {
                    anyMuted = true;
                    break;
                }
            }
            for (let channelIndex: number = 0; channelIndex < this._doc.song.channels.length; channelIndex++) {
                this._doc.song.channels[channelIndex].muted = !anyMuted;
            }
        } else {
            let anyUnmuted: boolean = false;
            for (const channelIndex of this._eachSelectedChannel()) {
                if (!this._doc.song.channels[channelIndex].muted) {
                    anyUnmuted = true;
                    break;
                }
            }
            for (const channelIndex of this._eachSelectedChannel()) {
                this._doc.song.channels[channelIndex].muted = anyUnmuted;
            }
        }

        this._doc.notifier.changed();
    }

    public soloChannels(invert: boolean): void {
        let alreadySoloed: boolean = true;

        for (let channelIndex: number = 0; channelIndex < this._doc.song.pitchChannelCount + this._doc.song.noiseChannelCount; channelIndex++) {
            const shouldBeMuted: boolean = (channelIndex < this.boxSelectionChannel || channelIndex >= this.boxSelectionChannel + this.boxSelectionHeight) ? !invert : invert;
            if (this._doc.song.channels[channelIndex].muted != shouldBeMuted) {
                alreadySoloed = false;
                break;
            }
        }

        if (alreadySoloed) {
            for (let channelIndex: number = 0; channelIndex < this._doc.song.channels.length; channelIndex++) {
                this._doc.song.channels[channelIndex].muted = false;
            }
        } else {
            for (let channelIndex: number = 0; channelIndex < this._doc.song.pitchChannelCount + this._doc.song.noiseChannelCount; channelIndex++) {
                this._doc.song.channels[channelIndex].muted = (channelIndex < this.boxSelectionChannel || channelIndex >= this.boxSelectionChannel + this.boxSelectionHeight) ? !invert : invert;
            }
        }

        this._doc.notifier.changed();
    }

    public forceRhythm(): void {
        const group: ChangeGroup = new ChangeGroup();

        if (this.boxSelectionWidth > 1 || this.boxSelectionHeight > 1) {
            group.append(new ChangeDuplicateSelectedReusedPatterns(this._doc, this.boxSelectionBar, this.boxSelectionWidth, this.boxSelectionChannel, this.boxSelectionHeight));
        }

        for (const channelIndex of this._eachSelectedChannel()) {
            for (const pattern of this._eachSelectedPattern(channelIndex)) {
                group.append(new ChangePatternRhythm(this._doc, pattern));
            }
        }

        this._doc.record(group);
    }

    public forceScale(): void {
        const group: ChangeGroup = new ChangeGroup();

        if (this.boxSelectionWidth > 1 || this.boxSelectionHeight > 1) {
            group.append(new ChangeDuplicateSelectedReusedPatterns(this._doc, this.boxSelectionBar, this.boxSelectionWidth, this.boxSelectionChannel, this.boxSelectionHeight));
        }

        const scaleFlags: boolean[] = [true, false, false, false, false, false, false, false, false, false, false, false];
        for (const channelIndex of this._eachSelectedChannel()) {
            if (this._doc.song.getChannelIsNoise(channelIndex) || this._doc.song.getChannelIsMod(channelIndex)) continue;
            for (const pattern of this._eachSelectedPattern(channelIndex)) {
                unionOfUsedNotes(pattern, scaleFlags);
            }
        }

        const scaleMap: number[] = generateScaleMap(scaleFlags, this._doc.song.scale);

        for (const channelIndex of this._eachSelectedChannel()) {
            if (this._doc.song.getChannelIsNoise(channelIndex) || this._doc.song.getChannelIsMod(channelIndex)) continue;
            for (const pattern of this._eachSelectedPattern(channelIndex)) {
                group.append(new ChangePatternScale(this._doc, pattern, scaleMap));
            }
        }

        this._doc.record(group);
    }

    public setTrackSelection(newX0: number, newX1: number, newY0: number, newY1: number): void {
        const canReplaceLastChange: boolean = true;//this._doc.lastChangeWas(this._changeTrack);
        this._changeTrack = new ChangeGroup();
        this._changeTrack.append(new ChangeTrackSelection(this._doc, newX0, newX1, newY0, newY1));
        this._doc.record(this._changeTrack, canReplaceLastChange);
    }

    public transpose(upward: boolean, octave: boolean): void {
        const canReplaceLastChange: boolean = this._doc.lastChangeWas(this._changeTranspose);
        this._changeTranspose = new ChangeGroup();

        if (this.boxSelectionWidth > 1 || this.boxSelectionHeight > 1) {
            this._changeTranspose.append(new ChangeDuplicateSelectedReusedPatterns(this._doc, this.boxSelectionBar, this.boxSelectionWidth, this.boxSelectionChannel, this.boxSelectionHeight));
        }

        for (const channelIndex of this._eachSelectedChannel()) {
            for (const pattern of this._eachSelectedPattern(channelIndex)) {
                this._changeTranspose.append(new ChangeTranspose(this._doc, channelIndex, pattern, upward, this._doc.notesOutsideScale, octave));
            }
        }

        this._doc.record(this._changeTranspose, canReplaceLastChange);
    }

    public swapChannels(offset: number): void {
        const possibleSectionBoundaries: number[] = [
            this._doc.song.pitchChannelCount,
            this._doc.song.pitchChannelCount + this._doc.song.noiseChannelCount,
            this._doc.song.pitchChannelCount + this._doc.song.noiseChannelCount + this._doc.song.modChannelCount,
            this._doc.song.getChannelCount(),
        ];
        let channelSectionMin: number = 0;
        let channelSectionMax: number = 0;
        for (const nextBoundary of possibleSectionBoundaries) {
            if ((this.boxSelectionChannel < nextBoundary && offset < 0) || (this.boxSelectionChannel + this.boxSelectionHeight <= nextBoundary)) {
                channelSectionMax = nextBoundary - 1;
                break;
            }
            channelSectionMin = nextBoundary;
        }
        const newSelectionMin: number = Math.max(this.boxSelectionChannel, channelSectionMin);
        const newSelectionMax: number = Math.min(this.boxSelectionChannel + this.boxSelectionHeight - 1, channelSectionMax);
        offset = Math.max(offset, channelSectionMin - newSelectionMin);
        offset = Math.min(offset, channelSectionMax - newSelectionMax);

        if (offset != 0) {
            const canReplaceLastChange: boolean = this._doc.lastChangeWas(this._changeReorder);
            this._changeReorder = new ChangeGroup();
            this.boxSelectionY0 = newSelectionMin + offset;
            this.boxSelectionY1 = newSelectionMax + offset;
            this._changeReorder.append(new ChangeChannelOrder(this._doc, newSelectionMin, newSelectionMax, offset));
            this._changeReorder.append(new ChangeChannelBar(this._doc, Math.max(this.boxSelectionY0, Math.min(this.boxSelectionY1, this._doc.channel + offset)), this._doc.bar));
            this.selectionUpdated();
            this._doc.record(this._changeReorder, canReplaceLastChange);
        }
    }

    public selectInstrument(instrument: number): void {
        if (this._doc.viewedInstrument[this._doc.channel] == instrument) {
            // Multi-selection is not possible for mods... that would not make much sense.
            if (this._doc.song.layeredInstruments && this._doc.song.patternInstruments && this._doc.channel < this._doc.song.pitchChannelCount + this._doc.song.noiseChannelCount) {
                const canReplaceLastChange: boolean = this._doc.lastChangeWas(this._changeInstrument);
                this._changeInstrument = new ChangeGroup();
                const instruments: number[] = this._doc.recentPatternInstruments[this._doc.channel];
                if (instruments.indexOf(instrument) == -1) {
                    instruments.push(instrument);
                    const maxLayers: number = this._doc.song.getMaxInstrumentsPerPattern(this._doc.channel);
                    if (instruments.length > maxLayers) {
                        instruments.splice(0, instruments.length - maxLayers);
                    }
                } else {
                    instruments.splice(instruments.indexOf(instrument), 1);
                    if (instruments.length == 0) instruments[0] = 0;
                }

                if (this.boxSelectionWidth > 1 || this.boxSelectionHeight > 1) {
                    this._changeInstrument.append(new ChangeDuplicateSelectedReusedPatterns(this._doc, this.boxSelectionBar, this.boxSelectionWidth, this.boxSelectionChannel, this.boxSelectionHeight));
                }
                for (const channelIndex of this._eachSelectedChannel()) {
                    for (const pattern of this._eachSelectedPattern(channelIndex)) {
                        this._changeInstrument.append(new ChangeSetPatternInstruments(this._doc, channelIndex, instruments, pattern));
                    }
                }
                this._doc.record(this._changeInstrument, canReplaceLastChange);
            }
        } else {
            const canReplaceLastChange: boolean = this._doc.lastChangeWas(this._changeInstrument);
            this._changeInstrument = new ChangeGroup();
            this._changeInstrument.append(new ChangeViewInstrument(this._doc, instrument));

            if (!(this._doc.song.layeredInstruments && this._doc.channel < this._doc.song.pitchChannelCount + this._doc.song.noiseChannelCount) && this._doc.song.patternInstruments) {
                if (this.boxSelectionWidth > 1 || this.boxSelectionHeight > 1) {
                    this._changeInstrument.append(new ChangeDuplicateSelectedReusedPatterns(this._doc, this.boxSelectionBar, this.boxSelectionWidth, this.boxSelectionChannel, this.boxSelectionHeight));
                }
                const instruments: number[] = [instrument];
                for (const channelIndex of this._eachSelectedChannel()) {
                    for (const pattern of this._eachSelectedPattern(channelIndex)) {
                        this._changeInstrument.append(new ChangeSetPatternInstruments(this._doc, channelIndex, instruments, pattern));
                    }
                }
                this._doc.record(this._changeInstrument, canReplaceLastChange);
            } else if (!this._doc.hasRedoHistory()) {
                // Don't erase existing redo history just to look at highlighted pattern.
                this._doc.record(this._changeInstrument, canReplaceLastChange);
            }
        }
    }

    public resetBoxSelection(): void {
        this.boxSelectionX0 = this.boxSelectionX1 = this._doc.bar;
        this.boxSelectionY0 = this.boxSelectionY1 = this._doc.channel;
    }
=======
	public boxSelectionX0: number = 0;
	public boxSelectionY0: number = 0;
	public boxSelectionX1: number = 0;
	public boxSelectionY1: number = 0;
	public digits: string = "";
	public instrumentDigits: string = "";
	public patternSelectionStart: number = 0;
	public patternSelectionEnd: number = 0;
	public patternSelectionActive: boolean = false;
	
	private _changeTranspose: ChangeGroup | null = null;
	private _changeReorder: ChangeGroup | null = null;
	private _changeTrack: ChangeGroup | null = null;
	private _changeInstrument: ChangeGroup | null = null;
	
	constructor(private _doc: SongDocument) {}
	
	public toJSON(): {x0: number, x1: number, y0: number, y1: number, start: number, end: number} {
		return {
			"x0": this.boxSelectionX0,
			"x1": this.boxSelectionX1,
			"y0": this.boxSelectionY0,
			"y1": this.boxSelectionY1,
			"start": this.patternSelectionStart,
			"end": this.patternSelectionEnd,
		};
	}
	
	public fromJSON(json: {x0: number, x1: number, y0: number, y1: number, start: number, end: number}): void {
		if (json == null) return;
		this.boxSelectionX0 = +json["x0"];
		this.boxSelectionX1 = +json["x1"];
		this.boxSelectionY0 = +json["y0"];
		this.boxSelectionY1 = +json["y1"];
		this.patternSelectionStart = +json["start"];
		this.patternSelectionEnd = +json["end"];
		this.digits = "";
		this.instrumentDigits = "";
		this.patternSelectionActive = this.patternSelectionStart < this.patternSelectionEnd;
	}
	
	public selectionUpdated(): void {
		this._doc.notifier.changed();
		this.digits = "";
		this.instrumentDigits = "";
	}
	
	public get boxSelectionBar(): number {
		return Math.min(this.boxSelectionX0, this.boxSelectionX1);
	}
	public get boxSelectionChannel(): number {
		return Math.min(this.boxSelectionY0, this.boxSelectionY1);
	}
	public get boxSelectionWidth(): number {
		return Math.abs(this.boxSelectionX0 - this.boxSelectionX1) + 1;
	}
	public get boxSelectionHeight(): number {
		return Math.abs(this.boxSelectionY0 - this.boxSelectionY1) + 1;
	}
	public get boxSelectionActive(): boolean {
		return this.boxSelectionWidth > 1 || this.boxSelectionHeight > 1;
	}
	public scrollToSelectedPattern(): void {
		this._doc.barScrollPos     = Math.min(this._doc.bar,     Math.max(this._doc.bar     - (this._doc.trackVisibleBars     - 1), this._doc.barScrollPos));
		this._doc.channelScrollPos = Math.min(this._doc.channel, Math.max(this._doc.channel - (this._doc.trackVisibleChannels - 1), this._doc.channelScrollPos));
	}
	public scrollToEndOfSelection(): void {
		this._doc.barScrollPos     = Math.min(this.boxSelectionX1, Math.max(this.boxSelectionX1 - (this._doc.trackVisibleBars     - 1), this._doc.barScrollPos));
		this._doc.channelScrollPos = Math.min(this.boxSelectionY1, Math.max(this.boxSelectionY1 - (this._doc.trackVisibleChannels - 1), this._doc.channelScrollPos));
	}
	
	public setChannelBar(channelIndex: number, bar: number): void {
		if (channelIndex == this._doc.channel && bar == this._doc.bar) return;
		const canReplaceLastChange: boolean = this._doc.lastChangeWas(this._changeTrack);
		this._changeTrack = new ChangeGroup();
		this._changeTrack.append(new ChangeChannelBar(this._doc, channelIndex, bar));
		// Don't erase existing redo history just to look at highlighted pattern.
		if (!this._doc.hasRedoHistory()) {
			this._doc.record(this._changeTrack, canReplaceLastChange);
		}
		this.selectionUpdated();
	}
	
	public setPattern(pattern: number): void {
		this._doc.record(new ChangePatternNumbers(this._doc, pattern, this.boxSelectionBar, this.boxSelectionChannel, this.boxSelectionWidth, this.boxSelectionHeight));
	}
	
	public nextDigit(digit: string, forInstrument: boolean): void {
		const channel: Channel = this._doc.song.channels[this.boxSelectionChannel];
		
		if (forInstrument) {
			this.instrumentDigits += digit;
			var parsed = parseInt(this.instrumentDigits);
			var pattern: Pattern | null = this._doc.getCurrentPattern();
			if (parsed != 0 && parsed <= channel.instruments.length && pattern != null) {
				this.selectInstrument(parsed - 1);
				return;
			}
			this.instrumentDigits = digit;
			parsed = parseInt(this.instrumentDigits);
			if (parsed != 0 && parsed <= channel.instruments.length && pattern != null) {
				this.selectInstrument(parsed - 1);
				return;
			}
			this.instrumentDigits = "";
		}
		else {
			if (this.digits.length > 0 && this.digits != String(channel.bars[this.boxSelectionBar])) {
				this.digits = "";
			}
			
			this.digits += digit;
			let parsed: number = parseInt(this.digits);
			if (parsed <= this._doc.song.patternsPerChannel) {
				this.setPattern(parsed);
				return;
			}
			
			this.digits = digit;
			parsed = parseInt(this.digits);
			if (parsed <= this._doc.song.patternsPerChannel) {
				this.setPattern(parsed);
				return;
			}
			
			this.digits = "";
		}
	}
	
	public insertBars(): void {
		this._doc.record(new ChangeInsertBars(this._doc, this.boxSelectionBar + this.boxSelectionWidth, this.boxSelectionWidth));
		const width: number = this.boxSelectionWidth;
		this.boxSelectionX0 += width;
		this.boxSelectionX1 += width;
	}
	
	public insertChannel(): void {
		const group: ChangeGroup = new ChangeGroup();
		const insertIndex: number = this.boxSelectionChannel + this.boxSelectionHeight;
		const isNoise: boolean = this._doc.song.getChannelIsNoise(insertIndex - 1);
		group.append(new ChangeAddChannel(this._doc, insertIndex, isNoise));
		if (!group.isNoop()) {
			this.boxSelectionY0 = this.boxSelectionY1 = insertIndex;
			group.append(new ChangeChannelBar(this._doc, insertIndex, this._doc.bar));
			this._doc.record(group);
		}
	}
	
	public deleteBars(): void {
		const group: ChangeGroup = new ChangeGroup();
		if (this._doc.selection.patternSelectionActive) {
			
			if (this.boxSelectionActive) {
				group.append(new ChangeDuplicateSelectedReusedPatterns(this._doc, this.boxSelectionBar, this.boxSelectionWidth, this.boxSelectionChannel, this.boxSelectionHeight));
			}
			
			for (const channelIndex of this._eachSelectedChannel()) {
				for (const pattern of this._eachSelectedPattern(channelIndex)) {
					group.append(new ChangeNoteTruncate(this._doc, pattern, this._doc.selection.patternSelectionStart, this._doc.selection.patternSelectionEnd));
				}
			}
			group.append(new ChangePatternSelection(this._doc, 0, 0));
		} else {
			group.append(new ChangeDeleteBars(this._doc, this.boxSelectionBar, this.boxSelectionWidth));
			const width: number = this.boxSelectionWidth;
			this.boxSelectionX0 = Math.max(0, this.boxSelectionX0 - width);
			this.boxSelectionX1 = Math.max(0, this.boxSelectionX1 - width);
		}
		this._doc.record(group);
	}
	
	public deleteChannel(): void {
		this._doc.record(new ChangeRemoveChannel(this._doc, this.boxSelectionChannel, this.boxSelectionChannel + this.boxSelectionHeight - 1));
		this.boxSelectionY0 = this.boxSelectionY1 = this._doc.channel;
	}
	
	private *_eachSelectedChannel(): IterableIterator<number> {
		for (let channelIndex: number = this.boxSelectionChannel; channelIndex < this.boxSelectionChannel + this.boxSelectionHeight; channelIndex++) {
			yield channelIndex;
		}
	}
	
	private *_eachSelectedBar(): IterableIterator<number> {
		for (let bar: number = this.boxSelectionBar; bar < this.boxSelectionBar + this.boxSelectionWidth; bar++) {
			yield bar;
		}
	}
	
	private *_eachSelectedPattern(channelIndex: number): IterableIterator<Pattern> {
		const handledPatterns: Dictionary<boolean> = {};
		for (const bar of this._eachSelectedBar()) {
			const currentPatternIndex: number = this._doc.song.channels[channelIndex].bars[bar];
			if (currentPatternIndex == 0) continue;
			if (handledPatterns[String(currentPatternIndex)]) continue;
			handledPatterns[String(currentPatternIndex)] = true;
			const pattern: Pattern | null = this._doc.song.getPattern(channelIndex, bar);
			if (pattern == null) throw new Error();
			yield pattern;
		}
	}
	
	private _parseCopiedInstrumentArray(patternCopy: any, channelIndex: number): number[] {
		const instruments: number[] = Array.from(patternCopy["instruments"]).map(i => (<any>i) >>> 0);
		discardInvalidPatternInstruments(instruments, this._doc.song, channelIndex);
		return instruments;
	}
	
	private _patternIndexIsUnused(channelIndex: number, patternIndex: number): boolean {
		for (let i: number = 0; i < this._doc.song.barCount; i++) {
			if (this._doc.song.channels[channelIndex].bars[i] == patternIndex) {
				return false;
			}
		}
		return true;
	}
	
	public copy(): void {
		const channels: ChannelCopy[] = [];
		
		for (const channelIndex of this._eachSelectedChannel()) {
			const patterns: Dictionary<PatternCopy> = {};
			const bars: number[] = [];
			
			for (const bar of this._eachSelectedBar()) {
				const patternNumber: number = this._doc.song.channels[channelIndex].bars[bar];
				bars.push(patternNumber);
				if (patterns[String(patternNumber)] == undefined) {
					const pattern: Pattern | null = this._doc.song.getPattern(channelIndex, bar);
					let instruments: number[] = this._doc.recentPatternInstruments[channelIndex];
					let notes: Note[] = [];
					if (pattern != null) {
						instruments = pattern.instruments.concat();
						
						if (this.patternSelectionActive) {
							for (const note of pattern.cloneNotes()) {
								if (note.end <= this.patternSelectionStart) continue;
								if (note.start >= this.patternSelectionEnd) continue;
								note.start -= this.patternSelectionStart;
								note.end -= this.patternSelectionStart;
								if (note.start < 0 || note.end > this.patternSelectionEnd - this.patternSelectionStart) {
									new ChangeNoteLength(null, note, Math.max(note.start, 0), Math.min(this.patternSelectionEnd - this.patternSelectionStart, note.end));
								}
								notes.push(note);
							}
						} else {
							notes = pattern.notes;
						}
					}
					patterns[String(patternNumber)] = {"instruments": instruments, "notes": notes};
				}
			}
			
			const channelCopy: ChannelCopy = {
				"isNoise": this._doc.song.getChannelIsNoise(channelIndex),
				"patterns": patterns,
				"bars": bars,
			};
			channels.push(channelCopy);
		}
		
		const selectionCopy: SelectionCopy = {
			"partDuration": this.patternSelectionActive ? this.patternSelectionEnd - this.patternSelectionStart : this._doc.song.beatsPerBar * Config.partsPerBeat,
			"channels": channels,
		};
		window.localStorage.setItem("selectionCopy", JSON.stringify(selectionCopy));
	}
	
	// I'm sorry this function is so complicated!
	// Basically I'm trying to avoid accidentally modifying patterns that are used
	// elsewhere in the song (unless we're just pasting a single pattern) but I'm
	// also trying to reuse patterns where it makes sense to do so, especially 
	// in the same channel it was copied from.
	public pasteNotes(): void {
		const selectionCopy: SelectionCopy | null = JSON.parse(String(window.localStorage.getItem("selectionCopy")));
		if (selectionCopy == null) return;
		const channelCopies: ChannelCopy[] = selectionCopy["channels"] || [];
		const copiedPartDuration: number = selectionCopy["partDuration"] >>> 0;
		
		const group: ChangeGroup = new ChangeGroup();
		const fillSelection: boolean = this.boxSelectionActive;
		
		const pasteHeight: number = fillSelection ? this.boxSelectionHeight : Math.min(channelCopies.length, this._doc.song.getChannelCount() - this.boxSelectionChannel);
		for (let pasteChannel: number = 0; pasteChannel < pasteHeight; pasteChannel++) {
			const channelCopy: ChannelCopy = channelCopies[pasteChannel % channelCopies.length];
			const channelIndex: number = this.boxSelectionChannel + pasteChannel;
			
			const isNoise: boolean = !!channelCopy["isNoise"];
			const patternCopies: Dictionary<PatternCopy> = channelCopy["patterns"] || {};
			const copiedBars: number[] = channelCopy["bars"] || [];
			if (copiedBars.length == 0) continue;
			if (isNoise != this._doc.song.getChannelIsNoise(channelIndex)) continue;
			
			const pasteWidth: number = fillSelection ? this.boxSelectionWidth : Math.min(copiedBars.length, this._doc.song.barCount - this.boxSelectionBar);
			if (!fillSelection && copiedBars.length == 1 && channelCopies.length == 1) {
				// Special case: if there's just one pattern being copied, try to insert it
				// into whatever pattern is already selected.
				const copiedPatternIndex: number = copiedBars[0] >>> 0;
				const bar: number = this.boxSelectionBar;
				const currentPatternIndex: number = this._doc.song.channels[channelIndex].bars[bar];
				if (copiedPatternIndex == 0 && currentPatternIndex == 0) continue;
				
				const patternCopy: PatternCopy = patternCopies[String(copiedPatternIndex)];
				const instrumentsCopy: number[] = this._parseCopiedInstrumentArray(patternCopy, channelIndex);
				
				if (currentPatternIndex == 0) {
					const existingPattern: Pattern | undefined = this._doc.song.channels[channelIndex].patterns[copiedPatternIndex - 1];
					if (existingPattern != undefined &&
						!this.patternSelectionActive &&
						((comparePatternNotes(patternCopy["notes"], existingPattern.notes) && patternsContainSameInstruments(instrumentsCopy, existingPattern.instruments)) ||
						this._patternIndexIsUnused(channelIndex, copiedPatternIndex)))
					{
						group.append(new ChangePatternNumbers(this._doc, copiedPatternIndex, bar, channelIndex, 1, 1));
					} else {
						group.append(new ChangeEnsurePatternExists(this._doc, channelIndex, bar));
					}
				}
				
				const pattern: Pattern | null = this._doc.song.getPattern(channelIndex, bar);
				if (pattern == null) throw new Error();
				group.append(new ChangePaste(this._doc, pattern, patternCopy["notes"], this.patternSelectionActive ? this.patternSelectionStart : 0, this.patternSelectionActive ? this.patternSelectionEnd : Config.partsPerBeat * this._doc.song.beatsPerBar, copiedPartDuration));
				if (currentPatternIndex == 0) group.append(new ChangeSetPatternInstruments(this._doc, channelIndex, instrumentsCopy, pattern));
			} else if (this.patternSelectionActive) {
				const reusablePatterns: Dictionary<number> = {};
				const usedPatterns: Dictionary<boolean> = {};
				
				group.append(new ChangeDuplicateSelectedReusedPatterns(this._doc, this.boxSelectionBar, pasteWidth, this.boxSelectionChannel, pasteHeight));
				
				for (let pasteBar: number = 0; pasteBar < pasteWidth; pasteBar++) {
					const bar: number = this.boxSelectionBar + pasteBar;
					const copiedPatternIndex: number = copiedBars[pasteBar % copiedBars.length] >>> 0;
					const currentPatternIndex: number = this._doc.song.channels[channelIndex].bars[bar];
					const reusedIndex: string = [copiedPatternIndex, currentPatternIndex].join(",");
					if (copiedPatternIndex == 0 && currentPatternIndex == 0) continue;
					if (reusablePatterns[reusedIndex] != undefined) {
						group.append(new ChangePatternNumbers(this._doc, reusablePatterns[reusedIndex], bar, channelIndex, 1, 1));
						continue;
					}
					
					if (currentPatternIndex == 0) {
						group.append(new ChangeEnsurePatternExists(this._doc, channelIndex, bar));
						const patternCopy: PatternCopy = patternCopies[String(copiedPatternIndex)];
						const instrumentsCopy: number[] = this._parseCopiedInstrumentArray(patternCopy, channelIndex);
						const pattern: Pattern = this._doc.song.getPattern(channelIndex, bar)!;
						group.append(new ChangeSetPatternInstruments(this._doc, channelIndex, instrumentsCopy, pattern));
					} else {
						const pattern: Pattern | null = this._doc.song.getPattern(channelIndex, bar);
						if (pattern == null) throw new Error();
						
						if (!usedPatterns[String(currentPatternIndex)]) {
							usedPatterns[String(currentPatternIndex)] = true;
						} else {
							// If this pattern is used here and elsewhere, it's not safe to modify it directly, so
							// make a duplicate of it and modify that instead.
							group.append(new ChangePatternNumbers(this._doc, 0, bar, channelIndex, 1, 1));
							group.append(new ChangeEnsurePatternExists(this._doc, channelIndex, bar));
							const newPattern: Pattern | null = this._doc.song.getPattern(channelIndex, bar);
							if (newPattern == null) throw new Error();
							for (const note of pattern.cloneNotes()) {
								group.append(new ChangeNoteAdded(this._doc, newPattern, note, newPattern.notes.length, false));
							}
							// Don't overwrite the existing pattern's instruments if only part of the pattern content is being replaced.
							//group.append(new ChangeSetPatternInstruments(this._doc, channelIndex, pattern.instruments, newPattern));
						}
					}
					
					const pattern: Pattern | null = this._doc.song.getPattern(channelIndex, bar);
					if (pattern == null) throw new Error();
					if (copiedPatternIndex == 0) {
						group.append(new ChangeNoteTruncate(this._doc, pattern, this.patternSelectionStart, this.patternSelectionEnd));
					} else {
						const patternCopy: PatternCopy = patternCopies[String(copiedPatternIndex)];
						group.append(new ChangePaste(this._doc, pattern, patternCopy["notes"], this.patternSelectionStart, this.patternSelectionEnd, copiedPartDuration));
					}
					
					reusablePatterns[reusedIndex] = this._doc.song.channels[channelIndex].bars[bar];
				}
				
			} else {
				for (let pasteBar: number = 0; pasteBar < pasteWidth; pasteBar++) {
					// When a pattern becomes unused when replaced by rectangular selection pasting,
					// remove all the notes from the pattern so that it may be reused.
					this.erasePatternInBar(group, channelIndex, this.boxSelectionBar + pasteBar);
				}
				
				const reusablePatterns: Dictionary<number> = {};
				for (let pasteBar: number = 0; pasteBar < pasteWidth; pasteBar++) {
					const bar: number = this.boxSelectionBar + pasteBar;
					const copiedPatternIndex: number = copiedBars[pasteBar % copiedBars.length] >>> 0;
					const reusedIndex: string = String(copiedPatternIndex);
					
					if (copiedPatternIndex == 0) continue;
					if (reusablePatterns[reusedIndex] != undefined) {
						group.append(new ChangePatternNumbers(this._doc, reusablePatterns[reusedIndex], bar, channelIndex, 1, 1));
						continue;
					}
					
					const patternCopy: PatternCopy = patternCopies[String(copiedPatternIndex)];
					const instrumentsCopy: number[] = this._parseCopiedInstrumentArray(patternCopy, channelIndex);
					const existingPattern: Pattern | undefined = this._doc.song.channels[channelIndex].patterns[copiedPatternIndex - 1];
					
					if (existingPattern != undefined &&
						copiedPartDuration == Config.partsPerBeat * this._doc.song.beatsPerBar &&
						comparePatternNotes(patternCopy["notes"], existingPattern.notes) &&
						patternsContainSameInstruments(instrumentsCopy, existingPattern.instruments))
					{
						group.append(new ChangePatternNumbers(this._doc, copiedPatternIndex, bar, channelIndex, 1, 1));
					} else {
						if (existingPattern != undefined && this._patternIndexIsUnused(channelIndex, copiedPatternIndex)) {
							group.append(new ChangePatternNumbers(this._doc, copiedPatternIndex, bar, channelIndex, 1, 1));
						} else {
							group.append(new ChangeEnsurePatternExists(this._doc, channelIndex, bar));
						}
						const pattern: Pattern | null = this._doc.song.getPattern(channelIndex, bar);
						if (pattern == null) throw new Error();
						group.append(new ChangePaste(this._doc, pattern, patternCopy["notes"], this.patternSelectionActive ? this.patternSelectionStart : 0, this.patternSelectionActive ? this.patternSelectionEnd : Config.partsPerBeat * this._doc.song.beatsPerBar, copiedPartDuration));
						group.append(new ChangeSetPatternInstruments(this._doc, channelIndex, instrumentsCopy, pattern));
					}
					
					reusablePatterns[reusedIndex] = this._doc.song.channels[channelIndex].bars[bar];
				}
			}
		}
		
		this._doc.record(group);
	}
	
	// Set a bar's pattern number to zero, and if that pattern was not used
	// elsewhere in the channel, erase all notes in it as well.
	public erasePatternInBar(group: ChangeGroup, channelIndex: number, bar: number): void {
		const removedPattern: number = this._doc.song.channels[channelIndex].bars[bar];
		if (removedPattern != 0) {
			group.append(new ChangePatternNumbers(this._doc, 0, bar, channelIndex, 1, 1));
			if (this._patternIndexIsUnused(channelIndex, removedPattern)) {
				// When a pattern becomes unused when replaced by rectangular selection pasting,
				// remove all the notes from the pattern so that it may be reused.
				this._doc.song.channels[channelIndex].patterns[removedPattern - 1].notes.length = 0;
			}
		}
	}
	
	public pasteNumbers(): void {
		const selectionCopy: SelectionCopy | null = JSON.parse(String(window.localStorage.getItem("selectionCopy")));
		if (selectionCopy == null) return;
		const channelCopies: ChannelCopy[] = selectionCopy["channels"] || [];
		
		const group: ChangeGroup = new ChangeGroup();
		const fillSelection: boolean = this.boxSelectionActive;
		
		const pasteHeight: number = fillSelection ? this.boxSelectionHeight : Math.min(channelCopies.length, this._doc.song.getChannelCount() - this.boxSelectionChannel);
		for (let pasteChannel: number = 0; pasteChannel < pasteHeight; pasteChannel++) {
			const channelCopy: ChannelCopy = channelCopies[pasteChannel % channelCopies.length];
			const channelIndex: number = this.boxSelectionChannel + pasteChannel;
			
			const copiedBars: number[] = channelCopy["bars"] || [];
			if (copiedBars.length == 0) continue;
			
			const pasteWidth: number = fillSelection ? this.boxSelectionWidth : Math.min(copiedBars.length, this._doc.song.barCount - this.boxSelectionBar);
			for (let pasteBar: number = 0; pasteBar < pasteWidth; pasteBar++) {
				const copiedPatternIndex: number = copiedBars[pasteBar % copiedBars.length] >>> 0;
				const bar: number = this.boxSelectionBar + pasteBar;
				
				if (copiedPatternIndex > this._doc.song.patternsPerChannel) {
					group.append(new ChangePatternsPerChannel(this._doc, copiedPatternIndex));
				}
				
				group.append(new ChangePatternNumbers(this._doc, copiedPatternIndex, bar, channelIndex, 1, 1));
			}
		}
		
		this._doc.record(group);
	}
	
	public selectAll(): void {
		new ChangePatternSelection(this._doc, 0, 0);
		if (this.boxSelectionBar == 0 &&
			this.boxSelectionChannel == 0 &&
			this.boxSelectionWidth == this._doc.song.barCount &&
			this.boxSelectionHeight == this._doc.song.getChannelCount())
		{
			this.setTrackSelection(this._doc.bar, this._doc.bar, this._doc.channel, this._doc.channel);
		} else {
			this.setTrackSelection(0, this._doc.song.barCount - 1, 0, this._doc.song.getChannelCount() - 1);
		}
		this.selectionUpdated();
	}
	
	public selectChannel(): void {
		new ChangePatternSelection(this._doc, 0, 0);
		if (this.boxSelectionBar == 0 && this.boxSelectionWidth == this._doc.song.barCount) {
			this.setTrackSelection(this._doc.bar, this._doc.bar, this.boxSelectionY0, this.boxSelectionY1);
		} else {
			this.setTrackSelection(0, this._doc.song.barCount - 1, this.boxSelectionY0, this.boxSelectionY1);
		}
		this.selectionUpdated();
	}
	
	public duplicatePatterns(): void {
		this._doc.record(new ChangeDuplicateSelectedReusedPatterns(this._doc, this.boxSelectionBar, this.boxSelectionWidth, this.boxSelectionChannel, this.boxSelectionHeight));
	}
	
	public muteChannels(allChannels: boolean): void {
		if (allChannels) {
			let anyMuted: boolean = false;
			for (let channelIndex: number = 0; channelIndex < this._doc.song.channels.length; channelIndex++) {
				if (this._doc.song.channels[channelIndex].muted) {
					anyMuted = true;
					break;
				}
			}
			for (let channelIndex: number = 0; channelIndex < this._doc.song.channels.length; channelIndex++) {
				this._doc.song.channels[channelIndex].muted = !anyMuted;
			}
		} else {
			let anyUnmuted: boolean = false;
			for (const channelIndex of this._eachSelectedChannel()) {
				if (!this._doc.song.channels[channelIndex].muted) {
					anyUnmuted = true;
					break;
				}
			}
			for (const channelIndex of this._eachSelectedChannel()) {
				this._doc.song.channels[channelIndex].muted = anyUnmuted;
			}
		}
		
		this._doc.notifier.changed();
	}
	
	public soloChannels(invert: boolean): void {
		let alreadySoloed: boolean = true;
		
		for (let channelIndex: number = 0; channelIndex < this._doc.song.channels.length; channelIndex++) {
			const shouldBeMuted: boolean = (channelIndex < this.boxSelectionChannel || channelIndex >= this.boxSelectionChannel + this.boxSelectionHeight) ? !invert : invert;
			if (this._doc.song.channels[channelIndex].muted != shouldBeMuted) {
				alreadySoloed = false;
				break;
			}
		}
		
		if (alreadySoloed) {
			for (let channelIndex: number = 0; channelIndex < this._doc.song.channels.length; channelIndex++) {
				this._doc.song.channels[channelIndex].muted = false;
			}
		} else {
			for (let channelIndex: number = 0; channelIndex < this._doc.song.channels.length; channelIndex++) {
				this._doc.song.channels[channelIndex].muted = (channelIndex < this.boxSelectionChannel || channelIndex >= this.boxSelectionChannel + this.boxSelectionHeight) ? !invert : invert;
			}
		}
		
		this._doc.notifier.changed();
	}
	
	public forceRhythm(): void {
		const group: ChangeGroup = new ChangeGroup();
		
		if (this.boxSelectionActive) {
			group.append(new ChangeDuplicateSelectedReusedPatterns(this._doc, this.boxSelectionBar, this.boxSelectionWidth, this.boxSelectionChannel, this.boxSelectionHeight));
		}
		
		for (const channelIndex of this._eachSelectedChannel()) {
			for (const pattern of this._eachSelectedPattern(channelIndex)) {
				group.append(new ChangePatternRhythm(this._doc, pattern));
			}
		}
		
		this._doc.record(group);
	}
	
	public forceScale(): void {
		const group: ChangeGroup = new ChangeGroup();
		
		if (this.boxSelectionActive) {
			group.append(new ChangeDuplicateSelectedReusedPatterns(this._doc, this.boxSelectionBar, this.boxSelectionWidth, this.boxSelectionChannel, this.boxSelectionHeight));
		}
		
		const scaleFlags: boolean[] = [true, false, false, false, false, false, false, false, false, false, false, false];
		for (const channelIndex of this._eachSelectedChannel()) {
			if (this._doc.song.getChannelIsNoise(channelIndex)) continue;
			for (const pattern of this._eachSelectedPattern(channelIndex)) {
				unionOfUsedNotes(pattern, scaleFlags);
			}
		}
			
		const scaleMap: number[] = generateScaleMap(scaleFlags, this._doc.song.scale);
			
		for (const channelIndex of this._eachSelectedChannel()) {
			if (this._doc.song.getChannelIsNoise(channelIndex)) continue;
			for (const pattern of this._eachSelectedPattern(channelIndex)) {
				group.append(new ChangePatternScale(this._doc, pattern, scaleMap));
			}
		}
		
		this._doc.record(group);
	}
	
	public setTrackSelection(newX0: number, newX1: number, newY0: number, newY1: number): void {
		const canReplaceLastChange: boolean = this._doc.lastChangeWas(this._changeTrack);
		this._changeTrack = new ChangeGroup();
		this._changeTrack.append(new ChangeTrackSelection(this._doc, newX0, newX1, newY0, newY1));
		// Don't erase existing redo history just to change track selection.
		if (!this._doc.hasRedoHistory()) {
			this._doc.record(this._changeTrack, canReplaceLastChange);
		}
	}
	
	public transpose(upward: boolean, octave: boolean): void {
		const canReplaceLastChange: boolean = this._doc.lastChangeWas(this._changeTranspose);
		this._changeTranspose = new ChangeGroup();
		
		if (this.boxSelectionActive) {
			this._changeTranspose.append(new ChangeDuplicateSelectedReusedPatterns(this._doc, this.boxSelectionBar, this.boxSelectionWidth, this.boxSelectionChannel, this.boxSelectionHeight));
		}
		
		for (const channelIndex of this._eachSelectedChannel()) {
			for (const pattern of this._eachSelectedPattern(channelIndex)) {
				this._changeTranspose.append(new ChangeTranspose(this._doc, channelIndex, pattern, upward, this._doc.prefs.notesOutsideScale, octave));
			}
		}
		
		this._doc.record(this._changeTranspose, canReplaceLastChange);
	}
	
	public swapChannels(offset: number): void {
		const possibleSectionBoundaries: number[] = [
			this._doc.song.pitchChannelCount,
			this._doc.song.pitchChannelCount + this._doc.song.noiseChannelCount,
			this._doc.song.getChannelCount(),
		];
		let channelSectionMin: number = 0;
		let channelSectionMax: number = 0;
		for (const nextBoundary of possibleSectionBoundaries) {
			if ((this.boxSelectionChannel < nextBoundary && offset < 0) || (this.boxSelectionChannel + this.boxSelectionHeight <= nextBoundary)) {
				channelSectionMax = nextBoundary - 1;
				break;
			}
			channelSectionMin = nextBoundary;
		}
		const newSelectionMin: number = Math.max(this.boxSelectionChannel, channelSectionMin);
		const newSelectionMax: number = Math.min(this.boxSelectionChannel + this.boxSelectionHeight - 1, channelSectionMax);
		offset = Math.max(offset, channelSectionMin - newSelectionMin);
		offset = Math.min(offset, channelSectionMax - newSelectionMax);
		
		if (offset != 0) {
			const canReplaceLastChange: boolean = this._doc.lastChangeWas(this._changeReorder);
			this._changeReorder = new ChangeGroup();
			this.boxSelectionY0 = newSelectionMin + offset;
			this.boxSelectionY1 = newSelectionMax + offset;
			this._changeReorder.append(new ChangeChannelOrder(this._doc, newSelectionMin, newSelectionMax, offset));
			this._changeReorder.append(new ChangeChannelBar(this._doc, Math.max(this.boxSelectionY0, Math.min(this.boxSelectionY1, this._doc.channel + offset)), this._doc.bar));
			this.selectionUpdated();
			this._doc.record(this._changeReorder, canReplaceLastChange);
		}
	}
	
	public selectInstrument(instrument: number): void {
		if (this._doc.viewedInstrument[this._doc.channel] == instrument) {
			if (this._doc.song.layeredInstruments && this._doc.song.patternInstruments) {
				const canReplaceLastChange: boolean = this._doc.lastChangeWas(this._changeInstrument);
				this._changeInstrument = new ChangeGroup();
				const instruments: number[] = this._doc.recentPatternInstruments[this._doc.channel];
				if (instruments.indexOf(instrument) == -1) {
					instruments.push(instrument);
					const maxLayers: number = this._doc.song.getMaxInstrumentsPerPattern(this._doc.channel);
					if (instruments.length > maxLayers) {
						instruments.splice(0, instruments.length - maxLayers);
					}
				} else {
					instruments.splice(instruments.indexOf(instrument), 1);
					if (instruments.length == 0) instruments[0] = 0;
				}
				
				if (this.boxSelectionActive) {
					this._changeInstrument.append(new ChangeDuplicateSelectedReusedPatterns(this._doc, this.boxSelectionBar, this.boxSelectionWidth, this.boxSelectionChannel, this.boxSelectionHeight));
				}
				for (const channelIndex of this._eachSelectedChannel()) {
					for (const pattern of this._eachSelectedPattern(channelIndex)) {
						this._changeInstrument.append(new ChangeSetPatternInstruments(this._doc, channelIndex, instruments, pattern));
					}
				}
				this._doc.record(this._changeInstrument, canReplaceLastChange);
			}
		} else {
			const canReplaceLastChange: boolean = this._doc.lastChangeWas(this._changeInstrument);
			this._changeInstrument = new ChangeGroup();
			this._changeInstrument.append(new ChangeViewInstrument(this._doc, instrument));
			
			if (!this._doc.song.layeredInstruments && this._doc.song.patternInstruments) {
				if (this.boxSelectionActive) {
					this._changeInstrument.append(new ChangeDuplicateSelectedReusedPatterns(this._doc, this.boxSelectionBar, this.boxSelectionWidth, this.boxSelectionChannel, this.boxSelectionHeight));
				}
				const instruments: number[] = [instrument];
				for (const channelIndex of this._eachSelectedChannel()) {
					for (const pattern of this._eachSelectedPattern(channelIndex)) {
						this._changeInstrument.append(new ChangeSetPatternInstruments(this._doc, channelIndex, instruments, pattern));
					}
				}
				this._doc.record(this._changeInstrument, canReplaceLastChange);
			} else if (!this._doc.hasRedoHistory()) {
				// Don't erase existing redo history just to look at highlighted pattern.
				this._doc.record(this._changeInstrument, canReplaceLastChange);
			}
		}
	}
	
	public resetBoxSelection(): void {
		this.boxSelectionX0 = this.boxSelectionX1 = this._doc.bar;
		this.boxSelectionY0 = this.boxSelectionY1 = this._doc.channel;
	}
>>>>>>> 6045fab4
}<|MERGE_RESOLUTION|>--- conflicted
+++ resolved
@@ -25,7 +25,6 @@
 }
 
 export class Selection {
-<<<<<<< HEAD
     public boxSelectionX0: number = 0;
     public boxSelectionY0: number = 0;
     public boxSelectionX1: number = 0;
@@ -85,11 +84,16 @@
     public get boxSelectionHeight(): number {
         return Math.abs(this.boxSelectionY0 - this.boxSelectionY1) + 1;
     }
-    public scrollToSelection(): void {
-        this._doc.barScrollPos = Math.min(this._doc.barScrollPos, this.boxSelectionX1);
-        this._doc.barScrollPos = Math.max(this._doc.barScrollPos, this.boxSelectionX1 - (this._doc.trackVisibleBars - 1));
-        this._doc.channelScrollPos = Math.min(this._doc.channelScrollPos, this.boxSelectionY1);
-        this._doc.channelScrollPos = Math.max(this._doc.channelScrollPos, this.boxSelectionY1 - (this._doc.trackVisibleChannels - 1));
+    public get boxSelectionActive(): boolean {
+        return this.boxSelectionWidth > 1 || this.boxSelectionHeight > 1;
+    }
+    public scrollToSelectedPattern(): void {
+        this._doc.barScrollPos = Math.min(this._doc.bar, Math.max(this._doc.bar - (this._doc.trackVisibleBars - 1), this._doc.barScrollPos));
+        this._doc.channelScrollPos = Math.min(this._doc.channel, Math.max(this._doc.channel - (this._doc.trackVisibleChannels - 1), this._doc.channelScrollPos));
+    }
+    public scrollToEndOfSelection(): void {
+        this._doc.barScrollPos = Math.min(this.boxSelectionX1, Math.max(this.boxSelectionX1 - (this._doc.trackVisibleBars - 1), this._doc.barScrollPos));
+        this._doc.channelScrollPos = Math.min(this.boxSelectionY1, Math.max(this.boxSelectionY1 - (this._doc.trackVisibleChannels - 1), this._doc.channelScrollPos));
     }
 
     public setChannelBar(channelIndex: number, bar: number): void {
@@ -134,6 +138,8 @@
                 this._doc.record(new ChangeRhythm(this._doc, 4));
             }
         } else if (forInstrument) {
+            // Treat "0" as meaning instrument 10
+            if (digit == "0") digit = "10";
             this.instrumentDigits += digit;
             var parsed = parseInt(this.instrumentDigits);
             var pattern: Pattern | null = this._doc.getCurrentPattern();
@@ -212,7 +218,7 @@
         const group: ChangeGroup = new ChangeGroup();
         if (this._doc.selection.patternSelectionActive) {
 
-            if (this.boxSelectionWidth > 1 || this.boxSelectionHeight > 1) {
+            if (this.boxSelectionActive) {
                 group.append(new ChangeDuplicateSelectedReusedPatterns(this._doc, this.boxSelectionBar, this.boxSelectionWidth, this.boxSelectionChannel, this.boxSelectionHeight));
             }
 
@@ -386,7 +392,11 @@
                 const pattern: Pattern | null = this._doc.song.getPattern(channelIndex, bar);
                 if (pattern == null) throw new Error();
                 group.append(new ChangePaste(this._doc, pattern, patternCopy["notes"], this.patternSelectionActive ? this.patternSelectionStart : 0, this.patternSelectionActive ? this.patternSelectionEnd : Config.partsPerBeat * this._doc.song.beatsPerBar, copiedPartDuration));
-                if (currentPatternIndex == 0) group.append(new ChangeSetPatternInstruments(this._doc, channelIndex, instrumentsCopy, pattern));
+                // @jummbus - I actually like it better if instruments copy over, unless it's not a mod and there are notes in the pattern.
+                if (currentPatternIndex == 0 || patternCopy.notes.length == 0 || channelIndex >= this._doc.song.pitchChannelCount + this._doc.song.noiseChannelCount) {
+                    this.selectInstrument(instrumentsCopy[0]);
+                    group.append(new ChangeSetPatternInstruments(this._doc, channelIndex, instrumentsCopy, pattern));
+                }
             } else if (this.patternSelectionActive) {
                 const reusablePatterns: Dictionary<number> = {};
                 const usedPatterns: Dictionary<boolean> = {};
@@ -444,16 +454,9 @@
                 }
             } else {
                 for (let pasteBar: number = 0; pasteBar < pasteWidth; pasteBar++) {
-                    const bar: number = this.boxSelectionBar + pasteBar;
-                    const removedPattern: number = this._doc.song.channels[channelIndex].bars[bar];
-                    if (removedPattern != 0) {
-                        group.append(new ChangePatternNumbers(this._doc, 0, bar, channelIndex, 1, 1));
-                        if (this._patternIndexIsUnused(channelIndex, removedPattern)) {
-                            // When a pattern becomes unused when replaced by rectangular selection pasting,
-                            // remove all the notes from the pattern so that it may be reused.
-                            this._doc.song.channels[channelIndex].patterns[removedPattern - 1].notes.length = 0;
-                        }
-                    }
+                    // When a pattern becomes unused when replaced by rectangular selection pasting,
+                    // remove all the notes from the pattern so that it may be reused.
+                    this.erasePatternInBar(group, channelIndex, this.boxSelectionBar + pasteBar);
                 }
 
                 const reusablePatterns: Dictionary<number> = {};
@@ -496,13 +499,27 @@
         this._doc.record(group);
     }
 
+    // Set a bar's pattern number to zero, and if that pattern was not used
+    // elsewhere in the channel, erase all notes in it as well.
+    public erasePatternInBar(group: ChangeGroup, channelIndex: number, bar: number): void {
+        const removedPattern: number = this._doc.song.channels[channelIndex].bars[bar];
+        if (removedPattern != 0) {
+            group.append(new ChangePatternNumbers(this._doc, 0, bar, channelIndex, 1, 1));
+            if (this._patternIndexIsUnused(channelIndex, removedPattern)) {
+                // When a pattern becomes unused when replaced by rectangular selection pasting,
+                // remove all the notes from the pattern so that it may be reused.
+                this._doc.song.channels[channelIndex].patterns[removedPattern - 1].notes.length = 0;
+            }
+        }
+    }
+
     public pasteNumbers(): void {
         const selectionCopy: SelectionCopy | null = JSON.parse(String(window.localStorage.getItem("selectionCopy")));
         if (selectionCopy == null) return;
         const channelCopies: ChannelCopy[] = selectionCopy["channels"] || [];
 
         const group: ChangeGroup = new ChangeGroup();
-        const fillSelection: boolean = (this.boxSelectionWidth > 1 || this.boxSelectionHeight > 1);
+        const fillSelection: boolean = this.boxSelectionActive;
 
         const pasteHeight: number = fillSelection ? this.boxSelectionHeight : Math.min(channelCopies.length, this._doc.song.getChannelCount() - this.boxSelectionChannel);
         for (let pasteChannel: number = 0; pasteChannel < pasteHeight; pasteChannel++) {
@@ -586,22 +603,64 @@
     public soloChannels(invert: boolean): void {
         let alreadySoloed: boolean = true;
 
-        for (let channelIndex: number = 0; channelIndex < this._doc.song.pitchChannelCount + this._doc.song.noiseChannelCount; channelIndex++) {
-            const shouldBeMuted: boolean = (channelIndex < this.boxSelectionChannel || channelIndex >= this.boxSelectionChannel + this.boxSelectionHeight) ? !invert : invert;
-            if (this._doc.song.channels[channelIndex].muted != shouldBeMuted) {
-                alreadySoloed = false;
-                break;
-            }
-        }
-
-        if (alreadySoloed) {
-            for (let channelIndex: number = 0; channelIndex < this._doc.song.channels.length; channelIndex++) {
-                this._doc.song.channels[channelIndex].muted = false;
-            }
-        } else {
+        // Soloing mod channels - solo all channels affected by the mod, instead
+        if (this.boxSelectionChannel >= this._doc.song.pitchChannelCount + this._doc.song.noiseChannelCount) {
+
+            const currentChannel = this._doc.song.channels[this.boxSelectionChannel];
+            const bar: number = currentChannel.bars[this._doc.bar] - 1;
+            const modInstrument = (bar >= 0) ? currentChannel.instruments[currentChannel.patterns[bar].instruments[0]] : currentChannel.instruments[this._doc.viewedInstrument[this.boxSelectionChannel]];
+            const soloPattern: boolean[] = [];
+            let matchesSoloPattern: boolean = !invert;
+
+            // First pass: determine solo pattern
             for (let channelIndex: number = 0; channelIndex < this._doc.song.pitchChannelCount + this._doc.song.noiseChannelCount; channelIndex++) {
-                this._doc.song.channels[channelIndex].muted = (channelIndex < this.boxSelectionChannel || channelIndex >= this.boxSelectionChannel + this.boxSelectionHeight) ? !invert : invert;
-            }
+                soloPattern[channelIndex] = false;
+                for (let mod: number = 0; mod < Config.modCount; mod++) {
+                    if (modInstrument.modChannels[mod] == channelIndex) {
+                        soloPattern[channelIndex] = true;
+                    }
+                }
+            }
+
+            // Second pass: determine if channels match solo pattern, overall
+            for (let channelIndex: number = 0; channelIndex < this._doc.song.pitchChannelCount + this._doc.song.noiseChannelCount; channelIndex++) {
+                if (this._doc.song.channels[channelIndex].muted == soloPattern[channelIndex]) {
+                    matchesSoloPattern = invert;
+                    break;
+                }
+            }
+
+            // Third pass: Actually apply solo pattern or unmute all
+            for (let channelIndex: number = 0; channelIndex < this._doc.song.pitchChannelCount + this._doc.song.noiseChannelCount; channelIndex++) {
+                if (matchesSoloPattern) {
+                    this._doc.song.channels[channelIndex].muted = false;
+                }
+                else {
+                    this._doc.song.channels[channelIndex].muted = !soloPattern[channelIndex];
+                }
+            }
+
+        }
+        else {
+
+            for (let channelIndex: number = 0; channelIndex < this._doc.song.pitchChannelCount + this._doc.song.noiseChannelCount; channelIndex++) {
+                const shouldBeMuted: boolean = (channelIndex < this.boxSelectionChannel || channelIndex >= this.boxSelectionChannel + this.boxSelectionHeight) ? !invert : invert;
+                if (this._doc.song.channels[channelIndex].muted != shouldBeMuted) {
+                    alreadySoloed = false;
+                    break;
+                }
+            }
+
+            if (alreadySoloed) {
+                for (let channelIndex: number = 0; channelIndex < this._doc.song.channels.length; channelIndex++) {
+                    this._doc.song.channels[channelIndex].muted = false;
+                }
+            } else {
+                for (let channelIndex: number = 0; channelIndex < this._doc.song.pitchChannelCount + this._doc.song.noiseChannelCount; channelIndex++) {
+                    this._doc.song.channels[channelIndex].muted = (channelIndex < this.boxSelectionChannel || channelIndex >= this.boxSelectionChannel + this.boxSelectionHeight) ? !invert : invert;
+                }
+            }
+
         }
 
         this._doc.notifier.changed();
@@ -610,8 +669,8 @@
     public forceRhythm(): void {
         const group: ChangeGroup = new ChangeGroup();
 
-        if (this.boxSelectionWidth > 1 || this.boxSelectionHeight > 1) {
-            group.append(new ChangeDuplicateSelectedReusedPatterns(this._doc, this.boxSelectionBar, this.boxSelectionWidth, this.boxSelectionChannel, this.boxSelectionHeight));
+        if (this.boxSelectionActive) {
+		    group.append(new ChangeDuplicateSelectedReusedPatterns(this._doc, this.boxSelectionBar, this.boxSelectionWidth, this.boxSelectionChannel, this.boxSelectionHeight));
         }
 
         for (const channelIndex of this._eachSelectedChannel()) {
@@ -626,8 +685,8 @@
     public forceScale(): void {
         const group: ChangeGroup = new ChangeGroup();
 
-        if (this.boxSelectionWidth > 1 || this.boxSelectionHeight > 1) {
-            group.append(new ChangeDuplicateSelectedReusedPatterns(this._doc, this.boxSelectionBar, this.boxSelectionWidth, this.boxSelectionChannel, this.boxSelectionHeight));
+        if (this.boxSelectionActive) {
+		    group.append(new ChangeDuplicateSelectedReusedPatterns(this._doc, this.boxSelectionBar, this.boxSelectionWidth, this.boxSelectionChannel, this.boxSelectionHeight));
         }
 
         const scaleFlags: boolean[] = [true, false, false, false, false, false, false, false, false, false, false, false];
@@ -661,14 +720,14 @@
         const canReplaceLastChange: boolean = this._doc.lastChangeWas(this._changeTranspose);
         this._changeTranspose = new ChangeGroup();
 
-        if (this.boxSelectionWidth > 1 || this.boxSelectionHeight > 1) {
-            this._changeTranspose.append(new ChangeDuplicateSelectedReusedPatterns(this._doc, this.boxSelectionBar, this.boxSelectionWidth, this.boxSelectionChannel, this.boxSelectionHeight));
+        if (this.boxSelectionActive) {
+		    this._changeTranspose.append(new ChangeDuplicateSelectedReusedPatterns(this._doc, this.boxSelectionBar, this.boxSelectionWidth, this.boxSelectionChannel, this.boxSelectionHeight));
         }
 
         for (const channelIndex of this._eachSelectedChannel()) {
             for (const pattern of this._eachSelectedPattern(channelIndex)) {
-                this._changeTranspose.append(new ChangeTranspose(this._doc, channelIndex, pattern, upward, this._doc.notesOutsideScale, octave));
-            }
+                this._changeTranspose.append(new ChangeTranspose(this._doc, channelIndex, pattern, upward, this._doc.prefs.notesOutsideScale, octave));
+			}
         }
 
         this._doc.record(this._changeTranspose, canReplaceLastChange);
@@ -725,7 +784,7 @@
                     if (instruments.length == 0) instruments[0] = 0;
                 }
 
-                if (this.boxSelectionWidth > 1 || this.boxSelectionHeight > 1) {
+                if (this.boxSelectionActive) {
                     this._changeInstrument.append(new ChangeDuplicateSelectedReusedPatterns(this._doc, this.boxSelectionBar, this.boxSelectionWidth, this.boxSelectionChannel, this.boxSelectionHeight));
                 }
                 for (const channelIndex of this._eachSelectedChannel()) {
@@ -741,7 +800,7 @@
             this._changeInstrument.append(new ChangeViewInstrument(this._doc, instrument));
 
             if (!(this._doc.song.layeredInstruments && this._doc.channel < this._doc.song.pitchChannelCount + this._doc.song.noiseChannelCount) && this._doc.song.patternInstruments) {
-                if (this.boxSelectionWidth > 1 || this.boxSelectionHeight > 1) {
+                if (this.boxSelectionActive) {
                     this._changeInstrument.append(new ChangeDuplicateSelectedReusedPatterns(this._doc, this.boxSelectionBar, this.boxSelectionWidth, this.boxSelectionChannel, this.boxSelectionHeight));
                 }
                 const instruments: number[] = [instrument];
@@ -762,714 +821,4 @@
         this.boxSelectionX0 = this.boxSelectionX1 = this._doc.bar;
         this.boxSelectionY0 = this.boxSelectionY1 = this._doc.channel;
     }
-=======
-	public boxSelectionX0: number = 0;
-	public boxSelectionY0: number = 0;
-	public boxSelectionX1: number = 0;
-	public boxSelectionY1: number = 0;
-	public digits: string = "";
-	public instrumentDigits: string = "";
-	public patternSelectionStart: number = 0;
-	public patternSelectionEnd: number = 0;
-	public patternSelectionActive: boolean = false;
-	
-	private _changeTranspose: ChangeGroup | null = null;
-	private _changeReorder: ChangeGroup | null = null;
-	private _changeTrack: ChangeGroup | null = null;
-	private _changeInstrument: ChangeGroup | null = null;
-	
-	constructor(private _doc: SongDocument) {}
-	
-	public toJSON(): {x0: number, x1: number, y0: number, y1: number, start: number, end: number} {
-		return {
-			"x0": this.boxSelectionX0,
-			"x1": this.boxSelectionX1,
-			"y0": this.boxSelectionY0,
-			"y1": this.boxSelectionY1,
-			"start": this.patternSelectionStart,
-			"end": this.patternSelectionEnd,
-		};
-	}
-	
-	public fromJSON(json: {x0: number, x1: number, y0: number, y1: number, start: number, end: number}): void {
-		if (json == null) return;
-		this.boxSelectionX0 = +json["x0"];
-		this.boxSelectionX1 = +json["x1"];
-		this.boxSelectionY0 = +json["y0"];
-		this.boxSelectionY1 = +json["y1"];
-		this.patternSelectionStart = +json["start"];
-		this.patternSelectionEnd = +json["end"];
-		this.digits = "";
-		this.instrumentDigits = "";
-		this.patternSelectionActive = this.patternSelectionStart < this.patternSelectionEnd;
-	}
-	
-	public selectionUpdated(): void {
-		this._doc.notifier.changed();
-		this.digits = "";
-		this.instrumentDigits = "";
-	}
-	
-	public get boxSelectionBar(): number {
-		return Math.min(this.boxSelectionX0, this.boxSelectionX1);
-	}
-	public get boxSelectionChannel(): number {
-		return Math.min(this.boxSelectionY0, this.boxSelectionY1);
-	}
-	public get boxSelectionWidth(): number {
-		return Math.abs(this.boxSelectionX0 - this.boxSelectionX1) + 1;
-	}
-	public get boxSelectionHeight(): number {
-		return Math.abs(this.boxSelectionY0 - this.boxSelectionY1) + 1;
-	}
-	public get boxSelectionActive(): boolean {
-		return this.boxSelectionWidth > 1 || this.boxSelectionHeight > 1;
-	}
-	public scrollToSelectedPattern(): void {
-		this._doc.barScrollPos     = Math.min(this._doc.bar,     Math.max(this._doc.bar     - (this._doc.trackVisibleBars     - 1), this._doc.barScrollPos));
-		this._doc.channelScrollPos = Math.min(this._doc.channel, Math.max(this._doc.channel - (this._doc.trackVisibleChannels - 1), this._doc.channelScrollPos));
-	}
-	public scrollToEndOfSelection(): void {
-		this._doc.barScrollPos     = Math.min(this.boxSelectionX1, Math.max(this.boxSelectionX1 - (this._doc.trackVisibleBars     - 1), this._doc.barScrollPos));
-		this._doc.channelScrollPos = Math.min(this.boxSelectionY1, Math.max(this.boxSelectionY1 - (this._doc.trackVisibleChannels - 1), this._doc.channelScrollPos));
-	}
-	
-	public setChannelBar(channelIndex: number, bar: number): void {
-		if (channelIndex == this._doc.channel && bar == this._doc.bar) return;
-		const canReplaceLastChange: boolean = this._doc.lastChangeWas(this._changeTrack);
-		this._changeTrack = new ChangeGroup();
-		this._changeTrack.append(new ChangeChannelBar(this._doc, channelIndex, bar));
-		// Don't erase existing redo history just to look at highlighted pattern.
-		if (!this._doc.hasRedoHistory()) {
-			this._doc.record(this._changeTrack, canReplaceLastChange);
-		}
-		this.selectionUpdated();
-	}
-	
-	public setPattern(pattern: number): void {
-		this._doc.record(new ChangePatternNumbers(this._doc, pattern, this.boxSelectionBar, this.boxSelectionChannel, this.boxSelectionWidth, this.boxSelectionHeight));
-	}
-	
-	public nextDigit(digit: string, forInstrument: boolean): void {
-		const channel: Channel = this._doc.song.channels[this.boxSelectionChannel];
-		
-		if (forInstrument) {
-			this.instrumentDigits += digit;
-			var parsed = parseInt(this.instrumentDigits);
-			var pattern: Pattern | null = this._doc.getCurrentPattern();
-			if (parsed != 0 && parsed <= channel.instruments.length && pattern != null) {
-				this.selectInstrument(parsed - 1);
-				return;
-			}
-			this.instrumentDigits = digit;
-			parsed = parseInt(this.instrumentDigits);
-			if (parsed != 0 && parsed <= channel.instruments.length && pattern != null) {
-				this.selectInstrument(parsed - 1);
-				return;
-			}
-			this.instrumentDigits = "";
-		}
-		else {
-			if (this.digits.length > 0 && this.digits != String(channel.bars[this.boxSelectionBar])) {
-				this.digits = "";
-			}
-			
-			this.digits += digit;
-			let parsed: number = parseInt(this.digits);
-			if (parsed <= this._doc.song.patternsPerChannel) {
-				this.setPattern(parsed);
-				return;
-			}
-			
-			this.digits = digit;
-			parsed = parseInt(this.digits);
-			if (parsed <= this._doc.song.patternsPerChannel) {
-				this.setPattern(parsed);
-				return;
-			}
-			
-			this.digits = "";
-		}
-	}
-	
-	public insertBars(): void {
-		this._doc.record(new ChangeInsertBars(this._doc, this.boxSelectionBar + this.boxSelectionWidth, this.boxSelectionWidth));
-		const width: number = this.boxSelectionWidth;
-		this.boxSelectionX0 += width;
-		this.boxSelectionX1 += width;
-	}
-	
-	public insertChannel(): void {
-		const group: ChangeGroup = new ChangeGroup();
-		const insertIndex: number = this.boxSelectionChannel + this.boxSelectionHeight;
-		const isNoise: boolean = this._doc.song.getChannelIsNoise(insertIndex - 1);
-		group.append(new ChangeAddChannel(this._doc, insertIndex, isNoise));
-		if (!group.isNoop()) {
-			this.boxSelectionY0 = this.boxSelectionY1 = insertIndex;
-			group.append(new ChangeChannelBar(this._doc, insertIndex, this._doc.bar));
-			this._doc.record(group);
-		}
-	}
-	
-	public deleteBars(): void {
-		const group: ChangeGroup = new ChangeGroup();
-		if (this._doc.selection.patternSelectionActive) {
-			
-			if (this.boxSelectionActive) {
-				group.append(new ChangeDuplicateSelectedReusedPatterns(this._doc, this.boxSelectionBar, this.boxSelectionWidth, this.boxSelectionChannel, this.boxSelectionHeight));
-			}
-			
-			for (const channelIndex of this._eachSelectedChannel()) {
-				for (const pattern of this._eachSelectedPattern(channelIndex)) {
-					group.append(new ChangeNoteTruncate(this._doc, pattern, this._doc.selection.patternSelectionStart, this._doc.selection.patternSelectionEnd));
-				}
-			}
-			group.append(new ChangePatternSelection(this._doc, 0, 0));
-		} else {
-			group.append(new ChangeDeleteBars(this._doc, this.boxSelectionBar, this.boxSelectionWidth));
-			const width: number = this.boxSelectionWidth;
-			this.boxSelectionX0 = Math.max(0, this.boxSelectionX0 - width);
-			this.boxSelectionX1 = Math.max(0, this.boxSelectionX1 - width);
-		}
-		this._doc.record(group);
-	}
-	
-	public deleteChannel(): void {
-		this._doc.record(new ChangeRemoveChannel(this._doc, this.boxSelectionChannel, this.boxSelectionChannel + this.boxSelectionHeight - 1));
-		this.boxSelectionY0 = this.boxSelectionY1 = this._doc.channel;
-	}
-	
-	private *_eachSelectedChannel(): IterableIterator<number> {
-		for (let channelIndex: number = this.boxSelectionChannel; channelIndex < this.boxSelectionChannel + this.boxSelectionHeight; channelIndex++) {
-			yield channelIndex;
-		}
-	}
-	
-	private *_eachSelectedBar(): IterableIterator<number> {
-		for (let bar: number = this.boxSelectionBar; bar < this.boxSelectionBar + this.boxSelectionWidth; bar++) {
-			yield bar;
-		}
-	}
-	
-	private *_eachSelectedPattern(channelIndex: number): IterableIterator<Pattern> {
-		const handledPatterns: Dictionary<boolean> = {};
-		for (const bar of this._eachSelectedBar()) {
-			const currentPatternIndex: number = this._doc.song.channels[channelIndex].bars[bar];
-			if (currentPatternIndex == 0) continue;
-			if (handledPatterns[String(currentPatternIndex)]) continue;
-			handledPatterns[String(currentPatternIndex)] = true;
-			const pattern: Pattern | null = this._doc.song.getPattern(channelIndex, bar);
-			if (pattern == null) throw new Error();
-			yield pattern;
-		}
-	}
-	
-	private _parseCopiedInstrumentArray(patternCopy: any, channelIndex: number): number[] {
-		const instruments: number[] = Array.from(patternCopy["instruments"]).map(i => (<any>i) >>> 0);
-		discardInvalidPatternInstruments(instruments, this._doc.song, channelIndex);
-		return instruments;
-	}
-	
-	private _patternIndexIsUnused(channelIndex: number, patternIndex: number): boolean {
-		for (let i: number = 0; i < this._doc.song.barCount; i++) {
-			if (this._doc.song.channels[channelIndex].bars[i] == patternIndex) {
-				return false;
-			}
-		}
-		return true;
-	}
-	
-	public copy(): void {
-		const channels: ChannelCopy[] = [];
-		
-		for (const channelIndex of this._eachSelectedChannel()) {
-			const patterns: Dictionary<PatternCopy> = {};
-			const bars: number[] = [];
-			
-			for (const bar of this._eachSelectedBar()) {
-				const patternNumber: number = this._doc.song.channels[channelIndex].bars[bar];
-				bars.push(patternNumber);
-				if (patterns[String(patternNumber)] == undefined) {
-					const pattern: Pattern | null = this._doc.song.getPattern(channelIndex, bar);
-					let instruments: number[] = this._doc.recentPatternInstruments[channelIndex];
-					let notes: Note[] = [];
-					if (pattern != null) {
-						instruments = pattern.instruments.concat();
-						
-						if (this.patternSelectionActive) {
-							for (const note of pattern.cloneNotes()) {
-								if (note.end <= this.patternSelectionStart) continue;
-								if (note.start >= this.patternSelectionEnd) continue;
-								note.start -= this.patternSelectionStart;
-								note.end -= this.patternSelectionStart;
-								if (note.start < 0 || note.end > this.patternSelectionEnd - this.patternSelectionStart) {
-									new ChangeNoteLength(null, note, Math.max(note.start, 0), Math.min(this.patternSelectionEnd - this.patternSelectionStart, note.end));
-								}
-								notes.push(note);
-							}
-						} else {
-							notes = pattern.notes;
-						}
-					}
-					patterns[String(patternNumber)] = {"instruments": instruments, "notes": notes};
-				}
-			}
-			
-			const channelCopy: ChannelCopy = {
-				"isNoise": this._doc.song.getChannelIsNoise(channelIndex),
-				"patterns": patterns,
-				"bars": bars,
-			};
-			channels.push(channelCopy);
-		}
-		
-		const selectionCopy: SelectionCopy = {
-			"partDuration": this.patternSelectionActive ? this.patternSelectionEnd - this.patternSelectionStart : this._doc.song.beatsPerBar * Config.partsPerBeat,
-			"channels": channels,
-		};
-		window.localStorage.setItem("selectionCopy", JSON.stringify(selectionCopy));
-	}
-	
-	// I'm sorry this function is so complicated!
-	// Basically I'm trying to avoid accidentally modifying patterns that are used
-	// elsewhere in the song (unless we're just pasting a single pattern) but I'm
-	// also trying to reuse patterns where it makes sense to do so, especially 
-	// in the same channel it was copied from.
-	public pasteNotes(): void {
-		const selectionCopy: SelectionCopy | null = JSON.parse(String(window.localStorage.getItem("selectionCopy")));
-		if (selectionCopy == null) return;
-		const channelCopies: ChannelCopy[] = selectionCopy["channels"] || [];
-		const copiedPartDuration: number = selectionCopy["partDuration"] >>> 0;
-		
-		const group: ChangeGroup = new ChangeGroup();
-		const fillSelection: boolean = this.boxSelectionActive;
-		
-		const pasteHeight: number = fillSelection ? this.boxSelectionHeight : Math.min(channelCopies.length, this._doc.song.getChannelCount() - this.boxSelectionChannel);
-		for (let pasteChannel: number = 0; pasteChannel < pasteHeight; pasteChannel++) {
-			const channelCopy: ChannelCopy = channelCopies[pasteChannel % channelCopies.length];
-			const channelIndex: number = this.boxSelectionChannel + pasteChannel;
-			
-			const isNoise: boolean = !!channelCopy["isNoise"];
-			const patternCopies: Dictionary<PatternCopy> = channelCopy["patterns"] || {};
-			const copiedBars: number[] = channelCopy["bars"] || [];
-			if (copiedBars.length == 0) continue;
-			if (isNoise != this._doc.song.getChannelIsNoise(channelIndex)) continue;
-			
-			const pasteWidth: number = fillSelection ? this.boxSelectionWidth : Math.min(copiedBars.length, this._doc.song.barCount - this.boxSelectionBar);
-			if (!fillSelection && copiedBars.length == 1 && channelCopies.length == 1) {
-				// Special case: if there's just one pattern being copied, try to insert it
-				// into whatever pattern is already selected.
-				const copiedPatternIndex: number = copiedBars[0] >>> 0;
-				const bar: number = this.boxSelectionBar;
-				const currentPatternIndex: number = this._doc.song.channels[channelIndex].bars[bar];
-				if (copiedPatternIndex == 0 && currentPatternIndex == 0) continue;
-				
-				const patternCopy: PatternCopy = patternCopies[String(copiedPatternIndex)];
-				const instrumentsCopy: number[] = this._parseCopiedInstrumentArray(patternCopy, channelIndex);
-				
-				if (currentPatternIndex == 0) {
-					const existingPattern: Pattern | undefined = this._doc.song.channels[channelIndex].patterns[copiedPatternIndex - 1];
-					if (existingPattern != undefined &&
-						!this.patternSelectionActive &&
-						((comparePatternNotes(patternCopy["notes"], existingPattern.notes) && patternsContainSameInstruments(instrumentsCopy, existingPattern.instruments)) ||
-						this._patternIndexIsUnused(channelIndex, copiedPatternIndex)))
-					{
-						group.append(new ChangePatternNumbers(this._doc, copiedPatternIndex, bar, channelIndex, 1, 1));
-					} else {
-						group.append(new ChangeEnsurePatternExists(this._doc, channelIndex, bar));
-					}
-				}
-				
-				const pattern: Pattern | null = this._doc.song.getPattern(channelIndex, bar);
-				if (pattern == null) throw new Error();
-				group.append(new ChangePaste(this._doc, pattern, patternCopy["notes"], this.patternSelectionActive ? this.patternSelectionStart : 0, this.patternSelectionActive ? this.patternSelectionEnd : Config.partsPerBeat * this._doc.song.beatsPerBar, copiedPartDuration));
-				if (currentPatternIndex == 0) group.append(new ChangeSetPatternInstruments(this._doc, channelIndex, instrumentsCopy, pattern));
-			} else if (this.patternSelectionActive) {
-				const reusablePatterns: Dictionary<number> = {};
-				const usedPatterns: Dictionary<boolean> = {};
-				
-				group.append(new ChangeDuplicateSelectedReusedPatterns(this._doc, this.boxSelectionBar, pasteWidth, this.boxSelectionChannel, pasteHeight));
-				
-				for (let pasteBar: number = 0; pasteBar < pasteWidth; pasteBar++) {
-					const bar: number = this.boxSelectionBar + pasteBar;
-					const copiedPatternIndex: number = copiedBars[pasteBar % copiedBars.length] >>> 0;
-					const currentPatternIndex: number = this._doc.song.channels[channelIndex].bars[bar];
-					const reusedIndex: string = [copiedPatternIndex, currentPatternIndex].join(",");
-					if (copiedPatternIndex == 0 && currentPatternIndex == 0) continue;
-					if (reusablePatterns[reusedIndex] != undefined) {
-						group.append(new ChangePatternNumbers(this._doc, reusablePatterns[reusedIndex], bar, channelIndex, 1, 1));
-						continue;
-					}
-					
-					if (currentPatternIndex == 0) {
-						group.append(new ChangeEnsurePatternExists(this._doc, channelIndex, bar));
-						const patternCopy: PatternCopy = patternCopies[String(copiedPatternIndex)];
-						const instrumentsCopy: number[] = this._parseCopiedInstrumentArray(patternCopy, channelIndex);
-						const pattern: Pattern = this._doc.song.getPattern(channelIndex, bar)!;
-						group.append(new ChangeSetPatternInstruments(this._doc, channelIndex, instrumentsCopy, pattern));
-					} else {
-						const pattern: Pattern | null = this._doc.song.getPattern(channelIndex, bar);
-						if (pattern == null) throw new Error();
-						
-						if (!usedPatterns[String(currentPatternIndex)]) {
-							usedPatterns[String(currentPatternIndex)] = true;
-						} else {
-							// If this pattern is used here and elsewhere, it's not safe to modify it directly, so
-							// make a duplicate of it and modify that instead.
-							group.append(new ChangePatternNumbers(this._doc, 0, bar, channelIndex, 1, 1));
-							group.append(new ChangeEnsurePatternExists(this._doc, channelIndex, bar));
-							const newPattern: Pattern | null = this._doc.song.getPattern(channelIndex, bar);
-							if (newPattern == null) throw new Error();
-							for (const note of pattern.cloneNotes()) {
-								group.append(new ChangeNoteAdded(this._doc, newPattern, note, newPattern.notes.length, false));
-							}
-							// Don't overwrite the existing pattern's instruments if only part of the pattern content is being replaced.
-							//group.append(new ChangeSetPatternInstruments(this._doc, channelIndex, pattern.instruments, newPattern));
-						}
-					}
-					
-					const pattern: Pattern | null = this._doc.song.getPattern(channelIndex, bar);
-					if (pattern == null) throw new Error();
-					if (copiedPatternIndex == 0) {
-						group.append(new ChangeNoteTruncate(this._doc, pattern, this.patternSelectionStart, this.patternSelectionEnd));
-					} else {
-						const patternCopy: PatternCopy = patternCopies[String(copiedPatternIndex)];
-						group.append(new ChangePaste(this._doc, pattern, patternCopy["notes"], this.patternSelectionStart, this.patternSelectionEnd, copiedPartDuration));
-					}
-					
-					reusablePatterns[reusedIndex] = this._doc.song.channels[channelIndex].bars[bar];
-				}
-				
-			} else {
-				for (let pasteBar: number = 0; pasteBar < pasteWidth; pasteBar++) {
-					// When a pattern becomes unused when replaced by rectangular selection pasting,
-					// remove all the notes from the pattern so that it may be reused.
-					this.erasePatternInBar(group, channelIndex, this.boxSelectionBar + pasteBar);
-				}
-				
-				const reusablePatterns: Dictionary<number> = {};
-				for (let pasteBar: number = 0; pasteBar < pasteWidth; pasteBar++) {
-					const bar: number = this.boxSelectionBar + pasteBar;
-					const copiedPatternIndex: number = copiedBars[pasteBar % copiedBars.length] >>> 0;
-					const reusedIndex: string = String(copiedPatternIndex);
-					
-					if (copiedPatternIndex == 0) continue;
-					if (reusablePatterns[reusedIndex] != undefined) {
-						group.append(new ChangePatternNumbers(this._doc, reusablePatterns[reusedIndex], bar, channelIndex, 1, 1));
-						continue;
-					}
-					
-					const patternCopy: PatternCopy = patternCopies[String(copiedPatternIndex)];
-					const instrumentsCopy: number[] = this._parseCopiedInstrumentArray(patternCopy, channelIndex);
-					const existingPattern: Pattern | undefined = this._doc.song.channels[channelIndex].patterns[copiedPatternIndex - 1];
-					
-					if (existingPattern != undefined &&
-						copiedPartDuration == Config.partsPerBeat * this._doc.song.beatsPerBar &&
-						comparePatternNotes(patternCopy["notes"], existingPattern.notes) &&
-						patternsContainSameInstruments(instrumentsCopy, existingPattern.instruments))
-					{
-						group.append(new ChangePatternNumbers(this._doc, copiedPatternIndex, bar, channelIndex, 1, 1));
-					} else {
-						if (existingPattern != undefined && this._patternIndexIsUnused(channelIndex, copiedPatternIndex)) {
-							group.append(new ChangePatternNumbers(this._doc, copiedPatternIndex, bar, channelIndex, 1, 1));
-						} else {
-							group.append(new ChangeEnsurePatternExists(this._doc, channelIndex, bar));
-						}
-						const pattern: Pattern | null = this._doc.song.getPattern(channelIndex, bar);
-						if (pattern == null) throw new Error();
-						group.append(new ChangePaste(this._doc, pattern, patternCopy["notes"], this.patternSelectionActive ? this.patternSelectionStart : 0, this.patternSelectionActive ? this.patternSelectionEnd : Config.partsPerBeat * this._doc.song.beatsPerBar, copiedPartDuration));
-						group.append(new ChangeSetPatternInstruments(this._doc, channelIndex, instrumentsCopy, pattern));
-					}
-					
-					reusablePatterns[reusedIndex] = this._doc.song.channels[channelIndex].bars[bar];
-				}
-			}
-		}
-		
-		this._doc.record(group);
-	}
-	
-	// Set a bar's pattern number to zero, and if that pattern was not used
-	// elsewhere in the channel, erase all notes in it as well.
-	public erasePatternInBar(group: ChangeGroup, channelIndex: number, bar: number): void {
-		const removedPattern: number = this._doc.song.channels[channelIndex].bars[bar];
-		if (removedPattern != 0) {
-			group.append(new ChangePatternNumbers(this._doc, 0, bar, channelIndex, 1, 1));
-			if (this._patternIndexIsUnused(channelIndex, removedPattern)) {
-				// When a pattern becomes unused when replaced by rectangular selection pasting,
-				// remove all the notes from the pattern so that it may be reused.
-				this._doc.song.channels[channelIndex].patterns[removedPattern - 1].notes.length = 0;
-			}
-		}
-	}
-	
-	public pasteNumbers(): void {
-		const selectionCopy: SelectionCopy | null = JSON.parse(String(window.localStorage.getItem("selectionCopy")));
-		if (selectionCopy == null) return;
-		const channelCopies: ChannelCopy[] = selectionCopy["channels"] || [];
-		
-		const group: ChangeGroup = new ChangeGroup();
-		const fillSelection: boolean = this.boxSelectionActive;
-		
-		const pasteHeight: number = fillSelection ? this.boxSelectionHeight : Math.min(channelCopies.length, this._doc.song.getChannelCount() - this.boxSelectionChannel);
-		for (let pasteChannel: number = 0; pasteChannel < pasteHeight; pasteChannel++) {
-			const channelCopy: ChannelCopy = channelCopies[pasteChannel % channelCopies.length];
-			const channelIndex: number = this.boxSelectionChannel + pasteChannel;
-			
-			const copiedBars: number[] = channelCopy["bars"] || [];
-			if (copiedBars.length == 0) continue;
-			
-			const pasteWidth: number = fillSelection ? this.boxSelectionWidth : Math.min(copiedBars.length, this._doc.song.barCount - this.boxSelectionBar);
-			for (let pasteBar: number = 0; pasteBar < pasteWidth; pasteBar++) {
-				const copiedPatternIndex: number = copiedBars[pasteBar % copiedBars.length] >>> 0;
-				const bar: number = this.boxSelectionBar + pasteBar;
-				
-				if (copiedPatternIndex > this._doc.song.patternsPerChannel) {
-					group.append(new ChangePatternsPerChannel(this._doc, copiedPatternIndex));
-				}
-				
-				group.append(new ChangePatternNumbers(this._doc, copiedPatternIndex, bar, channelIndex, 1, 1));
-			}
-		}
-		
-		this._doc.record(group);
-	}
-	
-	public selectAll(): void {
-		new ChangePatternSelection(this._doc, 0, 0);
-		if (this.boxSelectionBar == 0 &&
-			this.boxSelectionChannel == 0 &&
-			this.boxSelectionWidth == this._doc.song.barCount &&
-			this.boxSelectionHeight == this._doc.song.getChannelCount())
-		{
-			this.setTrackSelection(this._doc.bar, this._doc.bar, this._doc.channel, this._doc.channel);
-		} else {
-			this.setTrackSelection(0, this._doc.song.barCount - 1, 0, this._doc.song.getChannelCount() - 1);
-		}
-		this.selectionUpdated();
-	}
-	
-	public selectChannel(): void {
-		new ChangePatternSelection(this._doc, 0, 0);
-		if (this.boxSelectionBar == 0 && this.boxSelectionWidth == this._doc.song.barCount) {
-			this.setTrackSelection(this._doc.bar, this._doc.bar, this.boxSelectionY0, this.boxSelectionY1);
-		} else {
-			this.setTrackSelection(0, this._doc.song.barCount - 1, this.boxSelectionY0, this.boxSelectionY1);
-		}
-		this.selectionUpdated();
-	}
-	
-	public duplicatePatterns(): void {
-		this._doc.record(new ChangeDuplicateSelectedReusedPatterns(this._doc, this.boxSelectionBar, this.boxSelectionWidth, this.boxSelectionChannel, this.boxSelectionHeight));
-	}
-	
-	public muteChannels(allChannels: boolean): void {
-		if (allChannels) {
-			let anyMuted: boolean = false;
-			for (let channelIndex: number = 0; channelIndex < this._doc.song.channels.length; channelIndex++) {
-				if (this._doc.song.channels[channelIndex].muted) {
-					anyMuted = true;
-					break;
-				}
-			}
-			for (let channelIndex: number = 0; channelIndex < this._doc.song.channels.length; channelIndex++) {
-				this._doc.song.channels[channelIndex].muted = !anyMuted;
-			}
-		} else {
-			let anyUnmuted: boolean = false;
-			for (const channelIndex of this._eachSelectedChannel()) {
-				if (!this._doc.song.channels[channelIndex].muted) {
-					anyUnmuted = true;
-					break;
-				}
-			}
-			for (const channelIndex of this._eachSelectedChannel()) {
-				this._doc.song.channels[channelIndex].muted = anyUnmuted;
-			}
-		}
-		
-		this._doc.notifier.changed();
-	}
-	
-	public soloChannels(invert: boolean): void {
-		let alreadySoloed: boolean = true;
-		
-		for (let channelIndex: number = 0; channelIndex < this._doc.song.channels.length; channelIndex++) {
-			const shouldBeMuted: boolean = (channelIndex < this.boxSelectionChannel || channelIndex >= this.boxSelectionChannel + this.boxSelectionHeight) ? !invert : invert;
-			if (this._doc.song.channels[channelIndex].muted != shouldBeMuted) {
-				alreadySoloed = false;
-				break;
-			}
-		}
-		
-		if (alreadySoloed) {
-			for (let channelIndex: number = 0; channelIndex < this._doc.song.channels.length; channelIndex++) {
-				this._doc.song.channels[channelIndex].muted = false;
-			}
-		} else {
-			for (let channelIndex: number = 0; channelIndex < this._doc.song.channels.length; channelIndex++) {
-				this._doc.song.channels[channelIndex].muted = (channelIndex < this.boxSelectionChannel || channelIndex >= this.boxSelectionChannel + this.boxSelectionHeight) ? !invert : invert;
-			}
-		}
-		
-		this._doc.notifier.changed();
-	}
-	
-	public forceRhythm(): void {
-		const group: ChangeGroup = new ChangeGroup();
-		
-		if (this.boxSelectionActive) {
-			group.append(new ChangeDuplicateSelectedReusedPatterns(this._doc, this.boxSelectionBar, this.boxSelectionWidth, this.boxSelectionChannel, this.boxSelectionHeight));
-		}
-		
-		for (const channelIndex of this._eachSelectedChannel()) {
-			for (const pattern of this._eachSelectedPattern(channelIndex)) {
-				group.append(new ChangePatternRhythm(this._doc, pattern));
-			}
-		}
-		
-		this._doc.record(group);
-	}
-	
-	public forceScale(): void {
-		const group: ChangeGroup = new ChangeGroup();
-		
-		if (this.boxSelectionActive) {
-			group.append(new ChangeDuplicateSelectedReusedPatterns(this._doc, this.boxSelectionBar, this.boxSelectionWidth, this.boxSelectionChannel, this.boxSelectionHeight));
-		}
-		
-		const scaleFlags: boolean[] = [true, false, false, false, false, false, false, false, false, false, false, false];
-		for (const channelIndex of this._eachSelectedChannel()) {
-			if (this._doc.song.getChannelIsNoise(channelIndex)) continue;
-			for (const pattern of this._eachSelectedPattern(channelIndex)) {
-				unionOfUsedNotes(pattern, scaleFlags);
-			}
-		}
-			
-		const scaleMap: number[] = generateScaleMap(scaleFlags, this._doc.song.scale);
-			
-		for (const channelIndex of this._eachSelectedChannel()) {
-			if (this._doc.song.getChannelIsNoise(channelIndex)) continue;
-			for (const pattern of this._eachSelectedPattern(channelIndex)) {
-				group.append(new ChangePatternScale(this._doc, pattern, scaleMap));
-			}
-		}
-		
-		this._doc.record(group);
-	}
-	
-	public setTrackSelection(newX0: number, newX1: number, newY0: number, newY1: number): void {
-		const canReplaceLastChange: boolean = this._doc.lastChangeWas(this._changeTrack);
-		this._changeTrack = new ChangeGroup();
-		this._changeTrack.append(new ChangeTrackSelection(this._doc, newX0, newX1, newY0, newY1));
-		// Don't erase existing redo history just to change track selection.
-		if (!this._doc.hasRedoHistory()) {
-			this._doc.record(this._changeTrack, canReplaceLastChange);
-		}
-	}
-	
-	public transpose(upward: boolean, octave: boolean): void {
-		const canReplaceLastChange: boolean = this._doc.lastChangeWas(this._changeTranspose);
-		this._changeTranspose = new ChangeGroup();
-		
-		if (this.boxSelectionActive) {
-			this._changeTranspose.append(new ChangeDuplicateSelectedReusedPatterns(this._doc, this.boxSelectionBar, this.boxSelectionWidth, this.boxSelectionChannel, this.boxSelectionHeight));
-		}
-		
-		for (const channelIndex of this._eachSelectedChannel()) {
-			for (const pattern of this._eachSelectedPattern(channelIndex)) {
-				this._changeTranspose.append(new ChangeTranspose(this._doc, channelIndex, pattern, upward, this._doc.prefs.notesOutsideScale, octave));
-			}
-		}
-		
-		this._doc.record(this._changeTranspose, canReplaceLastChange);
-	}
-	
-	public swapChannels(offset: number): void {
-		const possibleSectionBoundaries: number[] = [
-			this._doc.song.pitchChannelCount,
-			this._doc.song.pitchChannelCount + this._doc.song.noiseChannelCount,
-			this._doc.song.getChannelCount(),
-		];
-		let channelSectionMin: number = 0;
-		let channelSectionMax: number = 0;
-		for (const nextBoundary of possibleSectionBoundaries) {
-			if ((this.boxSelectionChannel < nextBoundary && offset < 0) || (this.boxSelectionChannel + this.boxSelectionHeight <= nextBoundary)) {
-				channelSectionMax = nextBoundary - 1;
-				break;
-			}
-			channelSectionMin = nextBoundary;
-		}
-		const newSelectionMin: number = Math.max(this.boxSelectionChannel, channelSectionMin);
-		const newSelectionMax: number = Math.min(this.boxSelectionChannel + this.boxSelectionHeight - 1, channelSectionMax);
-		offset = Math.max(offset, channelSectionMin - newSelectionMin);
-		offset = Math.min(offset, channelSectionMax - newSelectionMax);
-		
-		if (offset != 0) {
-			const canReplaceLastChange: boolean = this._doc.lastChangeWas(this._changeReorder);
-			this._changeReorder = new ChangeGroup();
-			this.boxSelectionY0 = newSelectionMin + offset;
-			this.boxSelectionY1 = newSelectionMax + offset;
-			this._changeReorder.append(new ChangeChannelOrder(this._doc, newSelectionMin, newSelectionMax, offset));
-			this._changeReorder.append(new ChangeChannelBar(this._doc, Math.max(this.boxSelectionY0, Math.min(this.boxSelectionY1, this._doc.channel + offset)), this._doc.bar));
-			this.selectionUpdated();
-			this._doc.record(this._changeReorder, canReplaceLastChange);
-		}
-	}
-	
-	public selectInstrument(instrument: number): void {
-		if (this._doc.viewedInstrument[this._doc.channel] == instrument) {
-			if (this._doc.song.layeredInstruments && this._doc.song.patternInstruments) {
-				const canReplaceLastChange: boolean = this._doc.lastChangeWas(this._changeInstrument);
-				this._changeInstrument = new ChangeGroup();
-				const instruments: number[] = this._doc.recentPatternInstruments[this._doc.channel];
-				if (instruments.indexOf(instrument) == -1) {
-					instruments.push(instrument);
-					const maxLayers: number = this._doc.song.getMaxInstrumentsPerPattern(this._doc.channel);
-					if (instruments.length > maxLayers) {
-						instruments.splice(0, instruments.length - maxLayers);
-					}
-				} else {
-					instruments.splice(instruments.indexOf(instrument), 1);
-					if (instruments.length == 0) instruments[0] = 0;
-				}
-				
-				if (this.boxSelectionActive) {
-					this._changeInstrument.append(new ChangeDuplicateSelectedReusedPatterns(this._doc, this.boxSelectionBar, this.boxSelectionWidth, this.boxSelectionChannel, this.boxSelectionHeight));
-				}
-				for (const channelIndex of this._eachSelectedChannel()) {
-					for (const pattern of this._eachSelectedPattern(channelIndex)) {
-						this._changeInstrument.append(new ChangeSetPatternInstruments(this._doc, channelIndex, instruments, pattern));
-					}
-				}
-				this._doc.record(this._changeInstrument, canReplaceLastChange);
-			}
-		} else {
-			const canReplaceLastChange: boolean = this._doc.lastChangeWas(this._changeInstrument);
-			this._changeInstrument = new ChangeGroup();
-			this._changeInstrument.append(new ChangeViewInstrument(this._doc, instrument));
-			
-			if (!this._doc.song.layeredInstruments && this._doc.song.patternInstruments) {
-				if (this.boxSelectionActive) {
-					this._changeInstrument.append(new ChangeDuplicateSelectedReusedPatterns(this._doc, this.boxSelectionBar, this.boxSelectionWidth, this.boxSelectionChannel, this.boxSelectionHeight));
-				}
-				const instruments: number[] = [instrument];
-				for (const channelIndex of this._eachSelectedChannel()) {
-					for (const pattern of this._eachSelectedPattern(channelIndex)) {
-						this._changeInstrument.append(new ChangeSetPatternInstruments(this._doc, channelIndex, instruments, pattern));
-					}
-				}
-				this._doc.record(this._changeInstrument, canReplaceLastChange);
-			} else if (!this._doc.hasRedoHistory()) {
-				// Don't erase existing redo history just to look at highlighted pattern.
-				this._doc.record(this._changeInstrument, canReplaceLastChange);
-			}
-		}
-	}
-	
-	public resetBoxSelection(): void {
-		this.boxSelectionX0 = this.boxSelectionX1 = this._doc.bar;
-		this.boxSelectionY0 = this.boxSelectionY1 = this._doc.channel;
-	}
->>>>>>> 6045fab4
 }