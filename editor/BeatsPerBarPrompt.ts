// Copyright (C) 2020 John Nesky, distributed under the MIT license.

<<<<<<< HEAD
import { Config } from "../synth/SynthConfig";
import { HTML } from "./html";
import { SongDocument, StateChangeType } from "./SongDocument";
import { Prompt } from "./Prompt";
import { ChangeBeatsPerBar } from "./changes";
//import {ColorConfig} from "./ColorConfig";


//namespace beepbox {
const { button, div, span, h2, input, br, select, option } = HTML;

export class BeatsPerBarPrompt implements Prompt {
	private readonly _beatsStepper: HTMLInputElement = input({ style: "width: 3em; margin-left: 1em;", type: "number", step: "1" });
	private readonly _conversionStrategySelect: HTMLSelectElement = select({ style: "width: 100%;" },
		option({ value: "splice" }, "Splice beats at end of bars."),
		option({ value: "stretch" }, "Stretch notes to fit in bars."),
		option({ value: "overflow" }, "Overflow notes across bars."),
	);
	private readonly _cancelButton: HTMLButtonElement = button({ className: "cancelButton" });
	private readonly _okayButton: HTMLButtonElement = button({ className: "okayButton", style: "width:45%;" }, "Okay");

	public readonly container: HTMLDivElement = div({ className: "prompt noSelection", style: "width: 250px;" },
		h2("Beats Per Bar"),
		div({ style: "display: flex; flex-direction: row; align-items: center; height: 2em; justify-content: flex-end;" },
			div({ style: "text-align: right;" },
				"Beats per bar:",
				br(),
				span({ style: "font-size: smaller; color: #888888;" }, "(Multiples of 3 or 4 are recommended)"),
=======
import {Config} from "../synth/SynthConfig";
import {HTML} from "imperative-html/dist/esm/elements-strict";
import {SongDocument, StateChangeType} from "./SongDocument";
import {Prompt} from "./Prompt";
import {ChangeBeatsPerBar} from "./changes";
import {ColorConfig} from "./ColorConfig";

//namespace beepbox {
	const {button, div, span, h2, input, br, select, option} = HTML;
	
	export class BeatsPerBarPrompt implements Prompt {
		private readonly _beatsStepper: HTMLInputElement = input({style: "width: 3em; margin-left: 1em;", type: "number", step: "1"});
		private readonly _conversionStrategySelect: HTMLSelectElement = select({style: "width: 100%;"},
			option({value: "splice"}, "Splice beats at end of bars."),
			option({value: "stretch"}, "Stretch notes to fit in bars."),
			option({value: "overflow"}, "Overflow notes across bars."),
		);
		private readonly _cancelButton: HTMLButtonElement = button({class: "cancelButton"});
		private readonly _okayButton: HTMLButtonElement = button({class: "okayButton", style: "width:45%;"}, "Okay");
		
		public readonly container: HTMLDivElement = div({class: "prompt noSelection", style: "width: 250px;"},
			h2("Beats Per Bar"),
			div({style: "display: flex; flex-direction: row; align-items: center; height: 2em; justify-content: flex-end;"},
				div({style: "text-align: right;"},
					"Beats per bar:",
					br(),
					span({style: `font-size: smaller; color: ${ColorConfig.secondaryText};`}, "(Multiples of 3 or 4 are recommended)"),
				),
				this._beatsStepper,
			),
			div({style: "display: flex; flex-direction: row; align-items: center; height: 2em; justify-content: flex-end;"},
				div({class: "selectContainer", style: "width: 100%;"}, this._conversionStrategySelect),
			),
			div({style: "display: flex; flex-direction: row-reverse; justify-content: space-between;"},
				this._okayButton,
>>>>>>> f21a2377
			),
			this._beatsStepper,
		),
		div({ style: "display: flex; flex-direction: row; align-items: center; height: 2em; justify-content: flex-end;" },
			div({ className: "selectContainer", style: "width: 100%;" }, this._conversionStrategySelect),
		),
		div({ style: "display: flex; flex-direction: row-reverse; justify-content: space-between;" },
			this._okayButton,
		),
		this._cancelButton,
	);

	constructor(private _doc: SongDocument) {
		this._beatsStepper.value = this._doc.song.beatsPerBar + "";
		this._beatsStepper.min = Config.beatsPerBarMin + "";
		this._beatsStepper.max = Config.beatsPerBarMax + "";

		const lastStrategy: string | null = window.localStorage.getItem("beatCountStrategy");
		if (lastStrategy != null) {
			this._conversionStrategySelect.value = lastStrategy;
		}

		this._beatsStepper.select();
		setTimeout(() => this._beatsStepper.focus());

		this._okayButton.addEventListener("click", this._saveChanges);
		this._cancelButton.addEventListener("click", this._close);
		this._beatsStepper.addEventListener("keypress", BeatsPerBarPrompt._validateKey);
		this._beatsStepper.addEventListener("blur", BeatsPerBarPrompt._validateNumber);
		this.container.addEventListener("keydown", this._whenKeyPressed);
	}

	private _close = (): void => {
		this._doc.undo();
	}

	public cleanUp = (): void => {
		this._okayButton.removeEventListener("click", this._saveChanges);
		this._cancelButton.removeEventListener("click", this._close);
		this._beatsStepper.removeEventListener("keypress", BeatsPerBarPrompt._validateKey);
		this._beatsStepper.removeEventListener("blur", BeatsPerBarPrompt._validateNumber);
		this.container.removeEventListener("keydown", this._whenKeyPressed);
	}

	private _whenKeyPressed = (event: KeyboardEvent): void => {
		if ((<Element>event.target).tagName != "BUTTON" && event.keyCode == 13) { // Enter key
			this._saveChanges();
		}
	}

	private static _validateKey(event: KeyboardEvent): boolean {
		const charCode = (event.which) ? event.which : event.keyCode;
		if (charCode != 46 && charCode > 31 && (charCode < 48 || charCode > 57)) {
			event.preventDefault();
			return true;
		}
		return false;
	}

	private static _validateNumber(event: Event): void {
		const input: HTMLInputElement = <HTMLInputElement>event.target;
		input.value = Math.floor(Math.max(Number(input.min), Math.min(Number(input.max), Number(input.value)))) + "";
	}

	private static _validate(input: HTMLInputElement): number {
		return Math.floor(Number(input.value));
	}

	private _saveChanges = (): void => {
		window.localStorage.setItem("beatCountStrategy", this._conversionStrategySelect.value);
		this._doc.prompt = null;
		this._doc.record(new ChangeBeatsPerBar(this._doc, BeatsPerBarPrompt._validate(this._beatsStepper), this._conversionStrategySelect.value), StateChangeType.replace);
	}
}
//}<|MERGE_RESOLUTION|>--- conflicted
+++ resolved
@@ -1,8 +1,7 @@
 // Copyright (C) 2020 John Nesky, distributed under the MIT license.
 
-<<<<<<< HEAD
 import { Config } from "../synth/SynthConfig";
-import { HTML } from "./html";
+import { HTML } from "imperative-html/dist/esm/elements-strict";
 import { SongDocument, StateChangeType } from "./SongDocument";
 import { Prompt } from "./Prompt";
 import { ChangeBeatsPerBar } from "./changes";
@@ -19,58 +18,21 @@
 		option({ value: "stretch" }, "Stretch notes to fit in bars."),
 		option({ value: "overflow" }, "Overflow notes across bars."),
 	);
-	private readonly _cancelButton: HTMLButtonElement = button({ className: "cancelButton" });
-	private readonly _okayButton: HTMLButtonElement = button({ className: "okayButton", style: "width:45%;" }, "Okay");
+	private readonly _cancelButton: HTMLButtonElement = button({ class: "cancelButton" });
+	private readonly _okayButton: HTMLButtonElement = button({ class: "okayButton", style: "width:45%;" }, "Okay");
 
-	public readonly container: HTMLDivElement = div({ className: "prompt noSelection", style: "width: 250px;" },
+	public readonly container: HTMLDivElement = div({ class: "prompt noSelection", style: "width: 250px;" },
 		h2("Beats Per Bar"),
 		div({ style: "display: flex; flex-direction: row; align-items: center; height: 2em; justify-content: flex-end;" },
 			div({ style: "text-align: right;" },
 				"Beats per bar:",
 				br(),
 				span({ style: "font-size: smaller; color: #888888;" }, "(Multiples of 3 or 4 are recommended)"),
-=======
-import {Config} from "../synth/SynthConfig";
-import {HTML} from "imperative-html/dist/esm/elements-strict";
-import {SongDocument, StateChangeType} from "./SongDocument";
-import {Prompt} from "./Prompt";
-import {ChangeBeatsPerBar} from "./changes";
-import {ColorConfig} from "./ColorConfig";
-
-//namespace beepbox {
-	const {button, div, span, h2, input, br, select, option} = HTML;
-	
-	export class BeatsPerBarPrompt implements Prompt {
-		private readonly _beatsStepper: HTMLInputElement = input({style: "width: 3em; margin-left: 1em;", type: "number", step: "1"});
-		private readonly _conversionStrategySelect: HTMLSelectElement = select({style: "width: 100%;"},
-			option({value: "splice"}, "Splice beats at end of bars."),
-			option({value: "stretch"}, "Stretch notes to fit in bars."),
-			option({value: "overflow"}, "Overflow notes across bars."),
-		);
-		private readonly _cancelButton: HTMLButtonElement = button({class: "cancelButton"});
-		private readonly _okayButton: HTMLButtonElement = button({class: "okayButton", style: "width:45%;"}, "Okay");
-		
-		public readonly container: HTMLDivElement = div({class: "prompt noSelection", style: "width: 250px;"},
-			h2("Beats Per Bar"),
-			div({style: "display: flex; flex-direction: row; align-items: center; height: 2em; justify-content: flex-end;"},
-				div({style: "text-align: right;"},
-					"Beats per bar:",
-					br(),
-					span({style: `font-size: smaller; color: ${ColorConfig.secondaryText};`}, "(Multiples of 3 or 4 are recommended)"),
-				),
-				this._beatsStepper,
-			),
-			div({style: "display: flex; flex-direction: row; align-items: center; height: 2em; justify-content: flex-end;"},
-				div({class: "selectContainer", style: "width: 100%;"}, this._conversionStrategySelect),
-			),
-			div({style: "display: flex; flex-direction: row-reverse; justify-content: space-between;"},
-				this._okayButton,
->>>>>>> f21a2377
 			),
 			this._beatsStepper,
 		),
 		div({ style: "display: flex; flex-direction: row; align-items: center; height: 2em; justify-content: flex-end;" },
-			div({ className: "selectContainer", style: "width: 100%;" }, this._conversionStrategySelect),
+			div({ class: "selectContainer", style: "width: 100%;" }, this._conversionStrategySelect),
 		),
 		div({ style: "display: flex; flex-direction: row-reverse; justify-content: space-between;" },
 			this._okayButton,
