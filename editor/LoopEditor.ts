--- conflicted
+++ resolved
@@ -152,11 +152,7 @@
 					this._draggingHorizontally = true;
 				}
 			}
-<<<<<<< HEAD
-
-=======
-			
->>>>>>> 51ae8708
+
 			if (this._draggingHorizontally) {
 				this._whenCursorMoved();
 				event.preventDefault();
@@ -225,10 +221,8 @@
 				this._whenCursorReleased(event);
 				this._updatePreview();
 			}
-<<<<<<< HEAD
-=======
+
 			this._mouseDown = false;
->>>>>>> 51ae8708
 		}
 
 		private _whenCursorReleased = (event: Event): void => {
