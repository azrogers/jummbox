// Copyright (C) 2020 John Nesky, distributed under the MIT license.

/// <reference path="../synth/synth.ts" />
/// <reference path="ColorConfig.ts" />
/// <reference path="SongDocument.ts" />
/// <reference path="html.ts" />
/// <reference path="SongEditor.ts" />

namespace beepbox {

	interface PatternCopy {
		instrument: number;
		notes: any[];
	}

	interface ChannelCopy {
		isNoise: boolean;
		isMod: boolean;
		patterns: Dictionary<PatternCopy>;
		bars: number[];
	}

	interface SelectionCopy {
		beatsPerBar: number;
		channels: ChannelCopy[];
	}

	class Box {
		private readonly _text: Text = document.createTextNode("1");
		private readonly _label: SVGTextElement = SVG.text({"font-family": "sans-serif", "font-size": 20, "text-anchor": "middle", "font-weight": "bold", fill: "red"}, this._text);
		private readonly _rect: SVGRectElement = SVG.rect({x: 1, y: 1});
		public readonly container: SVGSVGElement = SVG.svg(this._rect, this._label);
		private _renderedIndex: number = 1;
		private _renderedDim: boolean = true;
		private _renderedSelected: boolean = false;
		private _renderedColor: string = "";

		constructor(channel: number, private readonly _x: number, private readonly _y: number, color: string) {
			this._rect.setAttribute("fill", ColorConfig.uiWidgetBackground);
			this._label.setAttribute("fill", color);
		}
		
		public setSize(width: number, height: number): void {
			this.container.setAttribute("x", "" + (this._x * width));
			this.container.setAttribute("y", "" + (Config.barEditorHeight + this._y * height));
			this._rect.setAttribute("width", "" + (width - 2));
			this._rect.setAttribute("height", "" + (height - 2));
			this._label.setAttribute("x", "" + (width / 2));
			this._label.setAttribute("y", "" + Math.round(height / 2 + 7));
		}
		
		public setIndex(index: number, dim: boolean, selected: boolean, color: string, isNoise: boolean, isMod: boolean): void {
			if (this._renderedIndex != index) {
				if (!this._renderedSelected && ((index == 0) != (this._renderedIndex == 0))) {
					if (index == 0) {
						this._rect.setAttribute("fill", "none");
					}
					else {
						if (isNoise)
							this._rect.setAttribute("fill", dim ? ColorConfig.trackEditorBgNoiseDim : ColorConfig.trackEditorBgNoise);
						else if (isMod)
							this._rect.setAttribute("fill", dim ? ColorConfig.trackEditorBgModDim : ColorConfig.trackEditorBgMod);
						else
							this._rect.setAttribute("fill", dim ? ColorConfig.trackEditorBgPitchDim : ColorConfig.trackEditorBgPitch);

					}
				}

				if (index >= 100) {
					this._label.setAttribute("font-size", "16");
					this._label.setAttribute("style", "transform: translate(0px, -1.5px);");
				}
				else {
					this._label.setAttribute("font-size", "20");
					this._label.setAttribute("style", "transform: translate(0px, 0px);");
				}

				this._renderedIndex = index;
				this._text.data = "" + index;
			}

			if (this._renderedDim != dim || this._renderedColor != color) {
				this._renderedDim = dim;
				if (selected) {
					this._label.setAttribute("fill", ColorConfig.invertedText);
				} else {
					this._label.setAttribute("fill", color);

					if (this._renderedIndex == 0) {
						this._rect.setAttribute("fill", ColorConfig.editorBackground);
					}
					else {
						if (isNoise)
							this._rect.setAttribute("fill", dim ? ColorConfig.trackEditorBgNoiseDim : ColorConfig.trackEditorBgNoise);
						else if (isMod)
							this._rect.setAttribute("fill", dim ? ColorConfig.trackEditorBgModDim : ColorConfig.trackEditorBgMod);
						else
							this._rect.setAttribute("fill", dim ? ColorConfig.trackEditorBgPitchDim : ColorConfig.trackEditorBgPitch);
					}
				}
			}

			if (this._renderedSelected != selected || this._renderedColor != color) {
				this._renderedSelected = selected;
				if (selected) {
					this._rect.setAttribute("fill", color);
					this._label.setAttribute("fill", ColorConfig.invertedText);
				} else {
					this._label.setAttribute("fill", color);

					if (this._renderedIndex == 0) {
						this._rect.setAttribute("fill", ColorConfig.editorBackground);
					}
					else {
						if (isNoise)
							this._rect.setAttribute("fill", dim ? ColorConfig.trackEditorBgNoiseDim : ColorConfig.trackEditorBgNoise);
						else if (isMod)
							this._rect.setAttribute("fill", dim ? ColorConfig.trackEditorBgModDim : ColorConfig.trackEditorBgMod);
						else
							this._rect.setAttribute("fill", dim ? ColorConfig.trackEditorBgPitchDim : ColorConfig.trackEditorBgPitch);
					}
				}
			}

			this._renderedColor = color;
		}
	}

	export class TrackEditor {
		public readonly _barDropDown: HTMLSelectElement = HTML.select({ style: "width: 32px; height: " + Config.barEditorHeight + "px; position:absolute; opacity:0" },

			HTML.option({ value: "barBefore" }, "Insert Bar Before"),
			HTML.option({ value: "barAfter" }, "Insert Bar After"),
			HTML.option({ value: "deleteBar" }, "Delete This Bar"),
		);
		private readonly _boxContainer: SVGGElement = SVG.g();
		private readonly _playhead: SVGRectElement = SVG.rect({fill: ColorConfig.playhead, x: 0, y: 0, width: 4, height: 128});
		private readonly _boxHighlight: SVGRectElement = SVG.rect({fill: "none", stroke: ColorConfig.hoverPreview, "stroke-width": 2, "pointer-events": "none", x: 1, y: 1, width: 30, height: 30});
		private readonly _upHighlight: SVGPathElement = SVG.path({fill: ColorConfig.invertedText, stroke: ColorConfig.invertedText, "stroke-width": 1, "pointer-events": "none"});
		private readonly _downHighlight: SVGPathElement = SVG.path({fill: ColorConfig.invertedText, stroke: ColorConfig.invertedText, "stroke-width": 1, "pointer-events": "none"});
		private readonly _barEditorPath = <SVGPathElement>SVG.path({ fill: ColorConfig.uiWidgetBackground, stroke: ColorConfig.uiWidgetBackground, "stroke-width": 1, "pointer-events": "none" });
		private readonly _selectionRect: SVGRectElement = SVG.rect({ class: "dashed-line dash-move", fill: ColorConfig.boxSelectionFill, stroke: ColorConfig.hoverPreview, "stroke-width": 2, "stroke-dasharray": "5, 3", "fill-opacity": "0.4", "pointer-events": "none", visibility: "hidden", x: 1, y: 1, width: 62, height: 62});
		private readonly _svg: SVGSVGElement = SVG.svg({style: `background-color: ${ColorConfig.editorBackground}; position: absolute;`, height: 128},
			this._boxContainer,
			this._barEditorPath,
			this._selectionRect,
			this._boxHighlight,
			this._upHighlight,
			this._downHighlight,
			this._playhead,
		);
<<<<<<< HEAD
		private readonly _select: HTMLSelectElement = HTML.select({className: "trackSelectBox", style: "background: none; border: none; appearance: none; color: transparent; position: absolute; touch-action: none;"});
		public readonly container: HTMLElement = HTML.div({class: "noSelection", style: "height: 128px; position: relative; overflow:hidden;"}, this._svg, this._select, this._barDropDown);
=======
		private readonly _select: HTMLSelectElement = HTML.select({className: "trackSelectBox", style: "background: none; border: none; appearance: none; border-radius: initial; box-shadow: none; color: transparent; position: absolute; touch-action: none;"});
		public readonly container: HTMLElement = HTML.div({class: "noSelection", style: "height: 128px; position: relative; overflow:hidden;"}, this._svg, this._select);
		
>>>>>>> 51ae8708
		
		private readonly _grid: Box[][] = [];
		private _mouseX: number = 0;
		private _mouseY: number = 0;
		//private _lastScrollTime: number = 0;
		//private _selecting: boolean = false;
		//private _selectionStartBar: number = 0;
		//private _selectionStartChannel: number = 0;
		//private _pattern: Pattern | null = null;
		private _mouseStartBar: number = 0;
		private _mouseStartChannel: number = 0;
		private _mouseBar: number = 0;
		private _mouseChannel: number = 0;
		private _mouseOver: boolean = false;
		private _mousePressed: boolean = false;
		private _mouseDragging = false;
		private _digits: string = "";
		private _instrumentDigits: string = "";
		private _barWidth: number = 32;
		private _channelHeight: number = 32;
<<<<<<< HEAD
		public _boxSelectionBar: number = 0;
		public _boxSelectionChannel: number = 0;
		public _boxSelectionWidth: number = 1;
		public _boxSelectionHeight: number = 1;
=======
		private _boxSelectionX0: number = 0;
		private _boxSelectionY0: number = 0;
		private _boxSelectionX1: number = 0;
		private _boxSelectionY1: number = 0;
>>>>>>> 51ae8708
		private _renderedChannelCount: number = 0;
		private _renderedBarCount: number = 0;
		private _renderedPatternCount: number = 0;
		private _renderedPlayhead: number = -1;
		private _renderedBarWidth: number = -1;
		private _renderedChannelHeight: number = -1;
		private _touchMode: boolean = isMobile;
		private _changeTranspose: ChangeGroup | null = null;
		private _barDropDownBar: number = 0;
		private _lastScrollTime: number = 0;

		constructor(private _doc: SongDocument, private _songEditor: SongEditor) {
			window.requestAnimationFrame(this._animatePlayhead);
			this._svg.addEventListener("mousedown", this._whenMousePressed);
			document.addEventListener("mousemove", this._whenMouseMoved);
			document.addEventListener("mouseup", this._whenMouseReleased);
			this._svg.addEventListener("mouseover", this._whenMouseOver);
			this._svg.addEventListener("mouseout", this._whenMouseOut);

			this._select.addEventListener("change", this._whenSelectChanged);
			this._select.addEventListener("touchstart", this._whenSelectPressed);
			this._select.addEventListener("touchmove", this._whenSelectMoved);
			this._select.addEventListener("touchend", this._whenSelectReleased);
			this._select.addEventListener("touchcancel", this._whenSelectReleased);

			let determinedCursorType: boolean = false;
			document.addEventListener("mousedown", () => {
				if (!determinedCursorType) {
					this._touchMode = false;
					this._updatePreview();
				}
				determinedCursorType = true;
			}, true);
			document.addEventListener("touchstart", () => {
				if (!determinedCursorType) {
					this._touchMode = true;
					this._updatePreview();
				}
				determinedCursorType = true;
			}, true);

			this._barDropDown.selectedIndex = -1;
			this._barDropDown.addEventListener("change", this._barDropDownHandler);
			this._barDropDown.addEventListener("mousedown", this._barDropDownGetOpenedPosition);

		}

		private _barDropDownGetOpenedPosition = (event: MouseEvent): void => {
			this._barDropDownBar = Math.floor(Math.min(this._doc.song.barCount - 1, Math.max(0, this._mouseX / this._barWidth)));
		}

		private _barDropDownHandler = (event: Event): void => {

			var moveBarOffset = (this._barDropDown.value == "barBefore") ? 0 : 1;

			if (this._barDropDown.value == "barBefore" || this._barDropDown.value == "barAfter") {

				//var prevBar = this._doc.bar;

				this._doc.bar = this._barDropDownBar - 1 + moveBarOffset;

				this.resetBoxSelection();
				this.insertBars();

				// This moves doc.bar back. I kind of like moving it to the inserted zone, though.
				// this._doc.bar = prevBar + ((prevBar < this._barDropDownBar + moveBarOffset) ? 0 : 1);

				// Adjust song playhead
				if (this._doc.synth.playhead >= this._barDropDownBar + moveBarOffset)
					this._doc.synth.playhead++;

			}
			else if (this._barDropDown.value == "deleteBar") {

				//var prevBar = this._doc.bar;
				
				this._doc.bar = this._barDropDownBar;

				this.resetBoxSelection();
				this.deleteBars();

				// This moves doc.bar back. I kind of like moving it to the deleted zone, though.
				// this._doc.bar = prevBar - ((prevBar <= this._barDropDownBar) ? 0 : 1);

				// Adjust song playhead
				if (this._doc.synth.playhead > this._barDropDownBar)
					this._doc.synth.playhead--;

			}

			this._barDropDown.selectedIndex = -1;
		}

		private _whenSelectChanged = (): void => {
			this._setPattern(this._select.selectedIndex);
		}

		private _animatePlayhead = (timestamp: number): void => {
			const playhead = (this._barWidth * this._doc.synth.playhead - 2);
			if (this._renderedPlayhead != playhead) {
				this._renderedPlayhead = playhead;
				this._playhead.setAttribute("x", "" + playhead);
			}
			window.requestAnimationFrame(this._animatePlayhead);
		}

		public selectionUpdated(): void {
			this._doc.notifier.changed();
			this._digits = "";
			this._doc.forgetLastChange();
		}
<<<<<<< HEAD

=======
		
		private get _boxSelectionBar(): number {
			return Math.min(this._boxSelectionX0, this._boxSelectionX1);
		}
		private get _boxSelectionChannel(): number {
			return Math.min(this._boxSelectionY0, this._boxSelectionY1);
		}
		private get _boxSelectionWidth(): number {
			return Math.abs(this._boxSelectionX0 - this._boxSelectionX1) + 1;
		}
		private get _boxSelectionHeight(): number {
			return Math.abs(this._boxSelectionY0 - this._boxSelectionY1) + 1;
		}
		private _scrollToSelection(): void {
			this._doc.barScrollPos = Math.min(this._doc.barScrollPos, this._boxSelectionX1);
			this._doc.barScrollPos = Math.max(this._doc.barScrollPos, this._boxSelectionX1 - (this._doc.trackVisibleBars - 1));
		}
		
>>>>>>> 51ae8708
		private _setChannelBar(channel: number, bar: number): void {
			new ChangeChannelBar(this._doc, channel, bar);
			this.selectionUpdated();
		}

		private _setPattern(pattern: number): void {
			this._doc.record(new ChangePatternNumbers(this._doc, pattern, this._boxSelectionBar, this._boxSelectionChannel, this._boxSelectionWidth, this._boxSelectionHeight));
		}

		public onKeyPressed(event: KeyboardEvent): void {
			switch (event.keyCode) {
				case 27: // Esc
					this.resetBoxSelection();
					// Used to trigger re-render so box selection is visually clearead
					this.selectionUpdated();
					event.preventDefault();
					break;
				case 38: // up
<<<<<<< HEAD
					this._setChannelBar((this._doc.channel - 1 + this._doc.song.getChannelCount()) % this._doc.song.getChannelCount(), this._doc.bar);
					this.resetBoxSelection();
					event.preventDefault();
					break;
				case 40: // down
					this._setChannelBar((this._doc.channel + 1) % this._doc.song.getChannelCount(), this._doc.bar);
					this.resetBoxSelection();
					event.preventDefault();
					break;
				case 37: // left
					this._setChannelBar(this._doc.channel, (this._doc.bar + this._doc.song.barCount - 1) % this._doc.song.barCount);
					this.resetBoxSelection();
					event.preventDefault();
					break;
				case 39: // right
					this._setChannelBar(this._doc.channel, (this._doc.bar + 1) % this._doc.song.barCount);
					this.resetBoxSelection();
					event.preventDefault();
					break;
				case 46: // Delete
					this._digits = "";
					this._nextDigit("0", false);
=======
					if (event.shiftKey) {
						this._boxSelectionY1 = Math.max(0, this._boxSelectionY1 - 1);
						this._selectionUpdated();
					} else {
						this._setChannelBar((this._doc.channel - 1 + this._doc.song.getChannelCount()) % this._doc.song.getChannelCount(), this._doc.bar);
						this._resetBoxSelection();
					}
					event.preventDefault();
					break;
				case 40: // down
					if (event.shiftKey) {
						this._boxSelectionY1 = Math.min(this._doc.song.getChannelCount() - 1, this._boxSelectionY1 + 1);
						this._selectionUpdated();
					} else {
						this._setChannelBar((this._doc.channel + 1) % this._doc.song.getChannelCount(), this._doc.bar);
						this._resetBoxSelection();
					}
					event.preventDefault();
					break;
				case 37: // left
					if (event.shiftKey) {
						this._boxSelectionX1 = Math.max(0, this._boxSelectionX1 - 1);
						this._scrollToSelection();
						this._selectionUpdated();
					} else {
						this._setChannelBar(this._doc.channel, (this._doc.bar + this._doc.song.barCount - 1) % this._doc.song.barCount);
						this._resetBoxSelection();
					}
					event.preventDefault();
					break;
				case 39: // right
					if (event.shiftKey) {
						this._boxSelectionX1 = Math.min(this._doc.song.barCount - 1, this._boxSelectionX1 + 1);
						this._scrollToSelection();
						this._selectionUpdated();
					} else {
						this._setChannelBar(this._doc.channel, (this._doc.bar + 1) % this._doc.song.barCount);
						this._resetBoxSelection();
					}
>>>>>>> 51ae8708
					event.preventDefault();
					break;
				case 48: // 0
					this._nextDigit("0", event.shiftKey || event.ctrlKey);
					event.preventDefault();
					break;
				case 49: // 1
					this._nextDigit("1", event.shiftKey || event.ctrlKey);
					event.preventDefault();
					break;
				case 50: // 2
					this._nextDigit("2", event.shiftKey || event.ctrlKey);
					event.preventDefault();
					break;
				case 51: // 3
					this._nextDigit("3", event.shiftKey || event.ctrlKey);
					event.preventDefault();
					break;
				case 52: // 4
					this._nextDigit("4", event.shiftKey || event.ctrlKey);
					event.preventDefault();
					break;
				case 53: // 5
					this._nextDigit("5", event.shiftKey || event.ctrlKey);
					event.preventDefault();
					break;
				case 54: // 6
					this._nextDigit("6", event.shiftKey || event.ctrlKey);
					event.preventDefault();
					break;
				case 55: // 7
					this._nextDigit("7", event.shiftKey || event.ctrlKey);
					event.preventDefault();
					break;
				case 56: // 8
					this._nextDigit("8", event.shiftKey || event.ctrlKey);
					event.preventDefault();
					break;
				case 57: // 9
					this._nextDigit("9", event.shiftKey || event.ctrlKey);
					event.preventDefault();
					break;
				default:
					this._digits = "";
					this._instrumentDigits = "";
					break;
			}
		}

		public insertBars(): void {
			this._doc.record(new ChangeInsertBars(this._doc, this._boxSelectionBar + this._boxSelectionWidth, this._boxSelectionWidth), "jump");
			const width: number = this._boxSelectionWidth;
			this._boxSelectionX0 += width;
			this._boxSelectionX1 += width;
		}

		public deleteBars(): void {
			this._doc.record(new ChangeDeleteBars(this._doc, this._boxSelectionBar, this._boxSelectionWidth), "jump");
			const width: number = this._boxSelectionWidth;
			this._boxSelectionX0 = Math.max(0, this._boxSelectionX0 - width);
			this._boxSelectionX1 = Math.max(0, this._boxSelectionX1 - width);
		}

		private * _eachSelectedChannel(): IterableIterator<number> {
			for (let channel: number = this._boxSelectionChannel; channel < this._boxSelectionChannel + this._boxSelectionHeight; channel++) {
				yield channel;
			}
		}

		private * _eachSelectedBar(): IterableIterator<number> {
			for (let bar: number = this._boxSelectionBar; bar < this._boxSelectionBar + this._boxSelectionWidth; bar++) {
				yield bar;
			}
		}

		private * _eachUnselectedBar(): IterableIterator<number> {
			for (let bar: number = 0; bar < this._doc.song.barCount; bar++) {
				if (bar < this._boxSelectionBar || bar >= this._boxSelectionBar + this._boxSelectionWidth) {
					yield bar;
				}
			}
		}

		private * _eachSelectedPattern(channel: number): IterableIterator<Pattern> {
			const handledPatterns: Dictionary<boolean> = {};
			for (const bar of this._eachSelectedBar()) {
				const currentPatternIndex: number = this._doc.song.channels[channel].bars[bar];
				if (currentPatternIndex == 0) continue;
				if (handledPatterns[String(currentPatternIndex)]) continue;
				handledPatterns[String(currentPatternIndex)] = true;
				const pattern: Pattern | null = this._doc.song.getPattern(channel, bar);
				if (pattern == null) throw new Error();
				yield pattern;
			}
		}

		private _patternIndexIsUnused(channel: number, patternIndex: number): boolean {
			for (let i: number = 0; i < this._doc.song.barCount; i++) {
				if (this._doc.song.channels[channel].bars[i] == patternIndex) {
					return false;
				}
			}
			return true;
		}

		public copy(): void {
			const channels: ChannelCopy[] = [];

			for (const channel of this._eachSelectedChannel()) {
				const patterns: Dictionary<PatternCopy> = {};
				const bars: number[] = [];

				for (const bar of this._eachSelectedBar()) {
					const patternNumber: number = this._doc.song.channels[channel].bars[bar];
					bars.push(patternNumber);
					if (patterns[String(patternNumber)] == undefined) {
						const pattern: Pattern | null = this._doc.song.getPattern(channel, bar);
						let instrument: number = 0;
						let notes: Note[] = [];
						if (pattern != null) {
							instrument = pattern.instrument;
							notes = pattern.notes;
						}
						patterns[String(patternNumber)] = { "instrument": instrument, "notes": notes };
					}
				}

				const channelCopy: ChannelCopy = {
					"isNoise": this._doc.song.getChannelIsNoise(channel),
					"isMod": this._doc.song.getChannelIsMod(channel),
					"patterns": patterns,
					"bars": bars,
				};
				channels.push(channelCopy);
			}

			const selectionCopy: SelectionCopy = {
				"beatsPerBar": this._doc.song.beatsPerBar,
				"channels": channels,
			};
			window.localStorage.setItem("selectionCopy", JSON.stringify(selectionCopy));
		}

		// I'm sorry this function is so complicated!
		// Basically I'm trying to avoid accidentally modifying patterns that are used
		// elsewhere in the song (unless we're just pasting a single pattern) but I'm
		// also trying to reuse patterns where it makes sense to do so, especially 
		// in the same channel it was copied from.
		public pasteNotes(): void {
			const selectionCopy: SelectionCopy | null = JSON.parse(String(window.localStorage.getItem("selectionCopy")));
			if (selectionCopy == null) return;
			const channelCopies: ChannelCopy[] = selectionCopy["channels"] || [];
			const beatsPerBar: number = selectionCopy["beatsPerBar"] >>> 0;

			const group: ChangeGroup = new ChangeGroup();
			const fillSelection: boolean = (this._boxSelectionWidth > 1 || this._boxSelectionHeight > 1);

			const pasteHeight: number = fillSelection ? this._boxSelectionHeight : Math.min(channelCopies.length, this._doc.song.getChannelCount() - this._boxSelectionChannel);
			for (let pasteChannel: number = 0; pasteChannel < pasteHeight; pasteChannel++) {
				const channelCopy: ChannelCopy = channelCopies[pasteChannel % channelCopies.length];
				const channel: number = this._boxSelectionChannel + pasteChannel;

				const isNoise: boolean = !!channelCopy["isNoise"];
				const isMod: boolean = !!channelCopy["isMod"];
				const patternCopies: Dictionary<PatternCopy> = channelCopy["patterns"] || {};
				const copiedBars: number[] = channelCopy["bars"] || [];
				if (copiedBars.length == 0) continue;
				if (isNoise != this._doc.song.getChannelIsNoise(channel)) continue;
				if (isMod != this._doc.song.getChannelIsMod(channel)) continue;

				const pasteWidth: number = fillSelection ? this._boxSelectionWidth : Math.min(copiedBars.length, this._doc.song.barCount - this._boxSelectionBar);
				if (!fillSelection && copiedBars.length == 1 && channelCopies.length == 1) {
					// Special case: if there's just one pattern being copied, try to insert it
					// into whatever pattern is already selected.
					const copiedPatternIndex: number = copiedBars[0] >>> 0;
					const bar: number = this._boxSelectionBar;
					const currentPatternIndex: number = this._doc.song.channels[channel].bars[bar];
					if (copiedPatternIndex == 0 && currentPatternIndex == 0) continue;

					const patternCopy: PatternCopy = patternCopies[String(copiedPatternIndex)];

				  const instrumentCopy: number = Math.min(patternCopy["instrument"] >>> 0, this._doc.song.instrumentsPerChannel - 1);

					if (currentPatternIndex == 0) {
						const existingPattern: Pattern | undefined = this._doc.song.channels[channel].patterns[copiedPatternIndex - 1];
						if (existingPattern != undefined &&
							((comparePatternNotes(patternCopy["notes"], existingPattern.notes) && instrumentCopy == existingPattern.instrument) ||
								this._patternIndexIsUnused(channel, copiedPatternIndex))) {
							group.append(new ChangePatternNumbers(this._doc, copiedPatternIndex, bar, channel, 1, 1));
						} else {
							group.append(new ChangeEnsurePatternExists(this._doc, channel, bar));
						}
					}

					const pattern: Pattern | null = this._doc.song.getPattern(channel, bar);
					if (pattern == null) throw new Error();
					group.append(new ChangePaste(this._doc, pattern, patternCopy["notes"], beatsPerBar));
					group.append(new ChangePatternInstrument(this._doc, instrumentCopy, pattern));
				} else {
					for (let pasteBar: number = 0; pasteBar < pasteWidth; pasteBar++) {
						const bar: number = this._boxSelectionBar + pasteBar;
						const removedPattern: number = this._doc.song.channels[channel].bars[bar];
						if (removedPattern != 0) {
							group.append(new ChangePatternNumbers(this._doc, 0, bar, channel, 1, 1));
							if (this._patternIndexIsUnused(channel, removedPattern)) {
								// When a pattern becomes unused when replaced by rectangular selection pasting,
								// remove all the notes from the pattern so that it may be reused.
								this._doc.song.channels[channel].patterns[removedPattern - 1].notes.length = 0;
							}
						}
					}

					const reusablePatterns: Dictionary<number> = {};
					for (let pasteBar: number = 0; pasteBar < pasteWidth; pasteBar++) {
						const copiedPatternIndex: number = copiedBars[pasteBar % copiedBars.length] >>> 0;
						if (copiedPatternIndex == 0) continue;

						const bar: number = this._boxSelectionBar + pasteBar;
						if (reusablePatterns[String(copiedPatternIndex)] != undefined) {
							group.append(new ChangePatternNumbers(this._doc, reusablePatterns[String(copiedPatternIndex)], bar, channel, 1, 1));
						} else {
							const patternCopy: PatternCopy = patternCopies[String(copiedPatternIndex)];
							const instrumentCopy: number = Math.min(patternCopy["instrument"] >>> 0, this._doc.song.instrumentsPerChannel - 1);
							const existingPattern: Pattern | undefined = this._doc.song.channels[channel].patterns[copiedPatternIndex - 1];

							if (existingPattern != undefined &&
								comparePatternNotes(patternCopy["notes"], existingPattern.notes) &&
								instrumentCopy == existingPattern.instrument) {
								group.append(new ChangePatternNumbers(this._doc, copiedPatternIndex, bar, channel, 1, 1));
							} else {
								if (existingPattern != undefined && this._patternIndexIsUnused(channel, copiedPatternIndex)) {
									group.append(new ChangePatternNumbers(this._doc, copiedPatternIndex, bar, channel, 1, 1));
								} else {
									group.append(new ChangeEnsurePatternExists(this._doc, channel, bar));
								}
								const pattern: Pattern | null = this._doc.song.getPattern(channel, bar);
								if (pattern == null) throw new Error();
								group.append(new ChangePaste(this._doc, pattern, patternCopy["notes"], beatsPerBar));
								group.append(new ChangePatternInstrument(this._doc, instrumentCopy, pattern));
							}

							reusablePatterns[String(copiedPatternIndex)] = this._doc.song.channels[channel].bars[bar];
						}
					}
				}
			}

			this._doc.record(group);
		}

		public pasteNumbers(): void {
			const selectionCopy: SelectionCopy | null = JSON.parse(String(window.localStorage.getItem("selectionCopy")));
			if (selectionCopy == null) return;
			const channelCopies: ChannelCopy[] = selectionCopy["channels"] || [];

			const group: ChangeGroup = new ChangeGroup();
			const fillSelection: boolean = (this._boxSelectionWidth > 1 || this._boxSelectionHeight > 1);

			const pasteHeight: number = fillSelection ? this._boxSelectionHeight : Math.min(channelCopies.length, this._doc.song.getChannelCount() - this._boxSelectionChannel);
			for (let pasteChannel: number = 0; pasteChannel < pasteHeight; pasteChannel++) {
				const channelCopy: ChannelCopy = channelCopies[pasteChannel % channelCopies.length];
				const channel: number = this._boxSelectionChannel + pasteChannel;

				const copiedBars: number[] = channelCopy["bars"] || [];
				if (copiedBars.length == 0) continue;

				const pasteWidth: number = fillSelection ? this._boxSelectionWidth : Math.min(copiedBars.length, this._doc.song.barCount - this._boxSelectionBar);
				for (let pasteBar: number = 0; pasteBar < pasteWidth; pasteBar++) {
					const copiedPatternIndex: number = copiedBars[pasteBar % copiedBars.length] >>> 0;
					const bar: number = this._boxSelectionBar + pasteBar;

					if (copiedPatternIndex > this._doc.song.patternsPerChannel) {
						group.append(new ChangePatternsPerChannel(this._doc, copiedPatternIndex));
					}

					group.append(new ChangePatternNumbers(this._doc, copiedPatternIndex, bar, channel, 1, 1));
				}
			}

			this._doc.record(group);
		}

		public selectAll(): void {
			if (
				this._boxSelectionBar == 0 &&
				this._boxSelectionChannel == 0 &&
				this._boxSelectionWidth == this._doc.song.barCount &&
				this._boxSelectionHeight == this._doc.song.getChannelCount()
			) {
				this.resetBoxSelection();
			} else {
				this._boxSelectionX0 = 0;
				this._boxSelectionY0 = 0;
				this._boxSelectionX1 = this._doc.song.barCount - 1;
				this._boxSelectionY1 = this._doc.song.getChannelCount() - 1;
			}
			this.selectionUpdated();
		}

		public selectChannel(): void {
			if (
				this._boxSelectionBar == 0 &&
				this._boxSelectionWidth == this._doc.song.barCount
			) {
				this._boxSelectionX0 = this._boxSelectionX1 = this._doc.bar;
			} else {
				this._boxSelectionX0 = 0;
				this._boxSelectionX1 = this._doc.song.barCount - 1;
			}
			this.selectionUpdated();
		}

		public duplicatePatterns(): void {
			const group: ChangeGroup = new ChangeGroup();

			for (const channel of this._eachSelectedChannel()) {
				const reusablePatterns: Dictionary<number> = {};

				for (const bar of this._eachSelectedBar()) {
					const currentPatternIndex: number = this._doc.song.channels[channel].bars[bar];
					if (currentPatternIndex == 0) continue;

					if (reusablePatterns[String(currentPatternIndex)] == undefined) {
						let isUsedElsewhere = false;
						for (const bar2 of this._eachUnselectedBar()) {
							if (this._doc.song.channels[channel].bars[bar2] == currentPatternIndex) {
								isUsedElsewhere = true;
								break;
							}
						}
						if (isUsedElsewhere) {
							// Need to duplicate the pattern.
							const copiedPattern: Pattern = this._doc.song.getPattern(channel, bar)!;
							group.append(new ChangePatternNumbers(this._doc, 0, bar, channel, 1, 1));
							group.append(new ChangeEnsurePatternExists(this._doc, channel, bar));
							const newPattern: Pattern | null = this._doc.song.getPattern(channel, bar);
							if (newPattern == null) throw new Error();
							group.append(new ChangePaste(this._doc, newPattern, copiedPattern.notes, this._doc.song.beatsPerBar));
							group.append(new ChangePatternInstrument(this._doc, copiedPattern.instrument, newPattern));
							reusablePatterns[String(currentPatternIndex)] = this._doc.song.channels[channel].bars[bar];
						} else {
							reusablePatterns[String(currentPatternIndex)] = currentPatternIndex;
						}
					}

					group.append(new ChangePatternNumbers(this._doc, reusablePatterns[String(currentPatternIndex)], bar, channel, 1, 1));
				}
			}

			this._doc.record(group);
		}
		
		public muteChannels(allChannels: boolean): void {
			if (allChannels) {
				let anyMuted: boolean = false;
				for (let channel: number = 0; channel < this._doc.song.channels.length; channel++) {
					if (this._doc.song.channels[channel].muted) {
						anyMuted = true;
						break;
					}
				}
				for (let channel: number = 0; channel < this._doc.song.channels.length; channel++) {
					this._doc.song.channels[channel].muted = !anyMuted;
				}
			} else {
				let anyUnmuted: boolean = false;
				for (const channel of this._eachSelectedChannel()) {
					if (!this._doc.song.channels[channel].muted) {
						anyUnmuted = true;
						break;
					}
				}
				for (const channel of this._eachSelectedChannel()) {
					this._doc.song.channels[channel].muted = anyUnmuted;
				}
			}
			
			this._doc.notifier.changed();
		}
		
		public soloChannels(): void {
			let alreadySoloed: boolean = true;
			
			for (let channel: number = 0; channel < this._doc.song.pitchChannelCount + this._doc.song.noiseChannelCount; channel++) {
				const shouldBeMuted: boolean = channel < this._boxSelectionChannel || channel >= this._boxSelectionChannel + this._boxSelectionHeight;
				if (this._doc.song.channels[channel].muted != shouldBeMuted) {
					alreadySoloed = false;
					break;
				}
			}
			
			if (alreadySoloed) {
				for (let channel: number = 0; channel < this._doc.song.pitchChannelCount + this._doc.song.noiseChannelCount; channel++) {
					this._doc.song.channels[channel].muted = false;
				}
			} else {
				for (let channel: number = 0; channel < this._doc.song.pitchChannelCount + this._doc.song.noiseChannelCount; channel++) {
					this._doc.song.channels[channel].muted = channel < this._boxSelectionChannel || channel >= this._boxSelectionChannel + this._boxSelectionHeight;
				}
			}
			
			this._doc.notifier.changed();
		}
		
		public forceRhythm(): void {
			const group: ChangeGroup = new ChangeGroup();

			for (const channel of this._eachSelectedChannel()) {
				for (const pattern of this._eachSelectedPattern(channel)) {
					group.append(new ChangePatternRhythm(this._doc, pattern));
				}
			}

			this._doc.record(group);
		}

		public forceScale(): void {
			const group: ChangeGroup = new ChangeGroup();

			const scaleFlags: boolean[] = [true, false, false, false, false, false, false, false, false, false, false, false];
			for (const channel of this._eachSelectedChannel()) {
				if (this._doc.song.getChannelIsNoise(channel) || this._doc.song.getChannelIsMod(channel)) continue;
				for (const pattern of this._eachSelectedPattern(channel)) {
					unionOfUsedNotes(pattern, scaleFlags);
				}
			}

			const scaleMap: number[] = generateScaleMap(scaleFlags, this._doc.song.scale);

			for (const channel of this._eachSelectedChannel()) {
				if (this._doc.song.getChannelIsNoise(channel) || this._doc.song.getChannelIsMod(channel)) continue;
				for (const pattern of this._eachSelectedPattern(channel)) {
					group.append(new ChangePatternScale(this._doc, pattern, scaleMap));
				}
			}

			this._doc.record(group);
		}

		public transpose(upward: boolean, octave: boolean): void {
			const canReplaceLastChange: boolean = this._doc.lastChangeWas(this._changeTranspose);
			const group: ChangeGroup = new ChangeGroup();
			this._changeTranspose = group;

			for (const channel of this._eachSelectedChannel()) {
				for (const pattern of this._eachSelectedPattern(channel)) {
					group.append(new ChangeTranspose(this._doc, channel, pattern, upward, false, octave));
				}
			}

			this._doc.record(group, canReplaceLastChange ? "replace" : "push");
		}

		public setInstrument(instrument: number): void {
			const group: ChangeGroup = new ChangeGroup();

			for (const channel of this._eachSelectedChannel()) {
				for (const pattern of this._eachSelectedPattern(channel)) {
					group.append(new ChangePatternInstrument(this._doc, instrument, pattern));
				}
			}

			this._doc.record(group);
		}

		public setModChannel(mod: number, text: string): void {
			this._doc.record(new ChangeModChannel(this._doc, mod, text));
		}

		public setModInstrument(mod: number, instrument: number): void {			
			this._doc.record(new ChangeModInstrument(this._doc, mod, instrument));
		}

		public setModSetting(mod: number, text: string): void {
			this._doc.record(new ChangeModSetting(this._doc, mod, text));
		}

		private _nextDigit(digit: string, forInstrument: boolean): void {
			if (forInstrument) {
				this._instrumentDigits += digit;
				var parsed = parseInt(this._instrumentDigits);
				if (parsed != 0 && parsed <= this._doc.song.instrumentsPerChannel) {
					this._songEditor.changeInstrument(parsed - 1);
					return;
				}
				this._instrumentDigits = digit;
				parsed = parseInt(this._instrumentDigits);
				if (parsed != 0 && parsed <= this._doc.song.instrumentsPerChannel) {
					this._songEditor.changeInstrument(parsed - 1);
					return;
				}
				this._instrumentDigits = "";
			}
			else {
				this._digits += digit;
				let parsed: number = parseInt(this._digits);
				if (parsed <= this._doc.song.patternsPerChannel) {

					this._setPattern(parsed);
						
					return;
				}

				this._digits = digit;
				parsed = parseInt(this._digits);
				if (parsed <= this._doc.song.patternsPerChannel) {

					this._setPattern(parsed);

					return;
				}

				this._digits = "";
			}
		}
<<<<<<< HEAD

		public resetBoxSelection(): void {
			this._boxSelectionBar = this._doc.bar;
			this._boxSelectionChannel = this._doc.channel;
			this._boxSelectionWidth = 1;
			this._boxSelectionHeight = 1;
=======
		
		private _resetBoxSelection(): void {
			this._boxSelectionX0 = this._boxSelectionX1 = this._doc.bar;
			this._boxSelectionY0 = this._boxSelectionY1 = this._doc.channel;
>>>>>>> 51ae8708
		}

		private _dragBoxSelection(): void {
<<<<<<< HEAD
			this._boxSelectionBar = Math.min(this._mouseStartBar, this._mouseBar);
			this._boxSelectionChannel = Math.min(this._mouseStartChannel, this._mouseChannel);
			this._boxSelectionWidth = Math.abs(this._mouseStartBar - this._mouseBar) + 1;
			this._boxSelectionHeight = Math.abs(this._mouseStartChannel - this._mouseChannel) + 1;
			this.selectionUpdated();
=======
			this._boxSelectionX1 = this._mouseBar;
			this._boxSelectionY1 = this._mouseChannel;
			this._selectionUpdated();
>>>>>>> 51ae8708
		}

		private _updateSelectPos(event: TouchEvent): void {
			const boundingRect: ClientRect = this._svg.getBoundingClientRect();
			this._mouseX = event.touches[0].clientX - boundingRect.left;
			this._mouseY = event.touches[0].clientY - boundingRect.top;
			if (isNaN(this._mouseX)) this._mouseX = 0;
			if (isNaN(this._mouseY)) this._mouseY = 0;
			this._mouseBar = Math.floor(Math.min(this._doc.song.barCount - 1, Math.max(0, this._mouseX / this._barWidth)));
			this._mouseChannel = Math.floor(Math.min(this._doc.song.getChannelCount() - 1, Math.max(0, (this._mouseY - Config.barEditorHeight ) / this._channelHeight )));
		}

		private _whenSelectPressed = (event: TouchEvent): void => {
			this._mousePressed = true;
			this._mouseDragging = true;
			this._updateSelectPos(event);
			this._mouseStartBar = this._mouseBar;
			this._mouseStartChannel = this._mouseChannel;
		}

		private _whenSelectMoved = (event: TouchEvent): void => {
			this._updateSelectPos(event);
			if (this._mouseStartBar != this._mouseBar || this._mouseStartChannel != this._mouseChannel) {
				// if the touch has started dragging, cancel opening the select menu.
				event.preventDefault();
			}
			if (this._mousePressed) this._dragBoxSelection();
			this._updatePreview();
		}

		private _whenSelectReleased = (event: TouchEvent): void => {
			this._mousePressed = false;
			this._mouseDragging = false;
			this._updatePreview();
		}

		private _whenMouseOver = (event: MouseEvent): void => {
			if (this._mouseOver) return;
			this._mouseOver = true;
		}

		private _whenMouseOut = (event: MouseEvent): void => {
			if (!this._mouseOver) return;
			this._mouseOver = false;
		}

		private _updateMousePos(event: MouseEvent): void {
			const boundingRect: ClientRect = this._svg.getBoundingClientRect();
			this._mouseX = (event.clientX || event.pageX) - boundingRect.left;
			this._mouseY = (event.clientY || event.pageY) - boundingRect.top;
			this._mouseBar = Math.floor(Math.min(this._doc.song.barCount - 1, Math.max(0, this._mouseX / this._barWidth)));
			this._mouseChannel = Math.floor(Math.min(this._doc.song.getChannelCount() - 1, Math.max(0, (this._mouseY - Config.barEditorHeight) / this._channelHeight)));
		}

		private _whenMousePressed = (event: MouseEvent): void => {
			event.preventDefault();
			this._mousePressed = true;
			this._updateMousePos(event);
			this._mouseStartBar = this._mouseBar;
			this._mouseStartChannel = this._mouseChannel;
<<<<<<< HEAD

			// Act on track portion
			if (this._mouseY >= Config.barEditorHeight) {

=======
			if (event.shiftKey) {
				this._mouseDragging = true;
				this._boxSelectionX1 = this._mouseBar;
				this._boxSelectionY1 = this._mouseChannel;
				this._selectionUpdated();
			} else {
				this._mouseDragging = false;
>>>>>>> 51ae8708
				if (this._doc.channel != this._mouseChannel || this._doc.bar != this._mouseBar) {
					this._setChannelBar(this._mouseChannel, this._mouseBar);
					this._mouseDragging = true;
				}
<<<<<<< HEAD
				this.resetBoxSelection();

=======
				this._resetBoxSelection();
>>>>>>> 51ae8708
			}
		}

		private _whenMouseMoved = (event: MouseEvent): void => {
			this._updateMousePos(event);
			if (this._mousePressed) {
				if (this._mouseStartBar != this._mouseBar || this._mouseStartChannel != this._mouseChannel) {
					this._mouseDragging = true;
				}
				this._dragBoxSelection();
			}
			this._updatePreview();
		}

		private _whenMouseReleased = (event: MouseEvent): void => {
			if (this._mousePressed && !this._mouseDragging) {
				if (this._doc.channel == this._mouseChannel && this._doc.bar == this._mouseBar) {
					const up: boolean = ( ( this._mouseY - Config.barEditorHeight ) % this._channelHeight) < this._channelHeight / 2;
					const patternCount: number = this._doc.song.patternsPerChannel;
					this._setPattern((this._doc.song.channels[this._mouseChannel].bars[this._mouseBar] + (up ? 1 : patternCount)) % (patternCount + 1));
				}
			}
			this._mousePressed = false;
			this._mouseDragging = false;
			this._updatePreview();
		}

		private _updatePreview(): void {
			let channel: number = this._mouseChannel;
			let bar: number = this._mouseBar;

			if (this._touchMode) {
				bar = this._doc.bar;
				channel = this._doc.channel;
			}

			const selected: boolean = (bar == this._doc.bar && channel == this._doc.channel);
			const overTrackEditor: boolean = (this._mouseY >= Config.barEditorHeight);

			if (this._mouseDragging && this._mouseStartBar != this._mouseBar) {

					// Handle auto-scroll in selection. Only @50ms or slower.
					var timestamp: number = Date.now();

					if (timestamp - this._lastScrollTime >= 50) {

						if (bar > this._doc.barScrollPos + this._doc.trackVisibleBars - 1 && this._doc.barScrollPos < this._doc.song.barCount - this._doc.trackVisibleBars) {

							this._songEditor.changeBarScrollPos(1);
						}
						if (bar < this._doc.barScrollPos && this._doc.barScrollPos > 0) {

							this._songEditor.changeBarScrollPos(-1);
						}

						this._lastScrollTime = timestamp;

				}

			}

			if (this._mouseOver && !this._mousePressed && !selected && overTrackEditor) {
				this._boxHighlight.setAttribute("x", "" + (1 + this._barWidth * bar));
				this._boxHighlight.setAttribute("y", "" + (1 + Config.barEditorHeight + (this._channelHeight * channel)));
				this._boxHighlight.setAttribute("height", "" + (this._channelHeight - 2));
				this._boxHighlight.setAttribute("width", "" + (this._barWidth - 2));
				this._boxHighlight.style.visibility = "visible";
			} else if ((this._mouseOver || ((this._mouseX >= bar * 32) && (this._mouseX < bar * 32 + 32) && (this._mouseY > 0))) && (!overTrackEditor)) {
				this._boxHighlight.setAttribute("x", "" + (1 + this._barWidth * bar));
				this._boxHighlight.setAttribute("y", "1"); // The y is set to 1 instead of 0 due to the thickness of the box causing it to go slightly outside the frame at y=0.
				this._boxHighlight.setAttribute("height", "" + (Config.barEditorHeight - 3));
				this._boxHighlight.style.visibility = "visible";
			} else {
				this._boxHighlight.style.visibility = "hidden";
			}

			if ((this._mouseOver || this._touchMode) && selected && overTrackEditor) {
				const up: boolean = ((this._mouseY - Config.barEditorHeight) % this._channelHeight) < this._channelHeight / 2;
				const center: number = this._barWidth * (bar + 0.8);
				const middle: number = Config.barEditorHeight + this._channelHeight * (channel + 0.5);
				const base: number = this._channelHeight * 0.1;
				const tip: number = this._channelHeight * 0.4;
				const width: number = this._channelHeight * 0.175;
				
				this._upHighlight.setAttribute("fill", up && !this._touchMode ? ColorConfig.hoverPreview : ColorConfig.invertedText);
				this._downHighlight.setAttribute("fill", !up && !this._touchMode ? ColorConfig.hoverPreview : ColorConfig.invertedText);
				
				this._upHighlight.setAttribute("d", `M ${center} ${middle - tip} L ${center + width} ${middle - base} L ${center - width} ${middle - base} z`);
				this._downHighlight.setAttribute("d", `M ${center} ${middle + tip} L ${center + width} ${middle + base} L ${center - width} ${middle + base} z`);

				this._upHighlight.style.visibility = "visible";
				this._downHighlight.style.visibility = "visible";
			} else {
				this._upHighlight.style.visibility = "hidden";
				this._downHighlight.style.visibility = "hidden";
			}

			this._selectionRect.style.left = (this._barWidth * this._doc.bar) + "px";
			this._selectionRect.style.top = (Config.barEditorHeight + (this._channelHeight * this._doc.channel)) + "px";

			this._select.style.left = (this._barWidth * this._doc.bar) + "px";

			this._select.style.width = this._barWidth + "px";
			this._select.style.top = (Config.barEditorHeight + this._channelHeight * this._doc.channel) + "px";
			this._select.style.height = this._channelHeight + "px";

			this._barDropDown.style.left = (this._barWidth * bar) + "px";
			this._barDropDown.style.top = "0px";

			const patternCount: number = this._doc.song.patternsPerChannel + 1;
			for (let i: number = this._renderedPatternCount; i < patternCount; i++) {
				this._select.appendChild(HTML.option({ value: i }, i));
			}
			for (let i: number = patternCount; i < this._renderedPatternCount; i++) {
				this._select.removeChild(<Node>this._select.lastChild);
			}
			this._renderedPatternCount = patternCount;
			const selectedPattern: number = this._doc.song.channels[this._doc.channel].bars[this._doc.bar];
			if (this._select.selectedIndex != selectedPattern) this._select.selectedIndex = selectedPattern;
		}

		public render(): void {

			this._barWidth = this._doc.getBarWidth();
			this._channelHeight = this._doc.getChannelHeight();
			
			if (this._renderedChannelCount != this._doc.song.getChannelCount()) {

				// Add new channel boxes if needed
				for (let y: number = this._renderedChannelCount; y < this._doc.song.getChannelCount(); y++) {
					this._grid[y] = [];
					for (let x: number = 0; x < this._renderedBarCount; x++) {
						const box: Box = new Box(y, x, y, ColorConfig.getChannelColor(this._doc.song, y).secondaryChannel);
						box.setSize(this._barWidth, this._channelHeight);
						this._boxContainer.appendChild(box.container);
						this._grid[y][x] = box;
					}
				}

				// Remove old channel boxes
				for (let y: number = this._doc.song.getChannelCount(); y < this._renderedChannelCount; y++) {
					for (let x: number = 0; x < this._renderedBarCount; x++) {
						this._boxContainer.removeChild(this._grid[y][x].container);
					}
				}

				this._grid.length = this._doc.song.getChannelCount();
				this._mousePressed = false;
			}

			if (this._renderedBarCount != this._doc.song.barCount || this._renderedBarWidth != this._barWidth) {
				for (let y: number = 0; y < this._doc.song.getChannelCount(); y++) {
					for (let x: number = this._renderedBarCount; x < this._doc.song.barCount; x++) {
						const box: Box = new Box(y, x, y, ColorConfig.getChannelColor(this._doc.song, y).secondaryChannel);
						box.setSize(this._barWidth, this._channelHeight);
						this._boxContainer.appendChild(box.container);
						this._grid[y][x] = box;
					}
					for (let x: number = this._doc.song.barCount; x < this._renderedBarCount; x++) {
						this._boxContainer.removeChild(this._grid[y][x].container);
					}
					this._grid[y].length = this._doc.song.barCount;
				}

				// Update bar editor's SVG
				// this._upHighlight.setAttribute("d", `M ${center} ${middle - tip} L ${center + width} ${middle - base} L ${center - width} ${middle - base} z`);
				//this._downHighlight.setAttribute("d", `M ${center} ${middle + tip} L ${center + width} ${middle + base} L ${center - width} ${middle + base} z`);

				var pathString = "";

				for (let x: number = 0; x < this._doc.song.barCount; x++) {
					var pathLeft = x * this._barWidth + 2;
					var pathTop = 1;
					var pathRight = x * this._barWidth + this._barWidth - 2;
					var pathBottom = Config.barEditorHeight - 3;

					pathString += `M ${pathLeft} ${pathTop} H ${pathRight} V ${pathBottom} H ${pathLeft} V ${pathTop} Z `;
				}

				this._barEditorPath.setAttribute("d", pathString);

			}
			
			if (this._renderedBarCount != this._doc.song.barCount || this._renderedBarWidth != this._barWidth) {

				this._renderedBarCount = this._doc.song.barCount;
				const editorWidth = this._barWidth * this._doc.song.barCount;
				this.container.style.width = editorWidth + "px";
				this._svg.setAttribute("width", editorWidth + "");
				this._mousePressed = false;
			}
	
			if (this._renderedChannelHeight != this._channelHeight || this._renderedBarWidth != this._barWidth) {
				this._renderedBarWidth = this._barWidth;
				for (let y: number = 0; y < this._doc.song.getChannelCount(); y++) {
					for (let x: number = 0; x < this._renderedBarCount; x++) {
						this._grid[y][x].setSize(this._barWidth, this._channelHeight);
					}
				}
				this._mousePressed = false;
			}

			if (this._renderedChannelHeight != this._channelHeight || this._renderedChannelCount != this._doc.song.getChannelCount()) {
				this._renderedChannelHeight = this._channelHeight;
				this._renderedChannelCount = this._doc.song.getChannelCount();
				const editorHeight: number = Config.barEditorHeight + this._doc.song.getChannelCount() * this._channelHeight;
				this._svg.setAttribute("height", "" + editorHeight);
				this._playhead.setAttribute("height", "" + editorHeight);
				this.container.style.height = editorHeight + "px";
			}

			for (let j: number = 0; j < this._doc.song.getChannelCount(); j++) {
				for (let i: number = 0; i < this._renderedBarCount; i++) {
					const pattern: Pattern | null = this._doc.song.getPattern(j, i);
					const selected: boolean = (i == this._doc.bar && j == this._doc.channel);
					const dim: boolean = (pattern == null || pattern.notes.length == 0);

					const box: Box = this._grid[j][i];
					if (i < this._doc.song.barCount) {
						const colors: ChannelColors = ColorConfig.getChannelColor(this._doc.song, j);
						box.setIndex(this._doc.song.channels[j].bars[i], dim, selected, dim && !selected ? colors.secondaryChannel : colors.primaryChannel, j >= this._doc.song.pitchChannelCount && j < this._doc.song.pitchChannelCount + this._doc.song.noiseChannelCount, j >= this._doc.song.pitchChannelCount + this._doc.song.noiseChannelCount);
						box.container.style.visibility = "visible";
					} else {
						box.container.style.visibility = "hidden";
					}
				}

			}

			this._select.style.display = this._touchMode ? "" : "none";

			// I'm allowing the doc.bar to drift outside the box selection while playing
			// because it may auto-follow the playhead outside the selection but it would
			// be annoying to lose your selection just because the song is playing.
			if ((!this._doc.synth.playing && (this._doc.bar < this._boxSelectionBar || this._boxSelectionBar + this._boxSelectionWidth <= this._doc.bar)) ||
				this._doc.channel < this._boxSelectionChannel ||
				this._boxSelectionChannel + this._boxSelectionHeight <= this._doc.channel ||
				this._doc.song.barCount < this._boxSelectionBar + this._boxSelectionWidth ||
				this._doc.song.getChannelCount() < this._boxSelectionChannel + this._boxSelectionHeight ||
				(this._boxSelectionWidth == 1 && this._boxSelectionHeight == 1)) {
				this.resetBoxSelection();
			}

			if (this._boxSelectionWidth > 1 || this._boxSelectionHeight > 1) {
				// TODO: This causes the selection rectangle to repaint every time the
				// editor renders and the selection is visible. Check if anything changed
				// before overwriting the attributes?
				this._selectionRect.setAttribute("x", String(this._barWidth * this._boxSelectionBar + 1));
				this._selectionRect.setAttribute("y", String(Config.barEditorHeight + this._channelHeight * this._boxSelectionChannel + 1));
				this._selectionRect.setAttribute("width", String(this._barWidth * this._boxSelectionWidth - 2));
				this._selectionRect.setAttribute("height", String(this._channelHeight * this._boxSelectionHeight - 2));
				this._selectionRect.setAttribute("visibility", "visible");
			} else {
				this._selectionRect.setAttribute("visibility", "hidden");
			}

			this._updatePreview();
		}
	}
}<|MERGE_RESOLUTION|>--- conflicted
+++ resolved
@@ -149,14 +149,8 @@
 			this._downHighlight,
 			this._playhead,
 		);
-<<<<<<< HEAD
-		private readonly _select: HTMLSelectElement = HTML.select({className: "trackSelectBox", style: "background: none; border: none; appearance: none; color: transparent; position: absolute; touch-action: none;"});
+		private readonly _select: HTMLSelectElement = HTML.select({className: "trackSelectBox", style: "background: none; border: none; appearance: none; border-radius: initial; box-shadow: none; color: transparent; position: absolute; touch-action: none;"});
 		public readonly container: HTMLElement = HTML.div({class: "noSelection", style: "height: 128px; position: relative; overflow:hidden;"}, this._svg, this._select, this._barDropDown);
-=======
-		private readonly _select: HTMLSelectElement = HTML.select({className: "trackSelectBox", style: "background: none; border: none; appearance: none; border-radius: initial; box-shadow: none; color: transparent; position: absolute; touch-action: none;"});
-		public readonly container: HTMLElement = HTML.div({class: "noSelection", style: "height: 128px; position: relative; overflow:hidden;"}, this._svg, this._select);
-		
->>>>>>> 51ae8708
 		
 		private readonly _grid: Box[][] = [];
 		private _mouseX: number = 0;
@@ -177,17 +171,10 @@
 		private _instrumentDigits: string = "";
 		private _barWidth: number = 32;
 		private _channelHeight: number = 32;
-<<<<<<< HEAD
-		public _boxSelectionBar: number = 0;
-		public _boxSelectionChannel: number = 0;
-		public _boxSelectionWidth: number = 1;
-		public _boxSelectionHeight: number = 1;
-=======
-		private _boxSelectionX0: number = 0;
-		private _boxSelectionY0: number = 0;
-		private _boxSelectionX1: number = 0;
-		private _boxSelectionY1: number = 0;
->>>>>>> 51ae8708
+		public _boxSelectionX0: number = 0;
+		public _boxSelectionY0: number = 0;
+		public _boxSelectionX1: number = 0;
+		public _boxSelectionY1: number = 0;
 		private _renderedChannelCount: number = 0;
 		private _renderedBarCount: number = 0;
 		private _renderedPatternCount: number = 0;
@@ -249,7 +236,7 @@
 
 				this._doc.bar = this._barDropDownBar - 1 + moveBarOffset;
 
-				this.resetBoxSelection();
+				this._resetBoxSelection();
 				this.insertBars();
 
 				// This moves doc.bar back. I kind of like moving it to the inserted zone, though.
@@ -266,7 +253,7 @@
 				
 				this._doc.bar = this._barDropDownBar;
 
-				this.resetBoxSelection();
+				this._resetBoxSelection();
 				this.deleteBars();
 
 				// This moves doc.bar back. I kind of like moving it to the deleted zone, though.
@@ -294,14 +281,11 @@
 			window.requestAnimationFrame(this._animatePlayhead);
 		}
 
-		public selectionUpdated(): void {
+		public _selectionUpdated(): void {
 			this._doc.notifier.changed();
 			this._digits = "";
 			this._doc.forgetLastChange();
 		}
-<<<<<<< HEAD
-
-=======
 		
 		private get _boxSelectionBar(): number {
 			return Math.min(this._boxSelectionX0, this._boxSelectionX1);
@@ -320,10 +304,9 @@
 			this._doc.barScrollPos = Math.max(this._doc.barScrollPos, this._boxSelectionX1 - (this._doc.trackVisibleBars - 1));
 		}
 		
->>>>>>> 51ae8708
 		private _setChannelBar(channel: number, bar: number): void {
 			new ChangeChannelBar(this._doc, channel, bar);
-			this.selectionUpdated();
+			this._selectionUpdated();
 		}
 
 		private _setPattern(pattern: number): void {
@@ -333,36 +316,12 @@
 		public onKeyPressed(event: KeyboardEvent): void {
 			switch (event.keyCode) {
 				case 27: // Esc
-					this.resetBoxSelection();
+					this._resetBoxSelection();
 					// Used to trigger re-render so box selection is visually clearead
-					this.selectionUpdated();
+					this._selectionUpdated();
 					event.preventDefault();
 					break;
 				case 38: // up
-<<<<<<< HEAD
-					this._setChannelBar((this._doc.channel - 1 + this._doc.song.getChannelCount()) % this._doc.song.getChannelCount(), this._doc.bar);
-					this.resetBoxSelection();
-					event.preventDefault();
-					break;
-				case 40: // down
-					this._setChannelBar((this._doc.channel + 1) % this._doc.song.getChannelCount(), this._doc.bar);
-					this.resetBoxSelection();
-					event.preventDefault();
-					break;
-				case 37: // left
-					this._setChannelBar(this._doc.channel, (this._doc.bar + this._doc.song.barCount - 1) % this._doc.song.barCount);
-					this.resetBoxSelection();
-					event.preventDefault();
-					break;
-				case 39: // right
-					this._setChannelBar(this._doc.channel, (this._doc.bar + 1) % this._doc.song.barCount);
-					this.resetBoxSelection();
-					event.preventDefault();
-					break;
-				case 46: // Delete
-					this._digits = "";
-					this._nextDigit("0", false);
-=======
 					if (event.shiftKey) {
 						this._boxSelectionY1 = Math.max(0, this._boxSelectionY1 - 1);
 						this._selectionUpdated();
@@ -402,8 +361,11 @@
 						this._setChannelBar(this._doc.channel, (this._doc.bar + 1) % this._doc.song.barCount);
 						this._resetBoxSelection();
 					}
->>>>>>> 51ae8708
-					event.preventDefault();
+					event.preventDefault();
+					break;
+				case 46: // Delete
+					this._digits = "";
+					this._nextDigit("0", false);
 					break;
 				case 48: // 0
 					this._nextDigit("0", event.shiftKey || event.ctrlKey);
@@ -692,14 +654,14 @@
 				this._boxSelectionWidth == this._doc.song.barCount &&
 				this._boxSelectionHeight == this._doc.song.getChannelCount()
 			) {
-				this.resetBoxSelection();
+				this._resetBoxSelection();
 			} else {
 				this._boxSelectionX0 = 0;
 				this._boxSelectionY0 = 0;
 				this._boxSelectionX1 = this._doc.song.barCount - 1;
 				this._boxSelectionY1 = this._doc.song.getChannelCount() - 1;
 			}
-			this.selectionUpdated();
+			this._selectionUpdated();
 		}
 
 		public selectChannel(): void {
@@ -712,7 +674,7 @@
 				this._boxSelectionX0 = 0;
 				this._boxSelectionX1 = this._doc.song.barCount - 1;
 			}
-			this.selectionUpdated();
+			this._selectionUpdated();
 		}
 
 		public duplicatePatterns(): void {
@@ -918,33 +880,16 @@
 				this._digits = "";
 			}
 		}
-<<<<<<< HEAD
-
-		public resetBoxSelection(): void {
-			this._boxSelectionBar = this._doc.bar;
-			this._boxSelectionChannel = this._doc.channel;
-			this._boxSelectionWidth = 1;
-			this._boxSelectionHeight = 1;
-=======
 		
-		private _resetBoxSelection(): void {
+		public _resetBoxSelection(): void {
 			this._boxSelectionX0 = this._boxSelectionX1 = this._doc.bar;
 			this._boxSelectionY0 = this._boxSelectionY1 = this._doc.channel;
->>>>>>> 51ae8708
 		}
 
 		private _dragBoxSelection(): void {
-<<<<<<< HEAD
-			this._boxSelectionBar = Math.min(this._mouseStartBar, this._mouseBar);
-			this._boxSelectionChannel = Math.min(this._mouseStartChannel, this._mouseChannel);
-			this._boxSelectionWidth = Math.abs(this._mouseStartBar - this._mouseBar) + 1;
-			this._boxSelectionHeight = Math.abs(this._mouseStartChannel - this._mouseChannel) + 1;
-			this.selectionUpdated();
-=======
 			this._boxSelectionX1 = this._mouseBar;
 			this._boxSelectionY1 = this._mouseChannel;
 			this._selectionUpdated();
->>>>>>> 51ae8708
 		}
 
 		private _updateSelectPos(event: TouchEvent): void {
@@ -1005,30 +950,25 @@
 			this._updateMousePos(event);
 			this._mouseStartBar = this._mouseBar;
 			this._mouseStartChannel = this._mouseChannel;
-<<<<<<< HEAD
 
 			// Act on track portion
 			if (this._mouseY >= Config.barEditorHeight) {
-
-=======
-			if (event.shiftKey) {
-				this._mouseDragging = true;
-				this._boxSelectionX1 = this._mouseBar;
-				this._boxSelectionY1 = this._mouseChannel;
-				this._selectionUpdated();
+			
+				if (event.shiftKey) {
+					this._mouseDragging = true;
+					this._boxSelectionX1 = this._mouseBar;
+					this._boxSelectionY1 = this._mouseChannel;
+					this._selectionUpdated();
+				} else {
+					this._mouseDragging = false;
+					if (this._doc.channel != this._mouseChannel || this._doc.bar != this._mouseBar) {
+						this._setChannelBar(this._mouseChannel, this._mouseBar);
+						this._mouseDragging = true;
+					}
+					this._resetBoxSelection();
+				}
 			} else {
 				this._mouseDragging = false;
->>>>>>> 51ae8708
-				if (this._doc.channel != this._mouseChannel || this._doc.bar != this._mouseBar) {
-					this._setChannelBar(this._mouseChannel, this._mouseBar);
-					this._mouseDragging = true;
-				}
-<<<<<<< HEAD
-				this.resetBoxSelection();
-
-=======
-				this._resetBoxSelection();
->>>>>>> 51ae8708
 			}
 		}
 
@@ -1269,7 +1209,7 @@
 				this._doc.song.barCount < this._boxSelectionBar + this._boxSelectionWidth ||
 				this._doc.song.getChannelCount() < this._boxSelectionChannel + this._boxSelectionHeight ||
 				(this._boxSelectionWidth == 1 && this._boxSelectionHeight == 1)) {
-				this.resetBoxSelection();
+				this._resetBoxSelection();
 			}
 
 			if (this._boxSelectionWidth > 1 || this._boxSelectionHeight > 1) {
