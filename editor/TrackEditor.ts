--- conflicted
+++ resolved
@@ -813,14 +813,8 @@
 				for (const pattern of this._eachSelectedPattern(channel)) {
 					group.append(new ChangeTranspose(this._doc, channel, pattern, upward, false, octave));
 				}
-			}
-<<<<<<< HEAD
-
-			this._doc.record(group, canReplaceLastChange ? "replace" : "push");
-=======
-			
+			}	
 			this._doc.record(group, canReplaceLastChange ? StateChangeType.replace : StateChangeType.push);
->>>>>>> 17c5e9f5
 		}
 
 		public setInstrument(instrument: number): void {
