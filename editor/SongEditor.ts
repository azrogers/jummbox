// Copyright (C) 2020 John Nesky, distributed under the MIT license.

<<<<<<< HEAD
/// <reference path="../synth/SynthConfig.ts" />
/// <reference path="EditorConfig.ts" />
/// <reference path="ColorConfig.ts" />
/// <reference path="html.ts" />
/// <reference path="style.ts" />
/// <reference path="ColorConfig.ts" />
/// <reference path="Layout.ts" />
/// <reference path="../synth/synth.ts" />
/// <reference path="SongDocument.ts" />
/// <reference path="Prompt.ts" />
/// <reference path="TipPrompt.ts" />
/// <reference path="PatternEditor.ts" />
/// <reference path="MuteEditor.ts" />
/// <reference path="TrackEditor.ts" />
/// <reference path="LoopEditor.ts" />
/// <reference path="SpectrumEditor.ts" />
/// <reference path="HarmonicsEditor.ts" />
/// <reference path="BarScrollBar.ts" />
/// <reference path="OctaveScrollBar.ts" />
/// <reference path="Piano.ts" />
/// <reference path="BeatsPerBarPrompt.ts" />
/// <reference path="MoveNotesSidewaysPrompt.ts" />
/// <reference path="SongDurationPrompt.ts" />
/// <reference path="ChannelSettingsPrompt.ts" />
/// <reference path="LimiterPrompt.ts" />
/// <reference path="CustomChipPrompt.ts" />
/// <reference path="ExportPrompt.ts" />
/// <reference path="ImportPrompt.ts" />
/// <reference path="MuteButton.ts" />
/// <reference path="ThemePrompt.ts" />
/// <reference path="LayoutPrompt.ts" />
/// <reference path="SongRecoveryPrompt.ts" />

namespace beepbox {
	const { button, div, input, select, span, optgroup, option, canvas } = HTML;

=======
import {InstrumentType, Config} from "../synth/SynthConfig";
import {Preset, PresetCategory, EditorConfig, isMobile} from "./EditorConfig";
import {ColorConfig} from "./ColorConfig";
import {Layout} from "./Layout";
import {Pattern, Instrument, Channel} from "../synth/synth";
import {HTML, prettyNumber} from "./html";
import {SongDocument, StateChangeType} from "./SongDocument";
import {Prompt} from "./Prompt";
import {TipPrompt} from "./TipPrompt";
import {PatternEditor} from "./PatternEditor";
import {MuteEditor} from "./MuteEditor";
import {TrackEditor} from "./TrackEditor";
import {LoopEditor} from "./LoopEditor";
import {SpectrumEditor} from "./SpectrumEditor";
import {HarmonicsEditor} from "./HarmonicsEditor";
import {BarScrollBar} from "./BarScrollBar";
import {OctaveScrollBar} from "./OctaveScrollBar";
import {Piano} from "./Piano";
import {BeatsPerBarPrompt} from "./BeatsPerBarPrompt";
import {MoveNotesSidewaysPrompt} from "./MoveNotesSidewaysPrompt";
import {SongDurationPrompt} from "./SongDurationPrompt";
import {ChannelSettingsPrompt} from "./ChannelSettingsPrompt";
import {ExportPrompt} from "./ExportPrompt";
import {ImportPrompt} from "./ImportPrompt";
import {SongRecoveryPrompt} from "./SongRecoveryPrompt";
import {Change} from "./Change";
import {ChangeTempo, ChangeReverb, ChangeVolume, ChangePan, ChangeFilterCutoff, ChangeFilterResonance, ChangePulseWidth, ChangeFeedbackAmplitude, ChangeOperatorAmplitude, ChangeOperatorEnvelope, ChangeOperatorFrequency, ChangeDrumsetEnvelope, ChangeChannelBar, ChangePasteInstrument, ChangePreset, pickRandomPresetValue, ChangeRandomGeneratedInstrument, ChangeScale, ChangeDetectKey, ChangeKey, ChangeRhythm, ChangeFeedbackType, ChangeFeedbackEnvelope, ChangeAlgorithm, ChangeCustomizeInstrument, ChangeChipWave, ChangeNoiseWave, ChangeFilterEnvelope, ChangePulseEnvelope, ChangeTransition, ChangeEffects, ChangeVibrato, ChangeInterval, ChangeChord, ChangeSong} from "./changes";

//namespace beepbox {
	const {button, div, input, select, span, optgroup, option} = HTML;
	
>>>>>>> 6580610d
	function buildOptions(menu: HTMLSelectElement, items: ReadonlyArray<string | number>): HTMLSelectElement {
		for (let index: number = 0; index < items.length; index++) {
			menu.appendChild(option({ value: index }, items[index]));
		}
		return menu;
	}

	// Similar to the above, but adds a non-interactive header to the list.
	// @jummbus: Honestly not necessary with new HTML options interface, but not exactly necessary to change either!

	function buildHeaderedOptions(header: string, menu: HTMLSelectElement, items: ReadonlyArray<string | number>): HTMLSelectElement {
		menu.appendChild(option({ selected: true, disabled: true, value: header }, header));

		for (const item of items) {
			menu.appendChild(option({ value: item }, item));
		}
		return menu;
	}

	function buildPresetOptions(isNoise: boolean, idSet: string): HTMLSelectElement {
		const menu: HTMLSelectElement = select({ id: idSet });

		// Show the "spectrum" custom type in both pitched and noise channels.
		//const customTypeGroup: HTMLElement = optgroup({label: EditorConfig.presetCategories[0].name});
		if (isNoise) {
			menu.appendChild(option({ value: InstrumentType.noise }, EditorConfig.valueToPreset(InstrumentType.noise)!.name));
			menu.appendChild(option({ value: InstrumentType.spectrum }, EditorConfig.valueToPreset(InstrumentType.spectrum)!.name));
			menu.appendChild(option({ value: InstrumentType.drumset }, EditorConfig.valueToPreset(InstrumentType.drumset)!.name));
		} else {
			menu.appendChild(option({ value: InstrumentType.chip }, EditorConfig.valueToPreset(InstrumentType.chip)!.name));
			menu.appendChild(option({ value: InstrumentType.pwm }, EditorConfig.valueToPreset(InstrumentType.pwm)!.name));
			menu.appendChild(option({ value: InstrumentType.harmonics }, EditorConfig.valueToPreset(InstrumentType.harmonics)!.name));
			menu.appendChild(option({ value: InstrumentType.spectrum }, EditorConfig.valueToPreset(InstrumentType.spectrum)!.name));
			menu.appendChild(option({ value: InstrumentType.fm }, EditorConfig.valueToPreset(InstrumentType.fm)!.name));
			menu.appendChild(option({ value: InstrumentType.customChipWave }, EditorConfig.valueToPreset(InstrumentType.customChipWave)!.name));
		}

		const randomGroup: HTMLElement = optgroup({ label: "Randomize ▾" });
		randomGroup.appendChild(option({ value: "randomPreset" }, "Random Preset"));
		randomGroup.appendChild(option({ value: "randomGenerated" }, "Random Generated"));
		menu.appendChild(randomGroup);


		for (let categoryIndex: number = 1; categoryIndex < EditorConfig.presetCategories.length; categoryIndex++) {
			const category: PresetCategory = EditorConfig.presetCategories[categoryIndex];
			const group: HTMLElement = optgroup({ label: category.name + " ▾" });
			let foundAny: boolean = false;
			for (let presetIndex: number = 0; presetIndex < category.presets.length; presetIndex++) {
				const preset: Preset = category.presets[presetIndex];
				if ((preset.isNoise == true) == isNoise) {
					group.appendChild(option({ value: (categoryIndex << 6) + presetIndex }, preset.name));
					foundAny = true;
				}
			}

			// Need to re-sort some elements for readability. Can't just do this in the menu, because indices are saved in URLs and would get broken if the ordering actually changed.
			if (category.name == "String Presets" && foundAny) {

				// Put violin 2 after violin 1
				let moveViolin2 = group.removeChild(group.children[11]);
				group.insertBefore(moveViolin2, group.children[1]);
			}

			if (category.name == "Flute Presets" && foundAny) {

				// Put flute 2 after flute 1
				let moveFlute2 = group.removeChild(group.children[11]);
				group.insertBefore(moveFlute2, group.children[1]);
			}

			if (category.name == "Keyboard Presets" && foundAny) {

				// Put grand piano 2 after grand piano 1
				let moveGrandPiano2 = group.removeChild(group.children[9]);
				group.insertBefore(moveGrandPiano2, group.children[1]);
			}


			if (foundAny) menu.appendChild(group);
		}

		return menu;
	}

	function setSelectedValue(menu: HTMLSelectElement, value: number): void {
		const stringValue = value.toString();
		if (menu.value != stringValue) menu.value = stringValue;

		// Change select2 value, if this select is a member of that class.
		if ($(menu).data('select2')) {
			$(menu).val(value).trigger('change.select2');
		}
	}

	class CustomChipCanvas {
		private mouseDown: boolean;
		private continuousEdit: boolean;
		private lastX: number;
		private lastY: number;
		public newArray: Float64Array;

		private _change: Change | null = null;

		constructor(public readonly canvas: HTMLCanvasElement, private readonly _doc: SongDocument, private readonly _getChange: (newArray: Float64Array) => Change) {
			//canvas.addEventListener("input", this._whenInput);
			//canvas.addEventListener("change", this._whenChange);
			canvas.addEventListener("mousemove", this._onMouseMove);
			canvas.addEventListener("mousedown", this._onMouseDown);
			canvas.addEventListener("mouseup", this._onMouseUp);
			canvas.addEventListener("mouseleave", this._onMouseUp);

			this.mouseDown = false;
			this.continuousEdit = false;
			this.lastX = 0;
			this.lastY = 0;

			this.newArray = new Float64Array(64);

			// Init waveform
			this.redrawCanvas();

		}

		public redrawCanvas(): void {
			var ctx = this.canvas.getContext("2d") as CanvasRenderingContext2D;

			// Black BG
			ctx.fillStyle = ColorConfig.getComputed("--editor-background");
			ctx.fillRect(0, 0, 128, 52);

			// Mid-bar
			ctx.fillStyle = ColorConfig.getComputed("--ui-widget-background");
			ctx.fillRect(0, 25, 128, 2);

			// 25-75 bars
			ctx.fillStyle = ColorConfig.getComputed("--track-editor-bg-pitch-dim");
			ctx.fillRect(0, 13, 128, 1);
			ctx.fillRect(0, 39, 128, 1);

			// Waveform
			ctx.fillStyle = ColorConfig.getComputedChannelColor(this._doc.song, this._doc.channel).primaryNote;

			for (let x: number = 0; x < 64; x++) {
				var y: number = this._doc.song.channels[this._doc.channel].instruments[this._doc.getCurrentInstrument()].customChipWave[x] + 26;
				ctx.fillRect(x * 2, y - 2, 2, 4);

				this.newArray[x] = y - 26;
			}
		}

		private _onMouseMove = (event: MouseEvent): void => {
			if (this.mouseDown) {

				var x = (event.clientX || event.pageX) - this.canvas.getBoundingClientRect().left;
				var y = Math.floor((event.clientY || event.pageY) - this.canvas.getBoundingClientRect().top);

				if (y < 2) y = 2;
				if (y > 50) y = 50;

				var ctx = this.canvas.getContext("2d") as CanvasRenderingContext2D;

				if (this.continuousEdit == true && Math.abs(this.lastX - x) < 40) {

					var lowerBound = (x < this.lastX) ? x : this.lastX;
					var upperBound = (x < this.lastX) ? this.lastX : x;

					for (let i = lowerBound; i <= upperBound; i += 2) {

						var progress = (Math.abs(x - this.lastX) > 2.0) ? ((x > this.lastX) ?
							1.0 - ((i - lowerBound) / (upperBound - lowerBound))
							: ((i - lowerBound) / (upperBound - lowerBound))) : 0.0;
						var j = Math.round(y + (this.lastY - y) * progress);

						ctx.fillStyle = ColorConfig.getComputed("--editor-background");
						ctx.fillRect(Math.floor(i / 2) * 2, 0, 2, 53);
						ctx.fillStyle = ColorConfig.getComputed("--ui-widget-background");
						ctx.fillRect(Math.floor(i / 2) * 2, 25, 2, 2);
						ctx.fillStyle = ColorConfig.getComputed("--track-editor-bg-pitch-dim");
						ctx.fillRect(Math.floor(i / 2) * 2, 13, 2, 1);
						ctx.fillRect(Math.floor(i / 2) * 2, 39, 2, 1);
						ctx.fillStyle = ColorConfig.getComputedChannelColor(this._doc.song, this._doc.channel).primaryNote;
						ctx.fillRect(Math.floor(i / 2) * 2, j - 2, 2, 4);

						// Actually update current instrument's custom waveform
						this.newArray[Math.floor(i / 2)] = (j - 26);
					}

				}
				else {

					ctx.fillStyle = ColorConfig.getComputed("--editor-background");
					ctx.fillRect(Math.floor(x / 2) * 2, 0, 2, 52);
					ctx.fillStyle = ColorConfig.getComputed("--ui-widget-background");
					ctx.fillRect(Math.floor(x / 2) * 2, 25, 2, 2);
					ctx.fillStyle = ColorConfig.getComputed("--track-editor-bg-pitch-dim");
					ctx.fillRect(Math.floor(x / 2) * 2, 13, 2, 1);
					ctx.fillRect(Math.floor(x / 2) * 2, 39, 2, 1);
					ctx.fillStyle = ColorConfig.getComputedChannelColor(this._doc.song, this._doc.channel).primaryNote;
					ctx.fillRect(Math.floor(x / 2) * 2, y - 2, 2, 4);

					// Actually update current instrument's custom waveform
					this.newArray[Math.floor(x / 2)] = (y - 26);

				}

				this.continuousEdit = true;
				this.lastX = x;
				this.lastY = y;

				// Preview - update integral used for sound synthesis based on new array, not actual stored array. When mouse is released, real update will happen.
				let instrument: Instrument = this._doc.song.channels[this._doc.channel].instruments[this._doc.getCurrentInstrument()];

				let sum: number = 0.0;
				for (let i: number = 0; i < this.newArray.length; i++) {
					sum += this.newArray[i];
				}
				const average: number = sum / this.newArray.length;

				// Perform the integral on the wave. The chipSynth will perform the derivative to get the original wave back but with antialiasing.
				let cumulative: number = 0;
				let wavePrev: number = 0;
				for (let i: number = 0; i < this.newArray.length; i++) {
					cumulative += wavePrev;
					wavePrev = this.newArray[i] - average;
					instrument.customChipWaveIntegral[i] = cumulative;
				}

				instrument.customChipWaveIntegral[64] = 0.0;
			}

		}

		private _onMouseDown = (event: MouseEvent): void => {
			this.mouseDown = true;

			// Allow single-click edit
			this._onMouseMove(event);
		}
		private _onMouseUp = (): void => {
			this.mouseDown = false;
			this.continuousEdit = false;

			this._whenChange();
		}

		private _whenChange = (): void => {
			this._change = this._getChange(this.newArray);

			this._doc.record(this._change!);

			this._change = null;
		};


	}

	export class InputBox {
		private _change: Change | null = null;
		private _value: string = "";
		private _oldValue: string = "";

		constructor(public readonly input: HTMLInputElement, private readonly _doc: SongDocument, private readonly _getChange: (oldValue: string, newValue: string) => Change) {
			input.addEventListener("input", this._whenInput);
			input.addEventListener("change", this._whenChange);
		}

		public updateValue(value: string): void {
			this._value = value;
			this.input.value = String(value);
		}

		private _whenInput = (): void => {
			const continuingProspectiveChange: boolean = this._doc.lastChangeWas(this._change);
			if (!continuingProspectiveChange) this._oldValue = this._value;
			this._change = this._getChange(this._oldValue, this.input.value);
			this._doc.setProspectiveChange(this._change);
		};

		private _whenChange = (): void => {
			this._doc.record(this._change!);
			this._change = null;
		};
	}

	export class Slider {
		private _change: Change | null = null;
		private _value: number = 0;
		private _oldValue: number = 0;
		public container: HTMLSpanElement;

		constructor(public readonly input: HTMLInputElement, private readonly _doc: SongDocument, private readonly _getChange: ((oldValue: number, newValue: number) => Change) | null, midTick: boolean) {
			// A container is created around the input to allow for spec-compliant pseudo css classes (e.g ::before and ::after, which must be added to containers, not the input itself)
			this.container = (midTick) ? span({ className: "midTick", style: "position: sticky;" }, input) : span({ style: "position: sticky;" }, input);
			input.addEventListener("input", this._whenInput);
			input.addEventListener("change", this._whenChange);
		}

		public updateValue(value: number): void {
			this._value = value;
			this.input.value = String(value);
		}

		private _whenInput = (): void => {
			const continuingProspectiveChange: boolean = this._doc.lastChangeWas(this._change);
			if (!continuingProspectiveChange) this._oldValue = this._value;
			if (this._getChange != null) {
				this._change = this._getChange(this._oldValue, parseInt(this.input.value));
				this._doc.setProspectiveChange(this._change);
			}
		};

		private _whenChange = (): void => {
			if (this._getChange != null) {
				this._doc.record(this._change!);
				this._change = null;
			}
		};
	}

	export class SongEditor {
		public prompt: Prompt | null = null;

		private readonly _patternEditorPrev: PatternEditor = new PatternEditor(this._doc, false, -1);
		private readonly _patternEditor: PatternEditor = new PatternEditor(this._doc, true, 0);
		private readonly _patternEditorNext: PatternEditor = new PatternEditor(this._doc, false, 1);
		private readonly _muteEditor: MuteEditor = new MuteEditor(this._doc);
		private readonly _trackEditor: TrackEditor = new TrackEditor(this._doc, this);
		private readonly _loopEditor: LoopEditor = new LoopEditor(this._doc);
		private readonly _piano: Piano = new Piano(this._doc);
		private readonly _octaveScrollBar: OctaveScrollBar = new OctaveScrollBar(this._doc, this._piano);
		private readonly _playButton: HTMLButtonElement = button({ style: "width: 80px;", type: "button" });
		private readonly _prevBarButton: HTMLButtonElement = button({ className: "prevBarButton", style: "width: 40px;", type: "button", title: "Previous Bar (left bracket)" });
		private readonly _nextBarButton: HTMLButtonElement = button({ className: "nextBarButton", style: "width: 40px;", type: "button", title: "Next Bar (right bracket)" });
		private readonly _volumeSlider: Slider = new Slider(input({ title: "main volume", style: "width: 5em; flex-grow: 1; margin: 0;", type: "range", min: "0", max: "75", value: "50", step: "1" }), this._doc, null, false);
		private readonly _outVolumeBarBg: SVGRectElement = SVG.rect({ "pointer-events": "none", width: "90%", height: "50%", x: "5%", y: "25%", fill: ColorConfig.uiWidgetBackground });
		private readonly _outVolumeBar: SVGRectElement = SVG.rect({ "pointer-events": "none", height: "50%", width: "0%", x: "5%", y: "25%", fill: "url('#volumeGrad2')" });
		private readonly _outVolumeCap: SVGRectElement = SVG.rect({ "pointer-events": "none", width: "2px", height: "50%", x: "5%", y: "25%", fill: ColorConfig.uiWidgetFocus });
		private readonly _stop1: SVGStopElement = SVG.stop({ "stop-color": "lime", offset: "60%" });
		private readonly _stop2: SVGStopElement = SVG.stop({ "stop-color": "orange", offset: "90%" });
		private readonly _stop3: SVGStopElement = SVG.stop({ "stop-color": "red", offset: "100%" });
		private readonly _gradient: SVGGradientElement = SVG.linearGradient({ id: "volumeGrad2", gradientUnits: "userSpaceOnUse" }, this._stop1, this._stop2, this._stop3);
		private readonly _defs: SVGDefsElement = SVG.defs({}, this._gradient);
		private readonly _volumeBarContainer: SVGSVGElement = SVG.svg({ style: `touch-action: none; overflow: visible; margin: auto; max-width: 20vw;`, width: "160px", height: "100%", preserveAspectRatio: "none", viewBox: "0 0 160 12" },
			this._defs,
			this._outVolumeBarBg,
			this._outVolumeBar,
			this._outVolumeCap,
		);
		private readonly _volumeBarBox: HTMLDivElement = div({ class: "playback-volume-bar", style: "height: 12px; align-self: center;" },
			this._volumeBarContainer,
		);
		private readonly _fileMenu: HTMLSelectElement = select({ style: "width: 100%;" },
			option({ selected: true, disabled: true, hidden: false }, "File"), // todo: "hidden" should be true but looks wrong on mac chrome, adds checkmark next to first visible option. :(
			option({ value: "new" }, "+ New Blank Song"),
			option({ value: "import" }, "↑ Import Song..."),
			option({ value: "export" }, "↓ Export Song..."),
			option({ value: "copyUrl" }, "⎘ Copy Song URL"),
			option({ value: "shareUrl" }, "⤳ Share Song URL"),
			option({ value: "viewPlayer" }, "▶ View in Song Player"),
			option({ value: "copyEmbed" }, "⎘ Copy HTML Embed Code"),
			option({value: "songRecovery"}, "⚠ Recover Recent Song..."),
		);
		private readonly _editMenu: HTMLSelectElement = select({ style: "width: 100%;" },
			option({ selected: true, disabled: true, hidden: false }, "Edit"), // todo: "hidden" should be true but looks wrong on mac chrome, adds checkmark next to first visible option. :(
			option({ value: "undo" }, "Undo (Z)"),
			option({ value: "redo" }, "Redo (Y)"),
			option({ value: "copy" }, "Copy Pattern (C)"),
			option({ value: "pasteNotes" }, "Paste Pattern Notes (V)"),
			option({ value: "pasteNumbers" }, "Paste Pattern Numbers (⇧V)"),
			option({ value: "insertBars" }, "Insert Bar After Selection (⏎)"),
			option({ value: "deleteBars" }, "Delete Selected Bar (⌫)"),
			option({ value: "selectAll" }, "Select All (A)"),
			option({ value: "selectChannel" }, "Select Channel (⇧A)"),
			option({ value: "duplicatePatterns" }, "Duplicate Reused Patterns (D)"),
			option({ value: "transposeUp" }, "Move Notes Up (+)"),
			option({ value: "transposeDown" }, "Move Notes Down (-)"),
			option({ value: "moveNotesSideways" }, "Move All Notes Sideways... (W)"),
			option({ value: "beatsPerBar" }, "Change Beats Per Bar..."),
			option({ value: "barCount" }, "Change Song Length... (L)"),
			option({ value: "channelSettings" }, "Channel Settings... (Q)"),
			option({ value: "limiterSettings" }, "Limiter Settings... (⇧L)"),
		);
		private readonly _optionsMenu: HTMLSelectElement = select({ style: "width: 100%;" },
			option({ selected: true, disabled: true, hidden: false }, "Preferences"), // todo: "hidden" should be true but looks wrong on mac chrome, adds checkmark next to first visible option. :(
			option({ value: "autoPlay" }, "Auto Play On Load"),
			option({ value: "autoFollow" }, "Auto Follow Track"),
			option({value: "enableNotePreview"}, "Preview Added Notes"),
			option({ value: "showLetters" }, "Show Piano Keys"),
			option({ value: "showFifth" }, 'Highlight "Fifth" Notes'),
			option({ value: "showChannels" }, "Show All Channels"),
			option({ value: "showScrollBar" }, "Octave Scroll Bar"),
			option({ value: "alwaysFineNoteVol" }, "Always Fine Note Vol."),
			option({ value: "enableChannelMuting" }, "Enable Channel Muting"),
			option({value: "displayBrowserUrl"}, "Display Song Data in URL"),
			option({ value: "displayVolumeBar" }, "Show Playback Volume"),
			option({ value: "fullScreen" }, "Set Layout..."),
			option({ value: "colorTheme" }, "Set Theme..."),
			//option({value: "alwaysShowSettings"}, "Customize All Instruments"),
		);
		private readonly _scaleSelect: HTMLSelectElement = buildOptions(select(), Config.scales.map(scale => scale.name));
		private readonly _keySelect: HTMLSelectElement = buildOptions(select(), Config.keys.map(key => key.name).reverse());
		private readonly _tempoSlider: Slider = new Slider(input({ style: "margin: 0; vertical-align: middle;", type: "range", min: "30", max: "320", value: "160", step: "1" }), this._doc, (oldValue: number, newValue: number) => new ChangeTempo(this._doc, oldValue, newValue), false);
		private readonly _tempoStepper: HTMLInputElement = input({ style: "width: 4em; font-size: 80%; margin-left: 0.4em; vertical-align: middle;", type: "number", step: "1" });
		private readonly _reverbSlider: Slider = new Slider(input({ style: "margin: 0;", type: "range", min: "0", max: Config.reverbRange - 1, value: "0", step: "1" }), this._doc, (oldValue: number, newValue: number) => new ChangeReverb(this._doc, oldValue, newValue), false);
		private readonly _rhythmSelect: HTMLSelectElement = buildOptions(select(), Config.rhythms.map(rhythm => rhythm.name));
		private readonly _pitchedPresetSelect: HTMLSelectElement = buildPresetOptions(false, "pitchPresetSelect");
		private readonly _drumPresetSelect: HTMLSelectElement = buildPresetOptions(true, "drumPresetSelect");
		private readonly _algorithmSelect: HTMLSelectElement = buildOptions(select(), Config.algorithms.map(algorithm => algorithm.name));
		private readonly _algorithmSelectRow: HTMLDivElement = div({ className: "selectRow" }, span({ class: "tip", onclick: () => this._openPrompt("algorithm") }, "Algorithm: "), div({ className: "selectContainer" }, this._algorithmSelect));
		private readonly _instrumentSelect: HTMLSelectElement = select();
		private readonly _instrumentSelectRow: HTMLDivElement = div({ className: "selectRow", style: "display: none;" }, span({ class: "tip", onclick: () => this._openPrompt("instrumentIndex") }, "Instrument: "), div({ className: "selectContainer" }, this._instrumentSelect));
		private readonly _instrumentVolumeSlider: Slider = new Slider(input({ style: "margin: 0; position: sticky;", type: "range", min: Math.floor(-Config.volumeRange / 2), max: Math.floor(Config.volumeRange / 2), value: "0", step: "1" }), this._doc, (oldValue: number, newValue: number) => new ChangeVolume(this._doc, oldValue, newValue), true);
		private readonly _instrumentVolumeSliderInputBox: HTMLInputElement = input({ style: "width: 4em; font-size: 80%", id: "volumeSliderInputBox", type: "number", step: "1", min: Math.floor(-Config.volumeRange / 2), max: Math.floor(Config.volumeRange / 2), value: "0" });
		private readonly _instrumentVolumeSliderTip: HTMLDivElement = div({ className: "selectRow", style: "height: 1em" }, span({ class: "tip", style: "font-size: smaller;", onclick: () => this._openPrompt("instrumentVolume") }, "Volume: "));

		private readonly _instrumentVolumeSliderRow: HTMLDivElement = div({ className: "selectRow" }, div({},
			div({ style: "color: " + ColorConfig.secondaryText + ";" }, span({ class: "tip" }, this._instrumentVolumeSliderTip)),
			div({ style: "color: " + ColorConfig.secondaryText + "; margin-top: -3px;" }, this._instrumentVolumeSliderInputBox),
		), this._instrumentVolumeSlider.container);
		private readonly _panSlider: Slider = new Slider(input({ style: "margin: 0;", position: "sticky;", type: "range", min: "0", max: Config.panMax, value: Config.panCenter, step: "1" }), this._doc, (oldValue: number, newValue: number) => new ChangePan(this._doc, oldValue, newValue), true);
		private readonly _panDelayBox: HTMLInputElement = input({ type: "checkbox", style: "width: 0.5em; padding: 0; margin: 0; transform: translate(3px, 2px);" });
		private readonly _panSliderInputBox: HTMLInputElement = input({ style: "width: 4em; font-size: 80%; ", id: "panSliderInputBox", type: "number", step: "1", min: "0", max: "100", value: "0" });
		private readonly _panSliderRow: HTMLDivElement = div({ className: "selectRow" }, div({},
			span({ class: "tip", tabindex: "0", style: "height:1em; font-size: smaller;", onclick: () => this._openPrompt("pan") }, "Pan: "),
			this._panDelayBox,
			div({ style: "color: " + ColorConfig.secondaryText + "; margin-top: -3px;" }, this._panSliderInputBox),
		), this._panSlider.container);

		private readonly _detuneSlider: Slider = new Slider(input({ style: "margin: 0;", type: "range", min: Config.detuneMin, max: Config.detuneMax, value: 0, step: "1" }), this._doc, (oldValue: number, newValue: number) => new ChangeDetune(this._doc, oldValue, newValue), true);
		private readonly _detuneSliderInputBox: HTMLInputElement = input({ style: "width: 4em; font-size: 80%; ", id: "detuneSliderInputBox", type: "number", step: "1", min: "" + Config.detuneMin, max: "" + Config.detuneMax, value: "0" });
		private readonly _detuneSliderRow: HTMLDivElement = div({ className: "selectRow" }, div({},
			span({ class: "tip", style: "height:1em; font-size: smaller;", onclick: () => this._openPrompt("detune") }, "Detune: "),
			div({ style: "color: " + ColorConfig.secondaryText + "; margin-top: -3px;" }, this._detuneSliderInputBox),
		), this._detuneSlider.container);
		private readonly _chipWaveSelect: HTMLSelectElement = buildOptions(select(), Config.chipWaves.map(wave => wave.name));
		private readonly _chipNoiseSelect: HTMLSelectElement = buildOptions(select(), Config.chipNoises.map(wave => wave.name));
		private readonly _chipWaveSelectRow: HTMLDivElement = div({ className: "selectRow" }, span({ class: "tip", onclick: () => this._openPrompt("chipWave") }, "Wave: "), div({ className: "selectContainer" }, this._chipWaveSelect));
		private readonly _chipNoiseSelectRow: HTMLDivElement = div({ className: "selectRow" }, span({ class: "tip", onclick: () => this._openPrompt("chipNoise") }, "Noise: "), div({ className: "selectContainer" }, this._chipNoiseSelect));
		private readonly _transitionSelect: HTMLSelectElement = buildOptions(select(), Config.transitions.map(transition => transition.name));
		private readonly _transitionRow: HTMLDivElement = div({ className: "selectRow" }, span({ class: "tip", onclick: () => this._openPrompt("transition") }, "Transition:"), div({ className: "selectContainer" }, this._transitionSelect));
		private readonly _effectsSelect: HTMLSelectElement = buildOptions(select(), Config.effectsNames);
		private readonly _filterCutoffSlider: Slider = new Slider(input({ style: "margin: 0;", type: "range", min: "0", max: Config.filterCutoffRange - 1, value: "6", step: "1" }), this._doc, (oldValue: number, newValue: number) => new ChangeFilterCutoff(this._doc, oldValue, newValue), false);
		private _filterCutoffRow: HTMLDivElement = div({ className: "selectRow", title: "Low-pass Filter Cutoff Frequency" }, span({ class: "tip", onclick: () => this._openPrompt("filterCutoff") }, "Filter Cut:"), this._filterCutoffSlider.container);
		private readonly _filterResonanceSlider: Slider = new Slider(input({ style: "margin: 0;", type: "range", min: "0", max: Config.filterResonanceRange - 1, value: "6", step: "1" }), this._doc, (oldValue: number, newValue: number) => new ChangeFilterResonance(this._doc, oldValue, newValue), false);
		private _filterResonanceRow: HTMLDivElement = div({ className: "selectRow", title: "Low-pass Filter Peak Resonance" }, span({ class: "tip", onclick: () => this._openPrompt("filterResonance") }, "Filter Peak:"), this._filterResonanceSlider.container);
		private readonly _filterEnvelopeSelect: HTMLSelectElement = buildOptions(select(), Config.envelopes.map(envelope => envelope.name));
		private _filterEnvelopeRow: HTMLDivElement = div({ className: "selectRow", title: "Low-pass Filter Envelope" }, span({ class: "tip", onclick: () => this._openPrompt("filterEnvelope") }, "Filter Env:"), div({ className: "selectContainer" }, this._filterEnvelopeSelect));
		private readonly _pulseEnvelopeSelect: HTMLSelectElement = buildOptions(select(), Config.envelopes.map(envelope => envelope.name));
		private _pulseEnvelopeRow: HTMLDivElement = div({ className: "selectRow", title: "Pulse Width Modulator Envelope" }, span({ class: "tip", onclick: () => this._openPrompt("pulseEnvelope") }, "Pulse Env:"), div({ className: "selectContainer" }, this._pulseEnvelopeSelect));
		private readonly _pulseWidthSlider: Slider = new Slider(input({ style: "margin: 0;", type: "range", min: "1", max: Config.pulseWidthRange, value: "0", step: "1" }), this._doc, (oldValue: number, newValue: number) => new ChangePulseWidth(this._doc, oldValue, newValue), false);
		private _pulseWidthRow: HTMLDivElement = div({ className: "selectRow" }, span({ class: "tip", onclick: () => this._openPrompt("pulseWidth") }, "Pulse Width:"), this._pulseWidthSlider.container);
		private readonly _intervalSelect: HTMLSelectElement = buildOptions(select(), Config.intervals.map(interval => interval.name));
		private readonly _intervalSelectRow: HTMLElement = div({ className: "selectRow" }, span({ class: "tip", onclick: () => this._openPrompt("interval") }, "Interval:"), div({ className: "selectContainer" }, this._intervalSelect));
		private readonly _chordSelect: HTMLSelectElement = buildOptions(select(), Config.chords.map(chord => chord.name));
		private readonly _chordSelectRow: HTMLElement = div({ className: "selectRow" }, span({ class: "tip", onclick: () => this._openPrompt("chords") }, "Chords:"), div({ className: "selectContainer" }, this._chordSelect));
		private readonly _vibratoSelect: HTMLSelectElement = buildOptions(select(), Config.vibratos.map(vibrato => vibrato.name));
		private readonly _vibratoSelectRow: HTMLElement = div({ className: "selectRow" }, span({ class: "tip", onclick: () => this._openPrompt("vibrato") }, "Vibrato:"), div({ className: "selectContainer" }, this._vibratoSelect));
		private readonly _phaseModGroup: HTMLElement = div({ className: "editor-controls" });
		private readonly _feedbackTypeSelect: HTMLSelectElement = buildOptions(select(), Config.feedbacks.map(feedback => feedback.name));
		private readonly _feedbackRow1: HTMLDivElement = div({ className: "selectRow" }, span({ class: "tip", onclick: () => this._openPrompt("feedbackType") }, "Feedback:"), div({ className: "selectContainer" }, this._feedbackTypeSelect));
		private readonly _spectrumEditor: SpectrumEditor = new SpectrumEditor(this._doc, null);
		private readonly _spectrumRow: HTMLElement = div({ className: "selectRow" }, span({ class: "tip", onclick: () => this._openPrompt("spectrum") }, "Spectrum:"), this._spectrumEditor.container);
		private readonly _harmonicsEditor: HarmonicsEditor = new HarmonicsEditor(this._doc);
		private readonly _harmonicsRow: HTMLElement = div({ className: "selectRow" }, span({ class: "tip", onclick: () => this._openPrompt("harmonics") }, "Harmonics:"), this._harmonicsEditor.container);
		private readonly _drumsetGroup: HTMLElement = div({ className: "editor-controls" });
		private readonly _modulatorGroup: HTMLElement = div({ className: "editor-controls" });
		private readonly _modNameRows: HTMLElement[];
		private readonly _modChannelBoxes: HTMLSelectElement[];
		private readonly _modInstrumentBoxes: HTMLSelectElement[];
		private readonly _modSetRows: HTMLElement[];
		private readonly _modSetBoxes: HTMLSelectElement[];

		private readonly _instrumentCopyButton: HTMLButtonElement = button({ style: "max-width:86px;", className: "copyButton" }, [
			"Copy",
			// Copy icon:
			SVG.svg({ style: "flex-shrink: 0; position: absolute; left: 0; top: 50%; margin-top: -1em; pointer-events: none;", width: "2em", height: "2em", viewBox: "-5 -21 26 26" }, [
				SVG.path({ d: "M 0 -15 L 1 -15 L 1 0 L 13 0 L 13 1 L 0 1 L 0 -15 z M 2 -1 L 2 -17 L 10 -17 L 14 -13 L 14 -1 z M 3 -2 L 13 -2 L 13 -12 L 9 -12 L 9 -16 L 3 -16 z", fill: "currentColor" }),
			]),
		]);
		private readonly _instrumentPasteButton: HTMLButtonElement = button({ style: "max-width:86px;", className: "pasteButton" }, [
			"Paste",
			// Paste icon:
			SVG.svg({ style: "flex-shrink: 0; position: absolute; left: 0; top: 50%; margin-top: -1em; pointer-events: none;", width: "2em", height: "2em", viewBox: "0 0 26 26" }, [
				SVG.path({ d: "M 8 18 L 6 18 L 6 5 L 17 5 L 17 7 M 9 8 L 16 8 L 20 12 L 20 22 L 9 22 z", stroke: "currentColor", fill: "none" }),
				SVG.path({ d: "M 9 3 L 14 3 L 14 6 L 9 6 L 9 3 z M 16 8 L 20 12 L 16 12 L 16 8 z", fill: "currentColor", }),
			]),
		]);

		private readonly _customWaveDrawCanvas: CustomChipCanvas = new CustomChipCanvas(canvas({ width: 128, height: 52, style: "border:2px solid " + ColorConfig.uiWidgetBackground, id: "customWaveDrawCanvas" }), this._doc, (newArray: Float64Array) => new ChangeCustomWave(this._doc, newArray));
		private readonly _customWavePresetDrop: HTMLSelectElement = buildHeaderedOptions("Load Preset", select({ style: "width: 50%; height:1.5em; text-align: center; text-align-last: center;" }),
			Config.chipWaves.map(wave => wave.name)
		);
		private readonly _customWaveZoom: HTMLButtonElement = button({ style: "margin-left:0.5em; height:1.5em; max-width: 20px;", onclick: () => this._openPrompt("customChipSettings") }, "+");

		private readonly _customWaveDraw: HTMLDivElement = div({ style: "height:80px; margin-top:10px; margin-bottom:5px" }, [
			div({ style: "height:54px; display:flex; justify-content:center;" }, [this._customWaveDrawCanvas.canvas]),
			div({ style: "margin-top:5px; display:flex; justify-content:center;" }, [this._customWavePresetDrop, this._customWaveZoom]),
		]);

		private readonly _songTitleInputBox: InputBox = new InputBox(input({ style: "font-weight:bold; border:none; width: 100%; background-color:${ColorConfig.editorBackground}; color:${ColorConfig.primaryText}; text-align:center", maxlength: "30", type: "text", value: Config.versionDisplayName }), this._doc, (oldValue: string, newValue: string) => new ChangeSongTitle(this._doc, oldValue, newValue));


		private readonly _feedbackAmplitudeSlider: Slider = new Slider(input({ style: "margin: 0; width: 4em;", type: "range", min: "0", max: Config.operatorAmplitudeMax, value: "0", step: "1", title: "Feedback Amplitude" }), this._doc, (oldValue: number, newValue: number) => new ChangeFeedbackAmplitude(this._doc, oldValue, newValue), false);
		private readonly _feedbackEnvelopeSelect: HTMLSelectElement = buildOptions(select({ style: "width: 100%;", title: "Feedback Envelope" }), Config.envelopes.map(envelope => envelope.name));
		private readonly _feedbackRow2: HTMLDivElement = div({ className: "operatorRow" },
			div({ style: "margin-right: .1em; visibility: hidden;" }, 1 + "."),
			div({ style: "width: 3em; margin-right: .3em;" }),
			this._feedbackAmplitudeSlider.container,
			div({ className: "selectContainer", style: "width: 5em; margin-left: .3em;" }, this._feedbackEnvelopeSelect),
		);
		/*
     	* @jummbus - my very real, valid reason for cutting this button: I don't like it.
     	* 
		private readonly _customizeInstrumentButton: HTMLButtonElement = button({type: "button", style: "margin: 2px 0"},

			"Customize Instrument",
		);
	    */
		private readonly _customInstrumentSettingsGroup: HTMLDivElement = div({ class: "editor-controls" },
			this._chipWaveSelectRow,
			this._chipNoiseSelectRow,
			this._detuneSliderRow,
			this._customWaveDraw,
			this._filterCutoffRow,
			this._filterResonanceRow,
			this._filterEnvelopeRow,
			this._transitionRow,

			div({ class: "selectRow" },
				span({ class: "tip", onclick: () => this._openPrompt("effects") }, "Effects:"),
				div({ class: "selectContainer" }, this._effectsSelect),
			),
			this._chordSelectRow,
			this._vibratoSelectRow,
			this._intervalSelectRow,
			this._algorithmSelectRow,
			this._phaseModGroup,
			this._feedbackRow1,
			this._feedbackRow2,
			this._spectrumRow,
			this._harmonicsRow,
			this._drumsetGroup,
			this._pulseEnvelopeRow,
			this._pulseWidthRow,
		);
		private readonly _instrumentCopyGroup: HTMLDivElement = div({ className: "editor-controls" },
			div({ className: "selectRow" },
				this._instrumentCopyButton,
				this._instrumentPasteButton,
			),
		);
		private readonly _instrumentSettingsTextRow: HTMLDivElement = div({ id: "instrumentSettingsText", style: `margin: 3px 0; text-align: center; color: ${ColorConfig.secondaryText};` },
			"Instrument Settings"
		);
		private readonly _instrumentSettingsGroup: HTMLDivElement = div({ className: "editor-controls" },
			this._instrumentSettingsTextRow,
			this._instrumentSelectRow,
			div({ className: "selectRow", id: "typeSelectRow" },
				span({ class: "tip", onclick: () => this._openPrompt("instrumentType") }, "Type: "),
				div(
					div({ className: "pitchSelect" }, this._pitchedPresetSelect),
					div({ className: "drumSelect" }, this._drumPresetSelect)
				),
			),
			this._instrumentVolumeSliderRow,
			this._panSliderRow,
			//this._customizeInstrumentButton,
			this._customInstrumentSettingsGroup,
		);
		private readonly _usedPatternIndicator: SVGElement = SVG.path({ d: "M -6 -6 H 6 V 6 H -6 V -6 M -2 -3 L -2 -3 L -1 -4 H 1 V 4 H -1 V -1.2 L -1.2 -1 H -2 V -3 z", fill: ColorConfig.indicatorSecondary, "fill-rule": "evenodd" });
		private readonly _usedInstrumentIndicator: SVGElement = SVG.path({ d: "M -6 -0.8 H -3.8 V -6 H 0.8 V 4.4 H 2.2 V -0.8 H 6 V 0.8 H 3.8 V 6 H -0.8 V -4.4 H -2.2 V 0.8 H -6 z", fill: ColorConfig.indicatorSecondary });

		private readonly _promptContainer: HTMLDivElement = div({ className: "promptContainer", style: "display: none;" });
		private readonly _patternEditorRow: HTMLDivElement = div({ style: "flex: 1; height: 100%; display: flex; overflow: hidden; justify-content: center;" },
			this._patternEditorPrev.container,
			this._patternEditor.container,
			this._patternEditorNext.container,
		);
		private readonly _patternArea: HTMLDivElement = div({ class: "pattern-area" },
			this._piano.container,
			this._patternEditorRow,
			this._octaveScrollBar.container,
		);
		private readonly _trackContainer: HTMLDivElement = div({ class: "trackContainer" },
			this._trackEditor.container,
			this._loopEditor.container,
		);
		private readonly _trackAndMuteContainer: HTMLDivElement = div({ class: "trackAndMuteContainer" },
			this._muteEditor.container,
			this._trackContainer,
		);
		public readonly _barScrollBar: BarScrollBar = new BarScrollBar(this._doc, this._trackContainer);
		private readonly _trackArea: HTMLDivElement = div({ class: "track-area" },
			this._trackAndMuteContainer,
			this._barScrollBar.container,
		);

		public readonly _settingsArea: HTMLDivElement = div({ className: "settings-area noSelection" },
			div({ class: "version-area" },
				div({ style: "text-align: center; color: ${ColorConfig.secondaryText};" }, [this._songTitleInputBox.input]),
			),
			div({ class: "play-pause-area" },
				this._volumeBarBox,
				div({ class: "playback-bar-controls" },
					this._playButton,
					this._prevBarButton,
					this._nextBarButton,
				),
				div({ class: "playback-volume-controls" },
					span({ class: "volume-speaker" }),
					this._volumeSlider.container,
				),
			),
			div({ class: "menu-area" },
				div({ class: "selectContainer menu file" },
					this._fileMenu,
				),
				div({ class: "selectContainer menu edit" },
					this._editMenu,
				),
				div({ class: "selectContainer menu preferences" },
					this._optionsMenu,
				),
			),
			div({ class: "song-settings-area" },
				div({ class: "editor-controls" },
					div({ className: "editor-song-settings" },
						div({ style: "margin: 3px 0; position: relative; text-align: center; color: ${ColorConfig.secondaryText};" },
							div({ class: "tip", style: "flex-shrink: 0; position:absolute; left: 0; top: 0; width: 12px; height: 12px", onclick: () => this._openPrompt("usedPattern") },
								SVG.svg({ style: "flex-shrink: 0; position: absolute; left: 0; top: 0; pointer-events: none;", width: "12px", height: "12px", "margin-right": "0.5em", viewBox: "-6 -6 12 12" },
									this._usedPatternIndicator,
								),
							),
							div({ class: "tip", style: "flex-shrink: 0; position: absolute; left: 14px; top: 0; width: 12px; height: 12px", onclick: () => this._openPrompt("usedInstrument") },
								SVG.svg({ style: "flex-shrink: 0; position: absolute; left: 0; top: 0; pointer-events: none;", width: "12px", height: "12px", "margin-right": "1em", viewBox: "-6 -6 12 12" },
									this._usedInstrumentIndicator,
								),
							),
							"Song Settings"
						),
					),
					div({ class: "selectRow" },
						span({ class: "tip", onclick: () => this._openPrompt("scale") }, "Scale: "),
						div({ class: "selectContainer" }, this._scaleSelect),
					),
					div({ class: "selectRow" },
						span({ class: "tip", onclick: () => this._openPrompt("key") }, "Key: "),
						div({ class: "selectContainer" }, this._keySelect),
					),
					div({ class: "selectRow" },
						span({ class: "tip", onclick: () => this._openPrompt("tempo") }, "Tempo: "),
						span({ style: "display: flex;" },
							this._tempoSlider.container,
							this._tempoStepper,
						),
					),
					div({ class: "selectRow" },
						span({ class: "tip", onclick: () => this._openPrompt("reverb") }, "Reverb: "),
						this._reverbSlider.container,
					),
					div({ class: "selectRow" },
						span({ class: "tip", onclick: () => this._openPrompt("rhythm") }, "Rhythm: "),
						div({ class: "selectContainer" }, this._rhythmSelect),
					),
				),
			),
			div({ class: "instrument-settings-area" },
				this._instrumentSettingsGroup,
				this._modulatorGroup,
			),
		);

		public readonly mainLayer: HTMLDivElement = div({ class: "beepboxEditor", tabIndex: "0" },
			this._patternArea,
			this._trackArea,
			this._settingsArea,
			this._promptContainer,
		);

		private _wasPlaying: boolean = false;
		private _currentPromptName: string | null = null;
		private readonly _operatorRows: HTMLDivElement[] = []
		private readonly _operatorAmplitudeSliders: Slider[] = []
		private readonly _operatorEnvelopeSelects: HTMLSelectElement[] = []
		private readonly _operatorFrequencySelects: HTMLSelectElement[] = []
		private readonly _drumsetSpectrumEditors: SpectrumEditor[] = [];
		private readonly _drumsetEnvelopeSelects: HTMLSelectElement[] = [];
		private _showModSliders: boolean[] = [];
		private _newShowModSliders: boolean[] = [];
		private _modSliderValues: number[] = [];
		private _hasActiveModSliders: boolean = false;
		private _modSliderHandle: number = 0;
		private _volumeHandle: number = 0;
		private _barScrollbarHandle: number = 0;

		private outVolumeHistoricTimer: number = 0;
		private outVolumeHistoricCap: number = 0;
		private lastOutVolumeCap: number = 0;

		constructor(private _doc: SongDocument) {
			this._doc.notifier.watch(this.whenUpdated);
			window.addEventListener("resize", this.whenUpdated);

			if (!("share" in navigator)) {
				this._fileMenu.removeChild(this._fileMenu.querySelector("[value='shareUrl']")!);
			}

			this._scaleSelect.appendChild(optgroup({ label: "Edit" },
				option({ value: "forceScale" }, "Snap Notes To Scale"),
			));
			this._keySelect.appendChild(optgroup({ label: "Edit" },
				option({ value: "detectKey" }, "Detect Key"),
			));
			this._rhythmSelect.appendChild(optgroup({ label: "Edit" },
				option({ value: "forceRhythm" }, "Snap Notes To Rhythm"),
			));


			this._showModSliders = new Array<boolean>(ModSetting.mstMaxValue);
			this._modSliderValues = new Array<number>(ModSetting.mstMaxValue);

			this._phaseModGroup.appendChild(div({ className: "operatorRow", style: "color: ${ColorConfig.secondaryText}; height: 1em; margin-top: 0.5em;" },
				div({ style: "margin-right: .1em; visibility: hidden;" }, 1 + "."),
				div({ style: "width: 3em; margin-right: .3em;", class: "tip", onclick: () => this._openPrompt("operatorFrequency") }, "Freq:"),
				div({ style: "width: 4em; margin: 0;", class: "tip", onclick: () => this._openPrompt("operatorVolume") }, "Volume:"),
				div({ style: "width: 5em; margin-left: .3em;", class: "tip", onclick: () => this._openPrompt("operatorEnvelope") }, "Envelope:"),
			));
			for (let i: number = 0; i < Config.operatorCount; i++) {
				const operatorIndex: number = i;
				const operatorNumber: HTMLDivElement = div({ style: "margin-right: .1em; color: " + ColorConfig.secondaryText + ";" }, i + 1 + ".");
				const frequencySelect: HTMLSelectElement = buildOptions(select({ style: "width: 100%;", title: "Frequency" }), Config.operatorFrequencies.map(freq => freq.name));
				const amplitudeSlider: Slider = new Slider(input({ style: "margin: 0; width: 4em;", type: "range", min: "0", max: Config.operatorAmplitudeMax, value: "0", step: "1", title: "Volume" }), this._doc, (oldValue: number, newValue: number) => new ChangeOperatorAmplitude(this._doc, operatorIndex, oldValue, newValue), false);
				const envelopeSelect: HTMLSelectElement = buildOptions(select({ style: "width: 100%;", title: "Envelope" }), Config.envelopes.map(envelope => envelope.name));
				const row: HTMLDivElement = div({ className: "operatorRow" },
					operatorNumber,
					div({ className: "selectContainer", style: "width: 3em; margin-right: .3em;" }, frequencySelect),
					amplitudeSlider.container,
					div({ className: "selectContainer", style: "width: 5em; margin-left: .3em;" }, envelopeSelect),
				);
				this._phaseModGroup.appendChild(row);
				this._operatorRows[i] = row;
				this._operatorAmplitudeSliders[i] = amplitudeSlider;
				this._operatorEnvelopeSelects[i] = envelopeSelect;
				this._operatorFrequencySelects[i] = frequencySelect;

				envelopeSelect.addEventListener("change", () => {
					this._doc.record(new ChangeOperatorEnvelope(this._doc, operatorIndex, envelopeSelect.selectedIndex));
				});
				frequencySelect.addEventListener("change", () => {
					this._doc.record(new ChangeOperatorFrequency(this._doc, operatorIndex, frequencySelect.selectedIndex));
				});
			}

			this._drumsetGroup.appendChild(
				div({ class: "selectRow" },
					span({ class: "tip", onclick: () => this._openPrompt("drumsetEnvelope") }, "Envelope:"),
					span({ class: "tip", onclick: () => this._openPrompt("drumsetSpectrum") }, "Spectrum:"),
				),
			);
			for (let i: number = Config.drumCount - 1; i >= 0; i--) {
				const drumIndex: number = i;
				const spectrumEditor: SpectrumEditor = new SpectrumEditor(this._doc, drumIndex);
				spectrumEditor.container.addEventListener("mousedown", this._refocusStage);
				this._drumsetSpectrumEditors[i] = spectrumEditor;

				const envelopeSelect: HTMLSelectElement = buildOptions(select({ style: "width: 100%;", title: "Filter Envelope" }), Config.envelopes.map(envelope => envelope.name));
				this._drumsetEnvelopeSelects[i] = envelopeSelect;
				envelopeSelect.addEventListener("change", () => {
					this._doc.record(new ChangeDrumsetEnvelope(this._doc, drumIndex, envelopeSelect.selectedIndex));
				});

				const row: HTMLDivElement = div({ class: "selectRow" },
					div({ class: "selectContainer", style: "width: 5em; margin-right: .3em;" }, envelopeSelect),
					this._drumsetSpectrumEditors[i].container,
				);
				this._drumsetGroup.appendChild(row);
			}

			this._modNameRows = [];
			this._modChannelBoxes = [];
			this._modInstrumentBoxes = [];
			this._modSetRows = [];
			this._modSetBoxes = [];
			for (let mod: number = 0; mod < Config.modCount; mod++) {

				let modChannelBox: HTMLSelectElement = select({ style: "width: 100%; color: currentColor; text-overflow:ellipsis;" });
				let modInstrumentBox: HTMLSelectElement = select({ style: "width: 100%; color: currentColor;" });

				let modNameRow: HTMLDivElement = div({ className: "operatorRow", style: "height: 1em; margin-bottom: 0.65em;" },
					div({ class: "tip", style: "width: 1em; max-width: 5.4em; min-width: 5.4em;", id: "modChannelText" + mod, onclick: () => this._openPrompt("modChannel") }, "Ch:"),
					div({ class: "selectContainer" }, modChannelBox),
					div({ class: "tip", style: "width: 1.2em; margin-left: 0.8em;", id: "modInstrumentText" + mod, onclick: () => this._openPrompt("modInstrument") }, "Ins:"),
					div({ class: "selectContainer" }, modInstrumentBox),
				);

				let modSetBox: HTMLSelectElement = select();
				let modSetRow: HTMLDivElement = div({ className: "selectRow", id: "modSettingText" + mod, style: "margin-bottom: 0.9em; color: currentColor;" }, span({ class: "tip", onclick: () => this._openPrompt("modSet") }, "Setting: "), div({ className: "selectContainer" }, modSetBox));

				this._modNameRows.push(modNameRow);
				this._modChannelBoxes.push(modChannelBox);
				this._modInstrumentBoxes.push(modInstrumentBox);
				this._modSetRows.push(modSetRow);
				this._modSetBoxes.push(modSetBox);

				this._modulatorGroup.appendChild(div({ style: "margin: 3px 0; font-weight: bold; margin-bottom: 0.7em; text-align: center; color: " + ColorConfig.secondaryText + "; background: " + ColorConfig.uiWidgetBackground + ";" }, "Modulator " + (mod + 1)));
				this._modulatorGroup.appendChild(modNameRow);
				this._modulatorGroup.appendChild(modSetRow);

			}

			this._fileMenu.addEventListener("change", this._fileMenuHandler);
			this._editMenu.addEventListener("change", this._editMenuHandler);
			this._optionsMenu.addEventListener("change", this._optionsMenuHandler);
			this._customWavePresetDrop.addEventListener("change", this._customWavePresetHandler);
			this._tempoStepper.addEventListener("change", this._whenSetTempo);
			this._scaleSelect.addEventListener("change", this._whenSetScale);
			this._keySelect.addEventListener("change", this._whenSetKey);
			this._rhythmSelect.addEventListener("change", this._whenSetRhythm);
			//this._pitchedPresetSelect.addEventListener("change", this._whenSetPitchedPreset);
			//this._drumPresetSelect.addEventListener("change", this._whenSetDrumPreset);
			this._algorithmSelect.addEventListener("change", this._whenSetAlgorithm);
			this._instrumentSelect.addEventListener("change", this._whenSetInstrument);
			//this._customizeInstrumentButton.addEventListener("click", this._whenCustomizePressed);
			this._feedbackTypeSelect.addEventListener("change", this._whenSetFeedbackType);
			this._feedbackEnvelopeSelect.addEventListener("change", this._whenSetFeedbackEnvelope);
			this._chipWaveSelect.addEventListener("change", this._whenSetChipWave);
			this._chipNoiseSelect.addEventListener("change", this._whenSetNoiseWave);
			this._transitionSelect.addEventListener("change", this._whenSetTransition);
			this._effectsSelect.addEventListener("change", this._whenSetEffects);
			this._filterEnvelopeSelect.addEventListener("change", this._whenSetFilterEnvelope);
			this._pulseEnvelopeSelect.addEventListener("change", this._whenSetPulseEnvelope);
			this._intervalSelect.addEventListener("change", this._whenSetInterval);
			this._chordSelect.addEventListener("change", this._whenSetChord);
			this._vibratoSelect.addEventListener("change", this._whenSetVibrato);
			this._playButton.addEventListener("click", this._togglePlay);
			this._prevBarButton.addEventListener("click", this._whenPrevBarPressed);
			this._nextBarButton.addEventListener("click", this._whenNextBarPressed);
			this._volumeSlider.input.addEventListener("input", this._setVolumeSlider);

			this._patternArea.addEventListener("mousedown", this._refocusStageNotEditing);
			this._trackArea.addEventListener("mousedown", this._refocusStage);

			// The song volume slider is styled slightly different than the class' default.
			this._volumeSlider.container.style.setProperty("flex-grow", "1");
			this._volumeSlider.container.style.setProperty("display", "flex");

			this._volumeBarContainer.style.setProperty("flex-grow", "1");
			this._volumeBarContainer.style.setProperty("display", "flex");

			// Also, any slider with a multiplicative effect instead of a replacement effect gets a different mod color, and a round slider.
			this._volumeSlider.container.style.setProperty("--mod-color", ColorConfig.multiplicativeModSlider);
			this._volumeSlider.container.style.setProperty("--mod-border-radius", "50%");
			this._instrumentVolumeSlider.container.style.setProperty("--mod-color", ColorConfig.multiplicativeModSlider);
			this._instrumentVolumeSlider.container.style.setProperty("--mod-border-radius","50%");
			this._feedbackAmplitudeSlider.container.style.setProperty("--mod-color", ColorConfig.multiplicativeModSlider);
			this._feedbackAmplitudeSlider.container.style.setProperty("--mod-border-radius", "50%");
			for (let i: number = 0; i < Config.operatorCount; i++) {
				this._operatorAmplitudeSliders[i].container.style.setProperty("--mod-color", ColorConfig.multiplicativeModSlider);
				this._operatorAmplitudeSliders[i].container.style.setProperty("--mod-border-radius", "50%");
			}


			for (let mod: number = 0; mod < Config.modCount; mod++) {
				let thisRef: SongEditor = this;
				this._modChannelBoxes[mod].addEventListener("change", function () { thisRef._whenSetModChannel(mod); });
				this._modInstrumentBoxes[mod].addEventListener("change", function () { thisRef._whenSetModInstrument(mod); });
				this._modSetBoxes[mod].addEventListener("change", function () { thisRef._whenSetModSetting(mod); });
			}

			this._patternArea.addEventListener("mousedown", this._refocusStage);
			this._spectrumEditor.container.addEventListener("mousedown", this._refocusStage);
			this._harmonicsEditor.container.addEventListener("mousedown", this._refocusStage);
			this._tempoStepper.addEventListener("keydown", this._tempoStepperCaptureNumberKeys, false);
			this.mainLayer.addEventListener("keydown", this._whenKeyPressed);
			this.mainLayer.addEventListener("keyup", this._whenKeyUp);
			this._instrumentCopyButton.addEventListener("click", this._copyInstrument.bind(this));
			this._instrumentPasteButton.addEventListener("click", this._pasteInstrument.bind(this));

			this._instrumentVolumeSliderInputBox.addEventListener("input", () => { this._doc.record(new ChangeVolume(this._doc, this._doc.song.channels[this._doc.channel].instruments[this._doc.getCurrentInstrument()].volume, Math.min(25.0, Math.max(-25.0, Math.round(+this._instrumentVolumeSliderInputBox.value))))) });
			this._panSliderInputBox.addEventListener("input", () => { this._doc.record(new ChangePan(this._doc, this._doc.song.channels[this._doc.channel].instruments[this._doc.getCurrentInstrument()].pan, Math.min(100.0, Math.max(0.0, Math.round(+this._panSliderInputBox.value))))) });
			this._panDelayBox.addEventListener("input", () => { this._doc.record(new ChangePanDelay(this._doc, this._doc.song.channels[this._doc.channel].instruments[this._doc.getCurrentInstrument()].usePanDelay, this._panDelayBox.checked)) });
			this._detuneSliderInputBox.addEventListener("input", () => { this._doc.record(new ChangeDetune(this._doc, this._doc.song.channels[this._doc.channel].instruments[this._doc.getCurrentInstrument()].detune, Math.min(Config.detuneMax, Math.max(Config.detuneMin, Math.round(+this._detuneSliderInputBox.value))))) });
			this._customWaveDraw.addEventListener("input", () => { this._doc.record(new ChangeCustomWave(this._doc, this._customWaveDrawCanvas.newArray)) });

			this._promptContainer.addEventListener("click", (event) => {
				if (event.target == this._promptContainer) {
					this._doc.undo();
				}
			});

			if (isMobile) {
				const autoPlayOption: HTMLOptionElement = <HTMLOptionElement>this._optionsMenu.querySelector("[value=autoPlay]");
				autoPlayOption.disabled = true;
				autoPlayOption.setAttribute("hidden", "");
			}

			// Beepbox uses availHeight too, but I have a display that fails the check even when one of the other layouts would look better on it. -jummbus
			if (window.screen.availWidth < 700 /*|| window.screen.availHeight < 700*/) {
				const fullScreenOption: HTMLOptionElement = <HTMLOptionElement>this._optionsMenu.querySelector("[value=fullScreen]");
				fullScreenOption.disabled = true;
				fullScreenOption.setAttribute("hidden", "");
			}
		}

		private _modSliderUpdate(): void {

			if (!this._doc.synth.playing) {
				this._hasActiveModSliders = false;

				for (let setting: number = 0; setting < ModSetting.mstMaxValue; setting++) {
					if (this._showModSliders[setting] == true) {
						this._showModSliders[setting] = false;
						this._newShowModSliders[setting] = false;
						let slider: Slider | null = this._getSliderForModSetting(setting);

						if (slider != null) {

							slider.container.classList.remove("modSlider");

						}
					}
				}
			}
			else {

				let instrument: number = this._doc.getCurrentInstrument();
				const anyModActive: boolean = this._doc.synth.isAnyModActive(this._doc.channel, instrument);

				// Check and update mod values on sliders
				if (anyModActive) {

					let instrument: number = this._doc.getCurrentInstrument();

					function updateModSlider(editor: SongEditor, slider: Slider, setting: ModSetting, channel: number, instrument: number): boolean {
						const forSong: boolean = editor._doc.synth.song!.isSettingForSong(setting);
						if (editor._doc.synth.isModActive(setting, forSong, channel, instrument)) {
							let currentVal: number = editor._doc.synth.song!.realToModValue(editor._doc.synth.getModValue(setting, forSong, channel, instrument, false), setting) / editor._doc.song.mstMaxVols.get(setting)!;
							if (currentVal != editor._modSliderValues[setting]) {
								editor._modSliderValues[setting] = currentVal;
								slider.container.style.setProperty("--mod-position", (currentVal * 96.0 + 2.0) + "%");
							}
							return true;
						}
						return false;
					}

					// Set mod sliders to present values
					for (let setting: number = 0; setting < ModSetting.mstMaxValue; setting++) {
						// Set to last value
						this._newShowModSliders[setting] = this._showModSliders[setting];

						// Check for newer value
						let slider: Slider | null = this._getSliderForModSetting(setting);
						if (slider != null) {
							this._newShowModSliders[setting] = updateModSlider(this, slider, setting, this._doc.channel, instrument);
						}
					}

				}
				else if (this._hasActiveModSliders) {
					// Zero out show-mod-slider settings (since none are active) to kill active mod slider flag
					for (let setting: number = 0; setting < ModSetting.mstMaxValue; setting++) {
						this._newShowModSliders[setting] = false;
					}
				}

				// Class or unclass mod sliders based on present status
				if (anyModActive || this._hasActiveModSliders) {

					let anySliderActive: boolean = false;

					for (let setting: number = 0; setting < ModSetting.mstMaxValue; setting++) {
						if (this._newShowModSliders[setting] != this._showModSliders[setting]) {
							this._showModSliders[setting] = this._newShowModSliders[setting];
							let slider: Slider | null = this._getSliderForModSetting(setting);

							if (slider != null) {

								if (this._showModSliders[setting] == true) {
									slider.container.classList.add("modSlider");
								}
								else {
									slider.container.classList.remove("modSlider");
								}

							}
						}

						if (this._newShowModSliders[setting] == true)
							anySliderActive = true;
					}

					this._hasActiveModSliders = anySliderActive;

				}

			}

		}

		private _getSliderForModSetting(setting: ModSetting): Slider | null {
			switch (setting) {
				case ModSetting.mstPan:
					return this._panSlider;
				case ModSetting.mstDetune:
					return this._detuneSlider;
				case ModSetting.mstFMSlider1:
					return this._operatorAmplitudeSliders[0];
				case ModSetting.mstFMSlider2:
					return this._operatorAmplitudeSliders[1];
				case ModSetting.mstFMSlider3:
					return this._operatorAmplitudeSliders[2];
				case ModSetting.mstFMSlider4:
					return this._operatorAmplitudeSliders[3];
				case ModSetting.mstFMFeedback:
					return this._feedbackAmplitudeSlider;
				case ModSetting.mstPulseWidth:
					return this._pulseWidthSlider;
				case ModSetting.mstFilterPeak:
					return this._filterResonanceSlider;
				case ModSetting.mstFilterCut:
					return this._filterCutoffSlider;
				case ModSetting.mstInsVolume:
					return this._instrumentVolumeSlider;
				case ModSetting.mstTempo:
					return this._tempoSlider;
				case ModSetting.mstReverb:
					return this._reverbSlider;
				case ModSetting.mstSongVolume:
					return this._volumeSlider;
				default:
					return null;
			}

		}

		public changeInstrument(index: number): void {
			this._instrumentSelect.selectedIndex = index;
			this._whenSetInstrument();
		}

		private _openPrompt(promptName: string): void {
			this._doc.openPrompt(promptName);
			this._setPrompt(promptName);
		}

		private _setPrompt(promptName: string | null): void {
			if (this._currentPromptName == promptName) return;
			this._currentPromptName = promptName;

			if (this.prompt) {
				if (this._wasPlaying && !(this.prompt instanceof TipPrompt || this.prompt instanceof LimiterPrompt || this.prompt instanceof CustomChipPrompt)) {
					this._play();
				}
				this._wasPlaying = false;
				this._promptContainer.style.display = "none";
				this._promptContainer.removeChild(this.prompt.container);
				this.prompt.cleanUp();
				this.prompt = null;
				this._refocusStage();
			}

			if (promptName) {
				switch (promptName) {
					case "export":
						this.prompt = new ExportPrompt(this._doc);
						break;
					case "import":
						this.prompt = new ImportPrompt(this._doc);
						break;
					case "songRecovery":
						this.prompt = new SongRecoveryPrompt(this._doc);
						break;
					case "barCount":
						this.prompt = new SongDurationPrompt(this._doc);
						break;
					case "beatsPerBar":
						this.prompt = new BeatsPerBarPrompt(this._doc);
						break;
					case "moveNotesSideways":
						this.prompt = new MoveNotesSidewaysPrompt(this._doc);
						break;
					case "channelSettings":
						this.prompt = new ChannelSettingsPrompt(this._doc);
						break;
					case "limiterSettings":
						this.prompt = new LimiterPrompt(this._doc, this);
						break;
					case "customChipSettings":
						this.prompt = new CustomChipPrompt(this._doc, this);
						break;
					case "theme":
						this.prompt = new ThemePrompt(this._doc);
						break;
					case "layout":
						this.prompt = new LayoutPrompt(this._doc);
						break;
					default:
						this.prompt = new TipPrompt(this._doc, promptName);
						break;
				}

				if (this.prompt) {
					if (!(this.prompt instanceof TipPrompt || this.prompt instanceof LimiterPrompt || this.prompt instanceof CustomChipPrompt)) {
						this._wasPlaying = this._doc.synth.playing;
						this._pause();
					}
					this._promptContainer.style.display = "";
					this._promptContainer.appendChild(this.prompt.container);
				}
			}
		}

		private _refocusStage = (): void => {
			this.mainLayer.focus({preventScroll: true});
		}

		// Refocus stage if a sub-element that needs focus isn't being edited.
		private _refocusStageNotEditing = (): void => {
			if (!this._patternEditor.editingModLabel)
				this.mainLayer.focus();
		}

		public changeBarScrollPos(offset: number) {
			this._barScrollBar.changePos(offset);
		}

		public whenUpdated = (): void => {
			this._muteEditor.container.style.display = this._doc.enableChannelMuting ? "" : "none";
			const trackBounds = this._trackContainer.getBoundingClientRect();
			this._doc.trackVisibleBars = Math.floor((trackBounds.right - trackBounds.left) / this._doc.getBarWidth());
			this._barScrollBar.render();
			this._muteEditor.render();
			this._trackEditor.render();

			if (document.activeElement != this._patternEditor.modDragValueLabel && this._patternEditor.editingModLabel) {
				this._patternEditor.stopEditingModLabel(false);
			}

			this._piano.container.style.display = this._doc.showLetters ? "" : "none";
			this._octaveScrollBar.container.style.display = this._doc.showScrollBar ? "" : "none";
			this._barScrollBar.container.style.display = this._doc.song.barCount > this._doc.trackVisibleBars ? "" : "none";
			this._volumeBarBox.style.display = this._doc.displayVolumeBar ? "" : "none";

			if (this._doc.getFullScreen()) {
				const semitoneHeight: number = this._patternEditorRow.clientHeight / this._doc.windowPitchCount;
				const targetBeatWidth: number = semitoneHeight * 5;
				const minBeatWidth: number = this._patternEditorRow.clientWidth / (this._doc.song.beatsPerBar * 3);
				const maxBeatWidth: number = this._patternEditorRow.clientWidth / (this._doc.song.beatsPerBar + 2);
				const beatWidth: number = Math.max(minBeatWidth, Math.min(maxBeatWidth, targetBeatWidth));
				const patternEditorWidth: number = beatWidth * this._doc.song.beatsPerBar;

				this._patternEditorPrev.container.style.width = patternEditorWidth + "px";
				this._patternEditor.container.style.width = patternEditorWidth + "px";
				this._patternEditorNext.container.style.width = patternEditorWidth + "px";
				this._patternEditorPrev.container.style.flexShrink = "0";
				this._patternEditor.container.style.flexShrink = "0";
				this._patternEditorNext.container.style.flexShrink = "0";
				this._patternEditorPrev.container.style.display = "";
				this._patternEditorNext.container.style.display = "";
				this._patternEditorPrev.render();
				this._patternEditorNext.render();
			} else {
				this._patternEditor.container.style.width = "";
				this._patternEditor.container.style.flexShrink = "";
				this._patternEditorPrev.container.style.display = "none";
				this._patternEditorNext.container.style.display = "none";
			}
			this._patternEditor.render();

			const optionCommands: ReadonlyArray<string> = [
				(this._doc.autoPlay ? "✓ " : "") + "Auto Play On Load",
				(this._doc.autoFollow ? "✓ " : "") + "Auto Follow Track",
				(this._doc.enableNotePreview ? "✓ " : "") + "Preview Added Notes",
				(this._doc.showLetters ? "✓ " : "") + "Show Piano Keys",
				(this._doc.showFifth ? "✓ " : "") + 'Highlight "Fifth" Notes',
				(this._doc.showChannels ? "✓ " : "") + "Show All Channels",
				(this._doc.showScrollBar ? "✓ " : "") + "Octave Scroll Bar",
				(this._doc.alwaysFineNoteVol ? "✓ " : "") + "Always Fine Note Vol.",
				(this._doc.enableChannelMuting ? "✓ " : "") + "Enable Channel Muting",
				(this._doc.displayBrowserUrl ? "✓ " : "") + "Display Song Data in URL",
				(this._doc.displayVolumeBar ? "✓ " : "") + "Show Playback Volume",
				"Set Layout...",
				"Set Theme...",
				//(this._doc.alwaysShowSettings ? "✓ " : "") + "Customize All Instruments",
			]
			for (let i: number = 0; i < optionCommands.length; i++) {
				const option: HTMLOptionElement = <HTMLOptionElement>this._optionsMenu.children[i + 1];
				if (option.innerText != optionCommands[i]) option.innerText = optionCommands[i];
			}

			const channel: Channel = this._doc.song.channels[this._doc.channel];
			const pattern: Pattern | null = this._doc.getCurrentPattern();
			const instrumentIndex: number = this._doc.getCurrentInstrument();
			const instrument: Instrument = channel.instruments[instrumentIndex];
			const wasActive: boolean = this.mainLayer.contains(document.activeElement);
			const activeElement: Element | null = document.activeElement;

			setSelectedValue(this._scaleSelect, this._doc.song.scale);
			this._scaleSelect.title = Config.scales[this._doc.song.scale].realName;
			setSelectedValue(this._keySelect, Config.keys.length - 1 - this._doc.song.key);
			this._tempoSlider.updateValue(Math.max(0, Math.round(this._doc.song.tempo)));
			this._tempoStepper.value = Math.round(this._doc.song.tempo).toString();
			this._songTitleInputBox.updateValue(this._doc.song.title);
			this._reverbSlider.updateValue(this._doc.song.reverb);

			setSelectedValue(this._rhythmSelect, this._doc.song.rhythm);

			if (!this._doc.song.getChannelIsMod(this._doc.channel)) {

				this._customInstrumentSettingsGroup.style.display = "";
				this._panSliderRow.style.display = "";
				this._detuneSliderRow.style.display = "";
				this._instrumentVolumeSliderRow.style.display = "";
				$("#typeSelectRow").css("display", "");
				this._instrumentSettingsGroup.appendChild(this._instrumentCopyGroup);
				this._instrumentSettingsGroup.insertBefore(this._instrumentSelectRow, this._instrumentSettingsGroup.firstChild);
				this._instrumentSettingsGroup.insertBefore(this._instrumentSettingsTextRow, this._instrumentSettingsGroup.firstChild);
				this._instrumentSettingsTextRow.textContent = "Instrument Settings";

				this._modulatorGroup.style.display = "none";

				// Check if current viewed pattern on channel is used anywhere
				// + Check if current instrument on channel is used anywhere
				var instrumentUsed = false;
				var patternUsed = false;

				if (channel.bars[this._doc.bar] != 0) {

					let lowestSelX: number = Math.min(this._trackEditor._boxSelectionX0, this._trackEditor._boxSelectionX1);
					let highestSelX: number = Math.max(this._trackEditor._boxSelectionX0, this._trackEditor._boxSelectionX1);
					let lowestSelY: number = Math.min(this._trackEditor._boxSelectionY0, this._trackEditor._boxSelectionY1);
					let highestSelY: number = Math.max(this._trackEditor._boxSelectionY0, this._trackEditor._boxSelectionY1);

					for (let i: number = 0; i < this._doc.song.barCount; i++) {
						// Check for this exact bar in another place, but only count it if it's not within the selection
						if (channel.bars[i] == channel.bars[this._doc.bar] && i != this._doc.bar &&
							(i < lowestSelX || i > highestSelX || this._doc.channel < lowestSelY || this._doc.channel > highestSelY)) {

							patternUsed = true;
							i = this._doc.song.barCount;
						}
					}

					for (let i: number = 0; i < this._doc.song.barCount; i++) {
						// Check for this exact instrument in another place, but only count it if it's not within the selection
						if (channel.bars[i] != 0 && this._doc.song.getPatternInstrument(this._doc.channel, i) == instrumentIndex && i != this._doc.bar &&
							(i < lowestSelX || i > highestSelX || this._doc.channel < lowestSelY || this._doc.channel > highestSelY)) {

							instrumentUsed = true;
							i = this._doc.song.barCount;
						}
					}

				}

				if (patternUsed) {
					this._usedPatternIndicator.style.setProperty("fill", ColorConfig.indicatorPrimary);
				}
				else {
					this._usedPatternIndicator.style.setProperty("fill", ColorConfig.indicatorSecondary);
				}
				if (instrumentUsed) {
					this._usedInstrumentIndicator.style.setProperty("fill", ColorConfig.indicatorPrimary);
				}
				else {
					this._usedInstrumentIndicator.style.setProperty("fill", ColorConfig.indicatorSecondary);
				}

				if (this._doc.song.getChannelIsNoise(this._doc.channel)) {
					this._pitchedPresetSelect.style.display = "none";
					this._drumPresetSelect.style.display = "";
					// Also hide select2
					$("#pitchPresetSelect").parent().hide();
					$("#drumPresetSelect").parent().show();

					setSelectedValue(this._drumPresetSelect, instrument.preset);
				} else {
					this._pitchedPresetSelect.style.display = "";
					this._drumPresetSelect.style.display = "none";

					// Also hide select2
					$("#pitchPresetSelect").parent().show();
					$("#drumPresetSelect").parent().hide();

					setSelectedValue(this._pitchedPresetSelect, instrument.preset);
				}

				if (!this._doc.alwaysShowSettings && instrument.preset != instrument.type) {
					//this._customizeInstrumentButton.style.display = "";
					//this._customInstrumentSettingsGroup.style.display = "none";
				} else {
					//this._customizeInstrumentButton.style.display = "none";
					//this._customInstrumentSettingsGroup.style.display = "";

					if (instrument.type == InstrumentType.noise) {
						this._chipNoiseSelectRow.style.display = "";
						setSelectedValue(this._chipNoiseSelect, instrument.chipNoise);
					} else {
						this._chipNoiseSelectRow.style.display = "none";
					}
					if (instrument.type == InstrumentType.spectrum) {
						this._chipWaveSelectRow.style.display = "none";
						this._spectrumRow.style.display = "";
						this._spectrumEditor.render();
					} else {
						this._spectrumRow.style.display = "none";
					}
					if (instrument.type == InstrumentType.harmonics) {
						this._chipWaveSelectRow.style.display = "none";
						this._harmonicsRow.style.display = "";
						this._harmonicsEditor.render();
					} else {
						this._harmonicsRow.style.display = "none";
					}
					if (instrument.type == InstrumentType.drumset) {
						this._chipWaveSelectRow.style.display = "none";
						this._drumsetGroup.style.display = "";
						this._transitionRow.style.display = "none";
						this._chordSelectRow.style.display = "none";
						this._filterCutoffRow.style.display = "none";
						this._filterResonanceRow.style.display = "none";
						this._filterEnvelopeRow.style.display = "none";
						for (let i: number = 0; i < Config.drumCount; i++) {
							setSelectedValue(this._drumsetEnvelopeSelects[i], instrument.drumsetEnvelopes[i]);
							this._drumsetSpectrumEditors[i].render();
						}
					} else {
						this._drumsetGroup.style.display = "none";
						this._transitionRow.style.display = "";
						this._chordSelectRow.style.display = "";
						this._filterCutoffRow.style.display = "";
						this._filterResonanceRow.style.display = "";
						this._filterEnvelopeRow.style.display = "";
					}
					if (instrument.type == InstrumentType.chip) {
						this._chipWaveSelectRow.style.display = "";
						setSelectedValue(this._chipWaveSelect, instrument.chipWave);
					}

					if (instrument.type == InstrumentType.customChipWave) {
						this._customWaveDraw.style.display = "";
						this._chipWaveSelectRow.style.display = "none";
					}
					else {
						this._customWaveDraw.style.display = "none";
					}

					if (instrument.type == InstrumentType.pwm) {
						this._chipWaveSelectRow.style.display = "none";
						this._pulseEnvelopeRow.style.display = "";
						this._pulseWidthRow.style.display = "";
						this._pulseWidthSlider.input.title = prettyNumber(instrument.pulseWidth) + "%";
						setSelectedValue(this._pulseEnvelopeSelect, instrument.pulseEnvelope);
						this._pulseWidthSlider.updateValue(instrument.pulseWidth);
					} else {
						this._pulseEnvelopeRow.style.display = "none";
						this._pulseWidthRow.style.display = "none";
					}


					if (instrument.type == InstrumentType.fm) {
						this._algorithmSelectRow.style.display = "";
						this._phaseModGroup.style.display = "";
						this._feedbackRow1.style.display = "";
						this._feedbackRow2.style.display = "";
						this._chipWaveSelectRow.style.display = "none";
						setSelectedValue(this._algorithmSelect, instrument.algorithm);
						setSelectedValue(this._feedbackTypeSelect, instrument.feedbackType);
						this._feedbackAmplitudeSlider.updateValue(instrument.feedbackAmplitude);
						setSelectedValue(this._feedbackEnvelopeSelect, instrument.feedbackEnvelope);
						this._feedbackEnvelopeSelect.parentElement!.style.color = (instrument.feedbackAmplitude > 0) ? "" : ColorConfig.secondaryText;
						for (let i: number = 0; i < Config.operatorCount; i++) {
							const isCarrier: boolean = (i < Config.algorithms[instrument.algorithm].carrierCount);
							this._operatorRows[i].style.color = isCarrier ? ColorConfig.primaryText : "";
							setSelectedValue(this._operatorFrequencySelects[i], instrument.operators[i].frequency);
							this._operatorAmplitudeSliders[i].updateValue(instrument.operators[i].amplitude);
							setSelectedValue(this._operatorEnvelopeSelects[i], instrument.operators[i].envelope);
							const operatorName: string = (isCarrier ? "Voice " : "Modulator ") + (i + 1);
							this._operatorFrequencySelects[i].title = operatorName + " Frequency";
							this._operatorAmplitudeSliders[i].input.title = operatorName + (isCarrier ? " Volume" : " Amplitude");
							this._operatorEnvelopeSelects[i].title = operatorName + " Envelope";
							this._operatorEnvelopeSelects[i].parentElement!.style.color = (instrument.operators[i].amplitude > 0) ? "" : ColorConfig.secondaryText;
						}
					}
					else {
						this._algorithmSelectRow.style.display = "none";
						this._phaseModGroup.style.display = "none";
						this._feedbackRow1.style.display = "none";
						this._feedbackRow2.style.display = "none";
					}

					if (instrument.type == InstrumentType.noise) {
						this._chipWaveSelectRow.style.display = "none";
						this._vibratoSelectRow.style.display = "none";
						this._intervalSelectRow.style.display = "none";
					} else if (instrument.type == InstrumentType.spectrum) {
						this._vibratoSelectRow.style.display = "none";
						this._intervalSelectRow.style.display = "none";
					} else if (instrument.type == InstrumentType.drumset) {
						this._vibratoSelectRow.style.display = "none";
						this._intervalSelectRow.style.display = "none";
					} else if (instrument.type == InstrumentType.chip) {
						this._vibratoSelectRow.style.display = "";
						this._intervalSelectRow.style.display = "";
					} else if (instrument.type == InstrumentType.fm) {
						this._vibratoSelectRow.style.display = "";
						this._intervalSelectRow.style.display = "none";
					} else if (instrument.type == InstrumentType.harmonics) {
						this._vibratoSelectRow.style.display = "";
						this._intervalSelectRow.style.display = "";
					} else if (instrument.type == InstrumentType.pwm) {
						this._vibratoSelectRow.style.display = "";
						this._intervalSelectRow.style.display = "none";
					} else if (instrument.type == InstrumentType.customChipWave) {
						this._vibratoSelectRow.style.display = "";
						this._intervalSelectRow.style.display = "";
					} else {
						throw new Error("Unrecognized instrument type: " + instrument.type);
					}
				}

				for (let chordIndex: number = 0; chordIndex < Config.chords.length; chordIndex++) {
					const hidden: boolean = !Config.instrumentTypeHasSpecialInterval[instrument.type] ? Config.chords[chordIndex].isCustomInterval : false;
					const option: Element = this._chordSelect.children[chordIndex];
					if (hidden) {
						if (!option.hasAttribute("hidden")) {
							option.setAttribute("hidden", "");
						}
					} else {
						option.removeAttribute("hidden");
					}
				}

				this._instrumentSettingsGroup.style.color = ColorConfig.getChannelColor(this._doc.song, this._doc.channel).primaryNote;

				this._filterCutoffSlider.updateValue(instrument.filterCutoff);
				this._filterResonanceSlider.updateValue(instrument.filterResonance);
				setSelectedValue(this._filterEnvelopeSelect, instrument.filterEnvelope);
				setSelectedValue(this._transitionSelect, instrument.transition);
				setSelectedValue(this._effectsSelect, instrument.effects);
				setSelectedValue(this._vibratoSelect, instrument.vibrato);
				setSelectedValue(this._intervalSelect, instrument.interval);
				setSelectedValue(this._chordSelect, instrument.chord);
				this._panSliderInputBox.value = instrument.pan + "";
				this._panDelayBox.checked = instrument.usePanDelay;
				this._detuneSliderInputBox.value = instrument.detune + "";
				this._instrumentVolumeSlider.updateValue(instrument.volume);
				this._instrumentVolumeSliderInputBox.value = "" + (instrument.volume);
				if (instrument.type == InstrumentType.customChipWave) {
					this._customWaveDrawCanvas.redrawCanvas();

					if (this.prompt instanceof CustomChipPrompt) {
						this.prompt.customChipCanvas.render();
					}
				}

			}
			// Options for mod channel
			else {
				var patternUsed = false;
				var instrumentUsed = false;

				let lowestSelX: number = Math.min(this._trackEditor._boxSelectionX0, this._trackEditor._boxSelectionX1);
				let highestSelX: number = Math.max(this._trackEditor._boxSelectionX0, this._trackEditor._boxSelectionX1);
				let lowestSelY: number = Math.min(this._trackEditor._boxSelectionY0, this._trackEditor._boxSelectionY1);
				let highestSelY: number = Math.max(this._trackEditor._boxSelectionY0, this._trackEditor._boxSelectionY1);

				if (channel.bars[this._doc.bar] != 0) {

					for (let i: number = 0; i < this._doc.song.barCount; i++) {
						// Check for this exact bar in another place, but only count it if it's not within the selection
						if (channel.bars[i] == channel.bars[this._doc.bar] && i != this._doc.bar &&
							(i < lowestSelX || i > highestSelX || this._doc.channel < lowestSelY || this._doc.channel > highestSelY)) {

							patternUsed = true;
							i = this._doc.song.barCount;
						}
					}
				}
				for (let i: number = 0; i < this._doc.song.barCount; i++) {
					// Check for this exact instrument in another place, but only count it if it's not within the selection
					if (channel.bars[i] != 0 && this._doc.song.getPatternInstrument(this._doc.channel, i) == instrumentIndex && i != this._doc.bar &&
						(i < lowestSelX || i > highestSelX || this._doc.channel < lowestSelY || this._doc.channel > highestSelY)) {

						instrumentUsed = true;
						i = this._doc.song.barCount;
					}
				}

				if (patternUsed) {
					this._usedPatternIndicator.style.setProperty("fill", ColorConfig.indicatorPrimary);
				}
				else {
					this._usedPatternIndicator.style.setProperty("fill", ColorConfig.indicatorSecondary);
				}

				if (instrumentUsed) {
					this._usedInstrumentIndicator.style.setProperty("fill", ColorConfig.indicatorPrimary);
				}
				else {
					this._usedInstrumentIndicator.style.setProperty("fill", ColorConfig.indicatorSecondary);
				}

				this._pitchedPresetSelect.style.display = "none";
				this._drumPresetSelect.style.display = "none";
				$("#pitchPresetSelect").parent().hide();
				$("#drumPresetSelect").parent().hide();
				this._modulatorGroup.appendChild(this._instrumentCopyGroup);
				this._modulatorGroup.insertBefore(this._instrumentSelectRow, this._modulatorGroup.firstChild);
				this._modulatorGroup.insertBefore(this._instrumentSettingsTextRow, this._modulatorGroup.firstChild);
				this._instrumentSettingsTextRow.textContent = "Modulator Settings";

				this._chipNoiseSelectRow.style.display = "none";
				this._chipWaveSelectRow.style.display = "none";
				this._spectrumRow.style.display = "none";
				this._harmonicsRow.style.display = "none";
				this._transitionRow.style.display = "none";
				this._chordSelectRow.style.display = "none";
				this._filterCutoffRow.style.display = "none";
				this._filterResonanceRow.style.display = "none";
				this._filterEnvelopeRow.style.display = "none";
				this._drumsetGroup.style.display = "none";
				this._customWaveDraw.style.display = "none";
				this._algorithmSelectRow.style.display = "none";
				this._phaseModGroup.style.display = "none";
				this._feedbackRow1.style.display = "none";
				this._feedbackRow2.style.display = "none";
				this._pulseEnvelopeRow.style.display = "none";
				this._pulseWidthRow.style.display = "none";
				this._vibratoSelectRow.style.display = "none";
				this._intervalSelectRow.style.display = "none";
				this._detuneSliderRow.style.display = "none";

				this._modulatorGroup.style.display = "";
				this._modulatorGroup.style.color = ColorConfig.getChannelColor(this._doc.song, this._doc.channel).primaryNote;

				for (let mod: number = 0; mod < Config.modCount; mod++) {

					let instrument: Instrument = this._doc.song.channels[this._doc.channel].instruments[this._doc.getCurrentInstrument()];
					let modStatus: number = instrument.modStatuses[mod];
					let modChannel: number = instrument.modChannels[mod] + ((modStatus == ModStatus.msForNoise) ? this._doc.song.pitchChannelCount : 0);
					let modInstrument: number = instrument.modInstruments[mod];

					// Boundary checking
					if (modInstrument >= this._doc.song.instrumentsPerChannel) {
						modInstrument = 0;
						instrument.modInstruments[mod] = 0;
						instrument.modSettings[mod] = 0;
					}
					if (modChannel >= this._doc.song.pitchChannelCount && (modStatus == ModStatus.msForPitch)) {
						modStatus = ModStatus.msNone;
						instrument.modStatuses[mod] = ModStatus.msNone;
						instrument.modSettings[mod] = ModSetting.mstNone;
					}
					if (modChannel >= this._doc.song.pitchChannelCount + this._doc.song.noiseChannelCount && (modStatus == ModStatus.msForNoise)) {
						instrument.modStatuses[mod] = ModStatus.msNone;
						instrument.modSettings[mod] = ModSetting.mstNone;
					}

					// Build options for modulator channels (make sure it has the right number).
					if (this._doc.recalcChannelNames || this._modChannelBoxes[mod].children.length != 2 + this._doc.song.pitchChannelCount + this._doc.song.noiseChannelCount) {
						while (this._modChannelBoxes[mod].firstChild) this._modChannelBoxes[mod].remove(0);
						const channelList: string[] = [];
						channelList.push("none");
						channelList.push("song");
						for (let i: number = 0; i < this._doc.song.pitchChannelCount; i++) {
							if (this._doc.song.channels[i].name == "") {
								channelList.push("pitch " + (i + 1));
							}
							else {
								channelList.push(this._doc.song.channels[i].name);
							}
						}
						for (let i: number = 0; i < this._doc.song.noiseChannelCount; i++) {
							if (this._doc.song.channels[i + this._doc.song.pitchChannelCount].name == "") {
								channelList.push("noise " + (i + 1));
							}
							else {
								channelList.push(this._doc.song.channels[i + this._doc.song.pitchChannelCount].name);
							}
						}
						buildOptions(this._modChannelBoxes[mod], channelList);
					}

					// Set selected index based on channel info.
					if (instrument.modStatuses[mod] == ModStatus.msNone) {
						this._modChannelBoxes[mod].selectedIndex = 0; // none
					}
					else if (instrument.modStatuses[mod] == ModStatus.msForSong) {
						this._modChannelBoxes[mod].selectedIndex = 1; // song
					}
					else if (instrument.modStatuses[mod] == ModStatus.msForPitch) {
						this._modChannelBoxes[mod].selectedIndex = instrument.modChannels[mod] + 2; // Offset to get to first pitch channel
					}
					else {
						this._modChannelBoxes[mod].selectedIndex = instrument.modChannels[mod] + 2 + this._doc.song.pitchChannelCount; // Offset to get to first noise channel
					}

					// Build options for modulator instruments (make sure it has the right number).
					if (this._modInstrumentBoxes[mod].children.length != this._doc.song.instrumentsPerChannel) {
						while (this._modInstrumentBoxes[mod].firstChild) this._modInstrumentBoxes[mod].remove(0);
						const instrumentList: number[] = [];
						for (let i: number = 0; i < this._doc.song.instrumentsPerChannel; i++) {
							instrumentList.push(i + 1);
						}
						buildOptions(this._modInstrumentBoxes[mod], instrumentList);
					}

					// Set selected index based on instrument info.
					this._modInstrumentBoxes[mod].selectedIndex = instrument.modInstruments[mod];

					// Build options for modulator settings (based on channel settings)

					if (modStatus != ModStatus.msNone) {

						let tgtInstrument: Instrument = this._doc.song.channels[modChannel].instruments[modInstrument];

						while (this._modSetBoxes[mod].firstChild) this._modSetBoxes[mod].remove(0);
						const settingList: string[] = [];
						settingList.push("none");

						// Populate mod setting options for the song scope.
						if (this._modChannelBoxes[mod].selectedIndex == 1) {
							settingList.push("song volume");
							settingList.push("tempo");
							settingList.push("reverb");
							settingList.push("next bar");
							settingList.push("song detune");
						}
						// Populate mod setting options for instrument scope.
						else {

							settingList.push("volume");
							settingList.push("pan");
							settingList.push("filter cut");
							settingList.push("filter peak");
							settingList.push("detune");
							if (tgtInstrument.type == InstrumentType.chip || tgtInstrument.type == InstrumentType.fm || tgtInstrument.type == InstrumentType.harmonics || tgtInstrument.type == InstrumentType.pwm || tgtInstrument.type == InstrumentType.customChipWave) {
								settingList.push("vibrato depth");
							}
							//settingList.push("vibrato speed");
							if (tgtInstrument.type == InstrumentType.pwm) {
								settingList.push("pulse width");
							}
							else if (tgtInstrument.type == InstrumentType.fm) {
								settingList.push("fm slider 1");
								settingList.push("fm slider 2");
								settingList.push("fm slider 3");
								settingList.push("fm slider 4");
								settingList.push("fm feedback");
							}
						}

						buildOptions(this._modSetBoxes[mod], settingList);

						let needReset: boolean = false;
						let setIndex: number = 0;

						// Set selected index based on instrument info. Based on how the list is built.
						//Also has to check for a change in channel setting. Sigh...maybe it could be done better!
						switch (instrument.modSettings[mod]) {
							case ModSetting.mstSongVolume:
								if (modStatus == ModStatus.msForSong)
									setIndex = 1;
								else
									needReset = true;
								break;
							case ModSetting.mstTempo:
								if (modStatus == ModStatus.msForSong)
									setIndex = 2;
								else
									needReset = true;
								break;
							case ModSetting.mstReverb:
								if (modStatus == ModStatus.msForSong)
									setIndex = 3;
								else
									needReset = true;
								break;
							case ModSetting.mstNextBar:
								if (modStatus == ModStatus.msForSong)
									setIndex = 4;
								else
									needReset = true;
								break;
							case ModSetting.mstInsVolume:
								if (modStatus == ModStatus.msForPitch || modStatus == ModStatus.msForNoise)
									setIndex = 1;
								else
									needReset = true;
								break;
							case ModSetting.mstPan:
								if (modStatus == ModStatus.msForPitch || modStatus == ModStatus.msForNoise)
									setIndex = 2;
								else
									needReset = true;
								break;
							case ModSetting.mstDetune:
								if (modStatus == ModStatus.msForPitch || modStatus == ModStatus.msForNoise)
									setIndex = 5;
								else
									needReset = true;
								break;
							case ModSetting.mstVibratoDepth:
								if (modStatus == ModStatus.msForPitch)
									setIndex = 6;
								else
									needReset = true;
								break;
							//case ModSetting.mstVibratoSpeed:
								//if (modStatus == ModStatus.msForPitch || modStatus == ModStatus.msForNoise)
								//	setIndex = 7;
								//else
								//	needReset = true;
								//break;
							case ModSetting.mstFilterCut:
								if (modStatus == ModStatus.msForPitch || modStatus == ModStatus.msForNoise)
									setIndex = 3;
								else
									needReset = true;
								break;
							case ModSetting.mstFilterPeak:
								if (modStatus == ModStatus.msForPitch || modStatus == ModStatus.msForNoise)
									setIndex = 4;
								else
									needReset = true;
								break;
							case ModSetting.mstPulseWidth:
								if ((modStatus == ModStatus.msForPitch || modStatus == ModStatus.msForNoise) && tgtInstrument.type == InstrumentType.pwm)
									setIndex = 7;
								else
									needReset = true;
								break;
							case ModSetting.mstFMSlider1:
								if ((modStatus == ModStatus.msForPitch || modStatus == ModStatus.msForNoise) && tgtInstrument.type == InstrumentType.fm)
									setIndex = 7;
								else
									needReset = true;
								break;
							case ModSetting.mstFMSlider2:
								if ((modStatus == ModStatus.msForPitch || modStatus == ModStatus.msForNoise) && tgtInstrument.type == InstrumentType.fm)
									setIndex = 8;
								else
									needReset = true;
								break;
							case ModSetting.mstFMSlider3:
								if ((modStatus == ModStatus.msForPitch || modStatus == ModStatus.msForNoise) && tgtInstrument.type == InstrumentType.fm)
									setIndex = 9;
								else
									needReset = true;
								break;
							case ModSetting.mstFMSlider4:
								if ((modStatus == ModStatus.msForPitch || modStatus == ModStatus.msForNoise) && tgtInstrument.type == InstrumentType.fm)
									setIndex = 10;
								else
									needReset = true;
								break;
							case ModSetting.mstFMFeedback:
								if ((modStatus == ModStatus.msForPitch || modStatus == ModStatus.msForNoise) && tgtInstrument.type == InstrumentType.fm)
									setIndex = 11;
								else
									needReset = true;
								break;
							case ModSetting.mstSongDetune:
								if (modStatus == ModStatus.msForSong)
									setIndex = 5;
								else
									needReset = true;
								break;
							case ModSetting.mstNone:
							default:
								break;
						}

						// Catch instances where invalid set forced setting to "none"
						if (needReset) {
							this._modSetBoxes[mod].selectedIndex = 0;
							instrument.modSettings[mod] = ModSetting.mstNone;
							this._whenSetModSetting(mod);
						}
						else {
							this._modSetBoxes[mod].selectedIndex = setIndex;
						}

					} else if (instrument.modSettings[mod] != ModSetting.mstNone) {
						this._modSetBoxes[mod].selectedIndex = 0;
						this._whenSetModSetting(mod);
					}


					//Hide instrument select if channel is "none" or "song"
					if (this._modChannelBoxes[mod].selectedIndex <= 1) {
						((this._modInstrumentBoxes[mod].parentElement) as HTMLDivElement).style.display = "none";
						$("#modInstrumentText" + mod).get(0).style.display = "none";
						$("#modChannelText" + mod).get(0).innerText = "Channel:";

						//Hide setting select if channel is "none"
						if (this._modChannelBoxes[mod].selectedIndex == 0) {
							$("#modSettingText" + mod).get(0).style.display = "none";
							((this._modSetBoxes[mod].parentElement) as HTMLDivElement).style.display = "none";
						}
						else {
							$("#modSettingText" + mod).get(0).style.display = "";
							((this._modSetBoxes[mod].parentElement) as HTMLDivElement).style.display = "";
						}
					}
					else {
						((this._modInstrumentBoxes[mod].parentElement) as HTMLDivElement).style.display = (this._doc.song.instrumentsPerChannel > 1) ? "" : "none";
						$("#modInstrumentText" + mod).get(0).style.display = (this._doc.song.instrumentsPerChannel > 1) ? "" : "none";
						$("#modChannelText" + mod).get(0).innerText = (this._doc.song.instrumentsPerChannel > 1) ? "Ch:" : "Channel:";
						$("#modSettingText" + mod).get(0).style.display = "";
						((this._modSetBoxes[mod].parentElement) as HTMLDivElement).style.display = "";

					}
				}

				this._doc.recalcChannelNames = false;

				for (let chordIndex: number = 0; chordIndex < Config.chords.length; chordIndex++) {
					const option: Element = this._chordSelect.children[chordIndex];
					if (!option.hasAttribute("hidden")) {
						option.setAttribute("hidden", "");
					}

				}

				this._instrumentSelectRow.style.display = "none";

				this._customInstrumentSettingsGroup.style.display = "none";
				this._panSliderRow.style.display = "none";
				this._instrumentVolumeSliderRow.style.display = "none";
				$("#typeSelectRow").css("display", "none");

				this._instrumentSettingsGroup.style.color = ColorConfig.getChannelColor(this._doc.song, this._doc.channel).primaryNote;

				// Force piano to re-show, if channel is modulator
				if (this._doc.channel >= this._doc.song.pitchChannelCount + this._doc.song.noiseChannelCount) {
					this._piano.forceRender();
				}

			}

			this._instrumentSelectRow.style.display = (this._doc.song.instrumentsPerChannel > 1) ? "" : "none";
			this._instrumentSelectRow.style.visibility = (pattern == null) ? "hidden" : "";
			if (this._instrumentSelect.children.length != this._doc.song.instrumentsPerChannel) {
				while (this._instrumentSelect.firstChild) this._instrumentSelect.removeChild(this._instrumentSelect.firstChild);
				const instrumentList: number[] = [];
				for (let i: number = 0; i < this._doc.song.instrumentsPerChannel; i++) {
					instrumentList.push(i + 1);
				}
				buildOptions(this._instrumentSelect, instrumentList);
			}

			this._instrumentSettingsGroup.style.color = ColorConfig.getChannelColor(this._doc.song, this._doc.channel).primaryNote;

			this._filterCutoffSlider.updateValue(instrument.filterCutoff);
			this._filterResonanceSlider.updateValue(instrument.filterResonance);
			setSelectedValue(this._filterEnvelopeSelect, instrument.filterEnvelope);
			setSelectedValue(this._transitionSelect, instrument.transition);
			setSelectedValue(this._effectsSelect, instrument.effects);
			setSelectedValue(this._vibratoSelect, instrument.vibrato);
			setSelectedValue(this._intervalSelect, instrument.interval);
			setSelectedValue(this._chordSelect, instrument.chord);
			this._instrumentVolumeSlider.updateValue(instrument.volume);
			this._panSlider.updateValue(instrument.pan);
			this._panDelayBox.checked = instrument.usePanDelay ? true : false;
			this._detuneSlider.updateValue(instrument.detune);
			setSelectedValue(this._instrumentSelect, instrumentIndex);

			this._volumeSlider.updateValue(this._doc.volume);

			// If an interface element was selected, but becomes invisible (e.g. an instrument
			// select menu) just select the editor container so keyboard commands still work.
			if (wasActive && activeElement != null && activeElement.clientWidth == 0) {
				this._refocusStage();
			}

			this._setPrompt(this._doc.prompt);

			if (this._doc.autoFollow && !this._doc.synth.playing) {
				this._doc.synth.goToBar(this._doc.bar);
			}
		}

		public updatePlayButton(): void {
			if (this._doc.synth.playing) {
				this._playButton.classList.remove("playButton");
				this._playButton.classList.add("pauseButton");
				this._playButton.title = "Pause (Space)";
				this._playButton.innerText = "Pause";
			} else {
				this._playButton.classList.remove("pauseButton");
				this._playButton.classList.add("playButton");
				this._playButton.title = "Play (Space)";
				this._playButton.innerText = "Play";
			}
		}

		private _whenKeyUp = (event: KeyboardEvent): void => {
			this._muteEditor.onKeyUp(event);
			if (event.keyCode == 17) {
				this._patternEditor.controlMode = false;
			}
		}

		private _tempoStepperCaptureNumberKeys = (event: KeyboardEvent): void => {
			switch (event.keyCode) {
				case 8: // backspace/delete
				case 13: // enter/return
				case 38: // up
				case 40: // down
				case 37: // left
				case 39: // right
				case 48: // 0
				case 49: // 1
				case 50: // 2
				case 51: // 3
				case 52: // 4
				case 53: // 5
				case 54: // 6
				case 55: // 7
				case 56: // 8
				case 57: // 9
					event.stopPropagation();
					break;
			}
		}

		private _whenKeyPressed = (event: KeyboardEvent): void => {
			if (this.prompt) {
				if (this.prompt instanceof CustomChipPrompt || this.prompt instanceof LimiterPrompt) {
					this.prompt.whenKeyPressed(event);
				}
				if (event.keyCode == 27) { // ESC key
					// close prompt.
					this._doc.undo();
				}
				return;
			}

			// Defer to actively editing song title, channel name, or mod label
			if (document.activeElement == this._songTitleInputBox.input || this._patternEditor.editingModLabel || document.activeElement == this._muteEditor._channelNameInput.input) {
				// Enter/esc returns focus to form
				if (event.keyCode == 13 || event.keyCode == 27) {
					this.mainLayer.focus();
					this._patternEditor.stopEditingModLabel(event.keyCode == 27);
				}

				return;
			}

			// Defer to actively editing volume/pan rows
			if (document.activeElement == this._panSliderInputBox || document.activeElement == this._detuneSliderInputBox || document.activeElement == this._instrumentVolumeSliderInputBox) {
				// Enter/esc returns focus to form
				if (event.keyCode == 13 || event.keyCode == 27) {
					this.mainLayer.focus();
				}

				return;
			}

			this._trackEditor.onKeyPressed(event);
			switch (event.keyCode) {
				case 17: // Ctrl
					this._patternEditor.controlMode = true;
					break;
				case 32: // space
					// Jump to mouse
					if (event.ctrlKey || event.shiftKey) {
						if (!this._doc.synth.playing) {
							this._togglePlay();
						}
						this._trackEditor.movePlayheadToMouse();
						this._patternEditor.movePlayheadToMouse();
					}
					else {
						this._togglePlay();
					}
					event.preventDefault();
					break;
				case 90: // z
					if (event.shiftKey) {
						this._doc.redo();
					} else {
						this._doc.undo();
					}
					event.preventDefault();
					break;
				case 89: // y
					this._doc.redo();
					event.preventDefault();
					break;
				case 67: // c
					this._trackEditor.copy();
					this._trackEditor._resetBoxSelection();
					this._trackEditor._selectionUpdated();
					event.preventDefault();
					break;
				case 13: // enter/return
					this._trackEditor.insertBars();
					event.preventDefault();
					break;
				case 8: // backspace/delete
					this._trackEditor.deleteBars();
					this._barScrollBar.animatePlayhead();
					event.preventDefault();
					break;
				case 65: // a
					if (event.shiftKey) {
						this._trackEditor.selectChannel();
					} else {
						this._trackEditor.selectAll();
					}
					event.preventDefault();
					break;
				case 68: // d
					this._trackEditor.duplicatePatterns();
					event.preventDefault();
					break;
				case 70: // f
					this._doc.synth.firstBar();
					this._barScrollBar.animatePlayhead();
					if (this._doc.autoFollow) {
						new ChangeChannelBar(this._doc, this._doc.channel, Math.floor(this._doc.synth.playhead));
					}
					event.preventDefault();
					break;
				case 72: // h
					this._doc.synth.jumpToEditingBar(this._doc.bar);
					this._barScrollBar.animatePlayhead();
					new ChangeChannelBar(this._doc, this._doc.channel, Math.floor(this._doc.synth.playhead));
					event.preventDefault();
					break;
				case 76: // l
					if (event.shiftKey) {
						this._openPrompt("limiterSettings");
					}
					else {
						this._openPrompt("barCount");
					}
						break;
				case 77: // m
					if (this._doc.enableChannelMuting) {
						this._trackEditor.muteChannels(event.shiftKey);
						event.preventDefault();
					}
					break;
				case 78: // n
					// Find lowest-index unused pattern for current channel
					// Shift+n - lowest-index completely empty pattern

					const group: ChangeGroup = new ChangeGroup();

					if (event.shiftKey || event.ctrlKey) {
						let nextEmpty: number = 0;
						while (nextEmpty < this._doc.song.patternsPerChannel && this._doc.song.channels[this._doc.channel].patterns[nextEmpty].notes.length > 0)
							nextEmpty++;

						nextEmpty++; // The next empty pattern is actually the one after the found one

						// Can't set anything if we're at the absolute limit.
						if (nextEmpty <= Config.barCountMax) {

							if (nextEmpty > this._doc.song.patternsPerChannel) {

								// Add extra empty pattern, if all the rest have something in them.
								group.append(new ChangePatternsPerChannel(this._doc, nextEmpty));
							}
							
							// Change pattern number to lowest-index unused
							group.append(new ChangePatternNumbers(this._doc, nextEmpty, this._doc.bar, this._doc.channel, 1, 1));
							

						}
					}
					else {
						let nextUnused: number = 1;
						while (this._doc.song.channels[this._doc.channel].bars.indexOf(nextUnused) != -1
							&& nextUnused <= this._doc.song.patternsPerChannel)
							nextUnused++;
						
						// Can't set anything if we're at the absolute limit.
						if (nextUnused <= Config.barCountMax) {

							if (nextUnused > this._doc.song.patternsPerChannel) {

								// Add extra empty pattern, if all the rest are used.
								group.append(new ChangePatternsPerChannel(this._doc, nextUnused));
							}

							// Change pattern number to lowest-index unused
							group.append(new ChangePatternNumbers(this._doc, nextUnused, this._doc.bar, this._doc.channel, 1, 1));
							

						}
					}

					this._doc.record(group);

					event.preventDefault();
					break;
				case 81: // q
					this._openPrompt("channelSettings");
					break;
				case 83: // s
					if (this._doc.enableChannelMuting) {
						if (event.shiftKey) {
							this._trackEditor.muteChannels(false);
						} else {
							this._trackEditor.soloChannels();
						}
						event.preventDefault();
					}
					break;
				case 86: // v
					if (event.shiftKey) {
						this._trackEditor.pasteNumbers();
					} else {
						this._trackEditor.pasteNotes();
					}
					event.preventDefault();
					break;
				case 87: // w
					this._openPrompt("moveNotesSideways");
				break;
				case 73: // i
					if (event.shiftKey) {
						const instrument: Instrument = this._doc.song.channels[this._doc.channel].instruments[this._doc.getCurrentInstrument()];
						const instrumentObject: any = instrument.toJsonObject();
						delete instrumentObject["volume"];
						delete instrumentObject["pan"];
						delete instrumentObject["preset"];
						this._copyTextToClipboard(JSON.stringify(instrumentObject));
					}
					event.preventDefault();
					break;
				case 219: // left brace
					this._doc.synth.prevBar();
					if (this._doc.autoFollow) {
						new ChangeChannelBar(this._doc, this._doc.channel, Math.floor(this._doc.synth.playhead));
					}
					this._barScrollBar.animatePlayhead();
					event.preventDefault();
					break;
				case 221: // right brace
					this._doc.synth.nextBar();
					if (this._doc.autoFollow) {
						new ChangeChannelBar(this._doc, this._doc.channel, Math.floor(this._doc.synth.playhead));
					}
					this._barScrollBar.animatePlayhead();
					event.preventDefault();
					break;
				case 189: // -
				case 173: // Firefox -
					this._trackEditor.transpose(false, event.shiftKey || event.ctrlKey);
					event.preventDefault();
					break;
				case 187: // +
				case 61: // Firefox +
					this._trackEditor.transpose(true, event.shiftKey || event.ctrlKey);
					event.preventDefault();
					break;
			}
		}

		private _copyTextToClipboard(text: string): void {
			// Set as any to allow compilation without clipboard types (since, uh, I didn't write this bit and don't know the proper types library) -jummbus
			let nav: any;
			nav = navigator;

			if (nav.clipboard && nav.clipboard.writeText) {
				nav.clipboard.writeText(text).catch(() => {
					window.prompt("Copy to clipboard:", text);
				});
				return;
			}
			const textField: HTMLTextAreaElement = document.createElement("textarea");
			textField.innerText = text;
			document.body.appendChild(textField);
			textField.select();
			const succeeded: boolean = document.execCommand("copy");
			textField.remove();
			this._refocusStage();
			if (!succeeded) window.prompt("Copy this:", text);
		}

		private _whenPrevBarPressed = (): void => {
			this._doc.synth.prevBar();
			this._barScrollBar.animatePlayhead();
		}

		private _whenNextBarPressed = (): void => {
			this._doc.synth.nextBar();
			this._barScrollBar.animatePlayhead();
		}

		private _togglePlay = (): void => {
			if (this._doc.synth.playing) {
				this._pause();
			} else {
				this._doc.synth.snapToBar();
				this._play();
			}
		}

		public _play(): void {
			this._doc.synth.play();
			this.updatePlayButton();
			window.requestAnimationFrame(this._animate);
		}

		public _pause(): void {
			this._doc.synth.pause();
			this._doc.synth.resetEffects();
			if (this._doc.autoFollow) {
				this._doc.synth.goToBar(this._doc.bar);
			}
			this._doc.synth.snapToBar();
			this.updatePlayButton();
			window.clearInterval(this._modSliderHandle);
			window.clearInterval(this._volumeHandle);
			window.clearInterval(this._barScrollbarHandle);
			window.requestAnimationFrame(this._animate);
			this.outVolumeHistoricCap = 0;
		}

		public _animate = (): void => {
			// Need to update mods once more to clear the slider display
			this._modSliderUpdate();
			// Same for volume display
			if (this._doc.displayVolumeBar) {
				this._volumeUpdate();
			}
			// ...and barscrollbar playhead
			this._barScrollBar.animatePlayhead();

			window.requestAnimationFrame(this._animate);
		}

		public _volumeUpdate = (): void => {
			this.outVolumeHistoricTimer--;
			if (this.outVolumeHistoricTimer <= 0) {
				this.outVolumeHistoricCap -= 0.03;
			}
			if (this._doc.song.outVolumeCap > this.outVolumeHistoricCap) {
				this.outVolumeHistoricCap = this._doc.song.outVolumeCap;
				this.outVolumeHistoricTimer = 50;
			}

			if (this._doc.song.outVolumeCap != this.lastOutVolumeCap) {
				this.lastOutVolumeCap = this._doc.song.outVolumeCap;
				this._animateVolume(this._doc.song.outVolumeCap, this.outVolumeHistoricCap);
			}
		}

		private _animateVolume(outVolumeCap: number, historicOutCap: number): void {
			this._outVolumeBar.setAttribute("width", "" + Math.min(144, outVolumeCap * 144));
			this._outVolumeCap.setAttribute("x", "" + (8 + Math.min(144, historicOutCap * 144)));
		}

		private _setVolumeSlider = (): void => {
			this._doc.setVolume(Number(this._volumeSlider.input.value));
		}

		private _copyInstrument(): void {
			const channel: Channel = this._doc.song.channels[this._doc.channel];
			const instrument: Instrument = channel.instruments[this._doc.getCurrentInstrument()];
			const instrumentCopy: any = instrument.toJsonObject();
			instrumentCopy["isDrum"] = this._doc.song.getChannelIsNoise(this._doc.channel);
			window.localStorage.setItem("instrumentCopy", JSON.stringify(instrumentCopy));
			this._refocusStage();
		}

		private _pasteInstrument(): void {
			const channel: Channel = this._doc.song.channels[this._doc.channel];
			const instrument: Instrument = channel.instruments[this._doc.getCurrentInstrument()];
			const instrumentCopy: any = JSON.parse(String(window.localStorage.getItem("instrumentCopy")));
			if (instrumentCopy != null && instrumentCopy["isDrum"] == this._doc.song.getChannelIsNoise(this._doc.channel)) {
				this._doc.record(new ChangePasteInstrument(this._doc, instrument, instrumentCopy));
			}
			this._refocusStage();
		}

		private _randomPreset(): void {
			const isNoise: boolean = this._doc.song.getChannelIsNoise(this._doc.channel);
			this._doc.record(new ChangePreset(this._doc, pickRandomPresetValue(isNoise)));
		}

		private _randomGenerated(): void {
			this._doc.record(new ChangeRandomGeneratedInstrument(this._doc));
		}


		private _whenSetTempo = (): void => {
			this._doc.record(new ChangeTempo(this._doc, -1, parseInt(this._tempoStepper.value) | 0));
		}

		private _whenSetScale = (): void => {
			if (isNaN(<number><unknown>this._scaleSelect.value)) {
				switch (this._scaleSelect.value) {
					case "forceScale":
						this._trackEditor.forceScale();
						break;
				}
				this._doc.notifier.changed();
			} else {
				this._doc.record(new ChangeScale(this._doc, this._scaleSelect.selectedIndex));
			}
		}

		private _whenSetKey = (): void => {
			if (isNaN(<number><unknown>this._keySelect.value)) {
				switch (this._keySelect.value) {
					case "detectKey":
						this._doc.record(new ChangeDetectKey(this._doc));
						break;
				}
				this._doc.notifier.changed();
			} else {
				this._doc.record(new ChangeKey(this._doc, Config.keys.length - 1 - this._keySelect.selectedIndex));
			}
		}

		private _whenSetRhythm = (): void => {
			if (isNaN(<number><unknown>this._rhythmSelect.value)) {
				switch (this._rhythmSelect.value) {
					case "forceRhythm":
						this._trackEditor.forceRhythm();
						break;
				}
				this._doc.notifier.changed();
			} else {
				this._doc.record(new ChangeRhythm(this._doc, this._rhythmSelect.selectedIndex));
			}
		}

		public _refocus = (): void => {
			// Waits a bit because select2 "steals" back focus even after the close event fires.
			var selfRef = this;
			setTimeout(function () { selfRef.mainLayer.focus(); }, 20);
		}

		public _whenSetPitchedPreset = (): void => {
			this._setPreset($('#pitchPresetSelect').val() + "");
		}

		public _whenSetDrumPreset = (): void => {
			this._setPreset($('#drumPresetSelect').val() + "");
		}

		private _setPreset(preset: string): void {
			if (isNaN(<number><unknown>preset)) {
				switch (preset) {
					case "copyInstrument":
						this._copyInstrument();
						break;
					case "pasteInstrument":
						this._pasteInstrument();
						break;
					case "randomPreset":
						this._randomPreset();
						break;
					case "randomGenerated":
						this._randomGenerated();
						break;
				}
				this._doc.notifier.changed();
			} else {
				this._doc.record(new ChangePreset(this._doc, parseInt(preset)));
			}
		}

		private _whenSetFeedbackType = (): void => {
			this._doc.record(new ChangeFeedbackType(this._doc, this._feedbackTypeSelect.selectedIndex));
		}

		private _whenSetFeedbackEnvelope = (): void => {
			this._doc.record(new ChangeFeedbackEnvelope(this._doc, this._feedbackEnvelopeSelect.selectedIndex));
		}

		private _whenSetAlgorithm = (): void => {
			this._doc.record(new ChangeAlgorithm(this._doc, this._algorithmSelect.selectedIndex));
		}

		private _whenSetInstrument = (): void => {
			this._trackEditor.setInstrument(this._instrumentSelect.selectedIndex);

			// Force piano to re-show, if channel is modulator
			if (this._doc.channel >= this._doc.song.pitchChannelCount + this._doc.song.noiseChannelCount) {
				this._piano.forceRender();
			}
		}

		private _whenSetModChannel = (mod: number): void => {
			this._trackEditor.setModChannel(mod, this._modChannelBoxes[mod].selectedIndex);

			// Force piano to re-show
			this._piano.forceRender();
		}

		private _whenSetModInstrument = (mod: number): void => {
			this._trackEditor.setModInstrument(mod, this._modInstrumentBoxes[mod].selectedIndex);

			// Force piano to re-show
			this._piano.forceRender();
		}

		private _whenSetModSetting = (mod: number): void => {
			//let prevSetting: number = this._doc.song.channels[this._doc.channel].instruments[this._doc.getCurrentInstrument()].modSettings[mod];

			this._trackEditor.setModSetting(mod, this._modSetBoxes[mod].children[this._modSetBoxes[mod].selectedIndex].textContent as string);

			/* Currently cut this as it would have to scale all patterns to make any sense, and I'm leery about the loss of information
			 * inherent in scaling to and from a smaller note resolution.
			// Cause pattern editor to scale note heights if necessary. Relies on above call to change this setting, of course.
			this._patternEditor.scaleModNotes(mod, prevSetting, this._doc.song.channels[this._doc.channel].instruments[this._doc.getCurrentInstrument()].modSettings[mod]);
			*/

			// Force piano to re-show if channel is modulator, as text shown on it needs to update
			this._piano.forceRender();

		}

		//private _whenCustomizePressed = (): void => {
		//	this._doc.record(new ChangeCustomizeInstrument(this._doc));
		//}

		private _whenSetChipWave = (): void => {
			this._doc.record(new ChangeChipWave(this._doc, this._chipWaveSelect.selectedIndex));
		}

		private _whenSetNoiseWave = (): void => {
			this._doc.record(new ChangeNoiseWave(this._doc, this._chipNoiseSelect.selectedIndex));
		}

		private _whenSetFilterEnvelope = (): void => {
			this._doc.record(new ChangeFilterEnvelope(this._doc, this._filterEnvelopeSelect.selectedIndex));
		}

		private _whenSetPulseEnvelope = (): void => {
			this._doc.record(new ChangePulseEnvelope(this._doc, this._pulseEnvelopeSelect.selectedIndex));
		}

		private _whenSetTransition = (): void => {
			this._doc.record(new ChangeTransition(this._doc, this._transitionSelect.selectedIndex));
		}

		private _whenSetEffects = (): void => {
			this._doc.record(new ChangeEffects(this._doc, this._effectsSelect.selectedIndex));
		}

		private _whenSetVibrato = (): void => {
			this._doc.record(new ChangeVibrato(this._doc, this._vibratoSelect.selectedIndex));
		}

		private _whenSetInterval = (): void => {
			this._doc.record(new ChangeInterval(this._doc, this._intervalSelect.selectedIndex));
		}

		private _whenSetChord = (): void => {
			this._doc.record(new ChangeChord(this._doc, this._chordSelect.selectedIndex));
		}

		private _fileMenuHandler = (event: Event): void => {
			switch (this._fileMenu.value) {
				case "new":
					this._doc.goBackToStart();
					for (const channel of this._doc.song.channels) channel.muted = false;
					this._doc.record(new ChangeSong(this._doc, ""), StateChangeType.push, true);
					break;
				case "export":
					this._openPrompt("export");
					break;
				case "import":
					this._openPrompt("import");
					break;
				case "copyUrl":
					this._copyTextToClipboard(new URL("#" + this._doc.song.toBase64String(), location.href).href);
					break;
				case "shareUrl":
					(<any>navigator).share({ url: new URL("#" + this._doc.song.toBase64String(), location.href).href });
					break;
				case "viewPlayer":
					location.href = "player/#song=" + this._doc.song.toBase64String();
					break;
				case "copyEmbed":
					this._copyTextToClipboard(`<iframe width="384" height="60" style="border: none;" src="${new URL("player/#song=" + this._doc.song.toBase64String(), location.href).href}"></iframe>`);
					break;
				case "songRecovery":
					this._openPrompt("songRecovery");
					break;
			}
			this._fileMenu.selectedIndex = 0;
		}

		private _editMenuHandler = (event: Event): void => {
			switch (this._editMenu.value) {
				case "undo":
					this._doc.undo();
					break;
				case "redo":
					this._doc.redo();
					break;
				case "copy":
					this._trackEditor.copy();
					break;
				case "insertBars":
					this._trackEditor.insertBars();
					break;
				case "deleteBars":
					this._trackEditor.deleteBars();
					break;
				case "pasteNotes":
					this._trackEditor.pasteNotes();
					break;
				case "pasteNumbers":
					this._trackEditor.pasteNumbers();
					break;
				case "transposeUp":
					this._trackEditor.transpose(true, false);
					break;
				case "transposeDown":
					this._trackEditor.transpose(false, false);
					break;
				case "selectAll":
					this._trackEditor.selectAll();
					break;
				case "selectChannel":
					this._trackEditor.selectChannel();
					break;
				case "duplicatePatterns":
					this._trackEditor.duplicatePatterns();
					break;
				case "barCount":
					this._openPrompt("barCount");
					break;
				case "beatsPerBar":
					this._openPrompt("beatsPerBar");
					break;
				case "moveNotesSideways":
					this._openPrompt("moveNotesSideways");
					break;
				case "channelSettings":
					this._openPrompt("channelSettings");
					break;
				case "limiterSettings":
					this._openPrompt("limiterSettings");
					break;
			}
			this._editMenu.selectedIndex = 0;
		}

		private _optionsMenuHandler = (event: Event): void => {
			switch (this._optionsMenu.value) {
				case "autoPlay":
					this._doc.autoPlay = !this._doc.autoPlay;
					break;
				case "autoFollow":
					this._doc.autoFollow = !this._doc.autoFollow;
					break;
				case "enableNotePreview":
					this._doc.enableNotePreview = !this._doc.enableNotePreview;
					break;
				case "showLetters":
					this._doc.showLetters = !this._doc.showLetters;
					break;
				case "showFifth":
					this._doc.showFifth = !this._doc.showFifth;
					break;
				case "showChannels":
					this._doc.showChannels = !this._doc.showChannels;
					break;
				case "showScrollBar":
					this._doc.showScrollBar = !this._doc.showScrollBar;
					break;
				case "alwaysFineNoteVol":
					this._doc.alwaysFineNoteVol = !this._doc.alwaysFineNoteVol;
					break;
				case "enableChannelMuting":
					this._doc.enableChannelMuting = !this._doc.enableChannelMuting;
					for (const channel of this._doc.song.channels) channel.muted = false;
					break;
				case "displayBrowserUrl":
					this._doc.toggleDisplayBrowserUrl();
					break;
				case "displayVolumeBar":
					this._doc.displayVolumeBar = !this._doc.displayVolumeBar;
					break;
				case "fullScreen":
					this._openPrompt("layout");
					break;
				case "colorTheme":
					this._openPrompt("theme");
					break;
			}
			this._optionsMenu.selectedIndex = 0;
			this._doc.notifier.changed();
			this._doc.savePreferences();
		}

		private _customWavePresetHandler = (event: Event): void => {

			// Update custom wave value
			let customWaveArray: Float64Array = new Float64Array(64);
			let index: number = this._customWavePresetDrop.selectedIndex - 1;
			let maxValue: number = Number.MIN_VALUE;
			let minValue: number = Number.MAX_VALUE;
			let arrayPoint: number = 0;
			let arrayStep: number = (Config.chipWaves[index].samples.length - 1) / 64.0;

			for (let i: number = 0; i < 64; i++) {
				// Compute derivative to get original wave.
				customWaveArray[i] = (Config.chipWaves[index].samples[Math.floor(arrayPoint)] - Config.chipWaves[index].samples[(Math.floor(arrayPoint) + 1)]) / arrayStep;

				if (customWaveArray[i] < minValue)
					minValue = customWaveArray[i];

				if (customWaveArray[i] > maxValue)
					maxValue = customWaveArray[i];

				// Scale an any-size array to 64 elements
				arrayPoint += arrayStep;
			}

			for (let i: number = 0; i < 64; i++) {
				// Change array range from Min~Max to 0~(Max-Min)
				customWaveArray[i] -= minValue;
				// Divide by (Max-Min) to get a range of 0~1,
				customWaveArray[i] /= (maxValue - minValue);
				//then multiply by 48 to get 0~48,
				customWaveArray[i] *= 48.0;
				//then subtract 24 to get - 24~24
				customWaveArray[i] -= 24.0;
				//need to force integers
				customWaveArray[i] = Math.ceil(customWaveArray[i]);

				// Copy back data to canvas
				this._customWaveDrawCanvas.newArray[i] = customWaveArray[i];
			}

			//this._instrumentVolumeSlider.input.value = "" + Math.round(Config.waveVolumes[index] * 50.0 - 50.0);

			this._doc.record(new ChangeCustomWave(this._doc, customWaveArray))
			this._doc.record(new ChangeVolume(this._doc, +this._instrumentVolumeSlider.input.value, -Config.volumeRange / 2 + Math.round(Math.sqrt(Config.chipWaves[index].volume) * Config.volumeRange / 2)));

			this._customWavePresetDrop.selectedIndex = 0;
			this._doc.notifier.changed();
			this._doc.savePreferences();
		}
	}
<<<<<<< HEAD

}
=======
//}
>>>>>>> 6580610d
<|MERGE_RESOLUTION|>--- conflicted
+++ resolved
@@ -1,49 +1,11 @@
 // Copyright (C) 2020 John Nesky, distributed under the MIT license.
 
-<<<<<<< HEAD
-/// <reference path="../synth/SynthConfig.ts" />
-/// <reference path="EditorConfig.ts" />
-/// <reference path="ColorConfig.ts" />
-/// <reference path="html.ts" />
-/// <reference path="style.ts" />
-/// <reference path="ColorConfig.ts" />
-/// <reference path="Layout.ts" />
-/// <reference path="../synth/synth.ts" />
-/// <reference path="SongDocument.ts" />
-/// <reference path="Prompt.ts" />
-/// <reference path="TipPrompt.ts" />
-/// <reference path="PatternEditor.ts" />
-/// <reference path="MuteEditor.ts" />
-/// <reference path="TrackEditor.ts" />
-/// <reference path="LoopEditor.ts" />
-/// <reference path="SpectrumEditor.ts" />
-/// <reference path="HarmonicsEditor.ts" />
-/// <reference path="BarScrollBar.ts" />
-/// <reference path="OctaveScrollBar.ts" />
-/// <reference path="Piano.ts" />
-/// <reference path="BeatsPerBarPrompt.ts" />
-/// <reference path="MoveNotesSidewaysPrompt.ts" />
-/// <reference path="SongDurationPrompt.ts" />
-/// <reference path="ChannelSettingsPrompt.ts" />
-/// <reference path="LimiterPrompt.ts" />
-/// <reference path="CustomChipPrompt.ts" />
-/// <reference path="ExportPrompt.ts" />
-/// <reference path="ImportPrompt.ts" />
-/// <reference path="MuteButton.ts" />
-/// <reference path="ThemePrompt.ts" />
-/// <reference path="LayoutPrompt.ts" />
-/// <reference path="SongRecoveryPrompt.ts" />
-
-namespace beepbox {
-	const { button, div, input, select, span, optgroup, option, canvas } = HTML;
-
-=======
 import {InstrumentType, Config} from "../synth/SynthConfig";
 import {Preset, PresetCategory, EditorConfig, isMobile} from "./EditorConfig";
 import {ColorConfig} from "./ColorConfig";
-import {Layout} from "./Layout";
-import {Pattern, Instrument, Channel} from "../synth/synth";
-import {HTML, prettyNumber} from "./html";
+//import {Layout} from "./Layout";
+import {Pattern, Instrument, Channel, ModSetting, ModStatus} from "../synth/synth";
+import {HTML, SVG, prettyNumber} from "./html";
 import {SongDocument, StateChangeType} from "./SongDocument";
 import {Prompt} from "./Prompt";
 import {TipPrompt} from "./TipPrompt";
@@ -62,14 +24,18 @@
 import {ChannelSettingsPrompt} from "./ChannelSettingsPrompt";
 import {ExportPrompt} from "./ExportPrompt";
 import {ImportPrompt} from "./ImportPrompt";
-import {SongRecoveryPrompt} from "./SongRecoveryPrompt";
-import {Change} from "./Change";
-import {ChangeTempo, ChangeReverb, ChangeVolume, ChangePan, ChangeFilterCutoff, ChangeFilterResonance, ChangePulseWidth, ChangeFeedbackAmplitude, ChangeOperatorAmplitude, ChangeOperatorEnvelope, ChangeOperatorFrequency, ChangeDrumsetEnvelope, ChangeChannelBar, ChangePasteInstrument, ChangePreset, pickRandomPresetValue, ChangeRandomGeneratedInstrument, ChangeScale, ChangeDetectKey, ChangeKey, ChangeRhythm, ChangeFeedbackType, ChangeFeedbackEnvelope, ChangeAlgorithm, ChangeCustomizeInstrument, ChangeChipWave, ChangeNoiseWave, ChangeFilterEnvelope, ChangePulseEnvelope, ChangeTransition, ChangeEffects, ChangeVibrato, ChangeInterval, ChangeChord, ChangeSong} from "./changes";
+import { SongRecoveryPrompt } from "./SongRecoveryPrompt";
+import { CustomChipPrompt } from "./CustomChipPrompt";
+import { LimiterPrompt } from "./LimiterPrompt";
+import { ThemePrompt } from "./ThemePrompt";
+import { LayoutPrompt } from "./LayoutPrompt";
+import { Change, ChangeGroup } from "./Change";
+import { InputBox, Slider } from "./HTMLWrapper";
+import {ChangeTempo, ChangeReverb, ChangeVolume, ChangePan, ChangeFilterCutoff, ChangeFilterResonance, ChangePulseWidth, ChangeFeedbackAmplitude, ChangeOperatorAmplitude, ChangeOperatorEnvelope, ChangeOperatorFrequency, ChangeDrumsetEnvelope, ChangeChannelBar, ChangePasteInstrument, ChangePreset, pickRandomPresetValue, ChangeRandomGeneratedInstrument, ChangeScale, ChangeDetectKey, ChangeKey, ChangeRhythm, ChangeFeedbackType, ChangeFeedbackEnvelope, ChangeAlgorithm, ChangeChipWave, ChangeNoiseWave, ChangeFilterEnvelope, ChangePulseEnvelope, ChangeTransition, ChangeEffects, ChangeVibrato, ChangeInterval, ChangeChord, ChangeSong, ChangeDetune, ChangeCustomWave, ChangeSongTitle, ChangePanDelay, ChangePatternsPerChannel, ChangePatternNumbers} from "./changes";
 
 //namespace beepbox {
-	const {button, div, input, select, span, optgroup, option} = HTML;
+	const {button, div, input, select, span, optgroup, option, canvas} = HTML;
 	
->>>>>>> 6580610d
 	function buildOptions(menu: HTMLSelectElement, items: ReadonlyArray<string | number>): HTMLSelectElement {
 		for (let index: number = 0; index < items.length; index++) {
 			menu.appendChild(option({ value: index }, items[index]));
@@ -323,70 +289,6 @@
 			this._change = null;
 		};
 
-
-	}
-
-	export class InputBox {
-		private _change: Change | null = null;
-		private _value: string = "";
-		private _oldValue: string = "";
-
-		constructor(public readonly input: HTMLInputElement, private readonly _doc: SongDocument, private readonly _getChange: (oldValue: string, newValue: string) => Change) {
-			input.addEventListener("input", this._whenInput);
-			input.addEventListener("change", this._whenChange);
-		}
-
-		public updateValue(value: string): void {
-			this._value = value;
-			this.input.value = String(value);
-		}
-
-		private _whenInput = (): void => {
-			const continuingProspectiveChange: boolean = this._doc.lastChangeWas(this._change);
-			if (!continuingProspectiveChange) this._oldValue = this._value;
-			this._change = this._getChange(this._oldValue, this.input.value);
-			this._doc.setProspectiveChange(this._change);
-		};
-
-		private _whenChange = (): void => {
-			this._doc.record(this._change!);
-			this._change = null;
-		};
-	}
-
-	export class Slider {
-		private _change: Change | null = null;
-		private _value: number = 0;
-		private _oldValue: number = 0;
-		public container: HTMLSpanElement;
-
-		constructor(public readonly input: HTMLInputElement, private readonly _doc: SongDocument, private readonly _getChange: ((oldValue: number, newValue: number) => Change) | null, midTick: boolean) {
-			// A container is created around the input to allow for spec-compliant pseudo css classes (e.g ::before and ::after, which must be added to containers, not the input itself)
-			this.container = (midTick) ? span({ className: "midTick", style: "position: sticky;" }, input) : span({ style: "position: sticky;" }, input);
-			input.addEventListener("input", this._whenInput);
-			input.addEventListener("change", this._whenChange);
-		}
-
-		public updateValue(value: number): void {
-			this._value = value;
-			this.input.value = String(value);
-		}
-
-		private _whenInput = (): void => {
-			const continuingProspectiveChange: boolean = this._doc.lastChangeWas(this._change);
-			if (!continuingProspectiveChange) this._oldValue = this._value;
-			if (this._getChange != null) {
-				this._change = this._getChange(this._oldValue, parseInt(this.input.value));
-				this._doc.setProspectiveChange(this._change);
-			}
-		};
-
-		private _whenChange = (): void => {
-			if (this._getChange != null) {
-				this._doc.record(this._change!);
-				this._change = null;
-			}
-		};
 	}
 
 	export class SongEditor {
@@ -2721,9 +2623,4 @@
 			this._doc.savePreferences();
 		}
 	}
-<<<<<<< HEAD
-
-}
-=======
-//}
->>>>>>> 6580610d
+//}