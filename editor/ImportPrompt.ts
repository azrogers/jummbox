// Copyright (C) 2020 John Nesky, distributed under the MIT license.

/// <reference path="../synth/synth.ts" />
/// <reference path="EditorConfig.ts" />
/// <reference path="SongDocument.ts" />
/// <reference path="SongEditor.ts" />
/// <reference path="Prompt.ts" />
/// <reference path="html.ts" />
/// <reference path="changes.ts" />
/// <reference path="ArrayBufferReader.ts" />

namespace beepbox {
	const { button, p, div, h2, input } = HTML;

	export class ImportPrompt implements Prompt {
		private readonly _fileInput: HTMLInputElement = input({ type: "file", accept: ".json,application/json,.mid,.midi,audio/midi,audio/x-midi" });
		private readonly _cancelButton: HTMLButtonElement = button({ className: "cancelButton" });

		public readonly container: HTMLDivElement = div({ className: "prompt noSelection", style: "width: 300px;" },
			h2("Import"),
			p({ style: "text-align: left; margin: 0.5em 0;" },
				"BeepBox songs can be exported and re-imported as .json files. You could also use other means to make .json files for BeepBox as long as they follow the same structure.",
			),
			p({ style: "text-align: left; margin: 0.5em 0;" },
				"BeepBox can also (crudely) import .mid files. There are many tools available for creating .mid files. Shorter and simpler songs are more likely to work well.",
			),
			this._fileInput,
			this._cancelButton,
		);

		constructor(private _doc: SongDocument) {
			this._fileInput.select();
			setTimeout(() => this._fileInput.focus());

			this._fileInput.addEventListener("change", this._whenFileSelected);
			this._cancelButton.addEventListener("click", this._close);
		}

		private _close = (): void => {
			this._doc.undo();
		}

		public cleanUp = (): void => {
			this._fileInput.removeEventListener("change", this._whenFileSelected);
			this._cancelButton.removeEventListener("click", this._close);
		}

		private _whenFileSelected = (): void => {
			const file: File = this._fileInput.files![0];
			if (!file) return;

			const extension: string = file.name.slice((file.name.lastIndexOf(".") - 1 >>> 0) + 2);
			if (extension == "json") {
				const reader: FileReader = new FileReader();
				reader.addEventListener("load", (event: Event): void => {
					this._doc.prompt = null;
					this._doc.goBackToStart();
					this._doc.record(new ChangeSong(this._doc, <string>reader.result), StateChangeType.replace, true);
				});
				reader.readAsText(file);
			} else if (extension == "midi" || extension == "mid") {
				const reader: FileReader = new FileReader();
				reader.addEventListener("load", (event: Event): void => {
					this._doc.prompt = null;
					this._doc.goBackToStart();
					this._parseMidiFile(<ArrayBuffer>reader.result);
				});
				reader.readAsArrayBuffer(file);
			} else {
				console.error("Unrecognized file extension.");
				this._close();
			}
		}

		private _parseMidiFile(buffer: ArrayBuffer): void {

			// First, split the file into separate buffer readers for each chunk. There should be one header chunk and one or more track chunks.
			const reader = new ArrayBufferReader(new DataView(buffer));
			let headerReader: ArrayBufferReader | null = null;
			interface Track {
				reader: ArrayBufferReader;
				nextEventMidiTick: number;
				ended: boolean;
				runningStatus: number;
			}
			const tracks: Track[] = [];
			while (reader.hasMore()) {
				const chunkType: number = reader.readUint32();
				const chunkLength: number = reader.readUint32();
				if (chunkType == MidiChunkType.header) {
					if (headerReader == null) {
						headerReader = reader.getReaderForNextBytes(chunkLength);
					} else {
						console.error("This MIDI file has more than one header chunk.");
					}
				} else if (chunkType == MidiChunkType.track) {
					const trackReader: ArrayBufferReader = reader.getReaderForNextBytes(chunkLength);
					if (trackReader.hasMore()) {
						tracks.push({
							reader: trackReader,
							nextEventMidiTick: trackReader.readMidiVariableLength(),
							ended: false,
							runningStatus: -1,
						});
					}
				} else {
					// Unknown chunk type. Skip it.
					reader.skipBytes(chunkLength);
				}
			}

			if (headerReader == null) {
				console.error("No header chunk found in this MIDI file.");
				this._close();
				return;
			}
			const fileFormat: number = headerReader.readUint16();
			/*const trackCount: number =*/ headerReader.readUint16();
			const midiTicksPerBeat: number = headerReader.readUint16();

			// Midi tracks are generally intended to be played in parallel, but in the format
			// MidiFileFormat.independentTracks, they are played in sequence. Make a list of all
			// of the track indices that should be played in parallel (one or all of the tracks).
			let currentIndependentTrackIndex: number = 0;
			const currentTrackIndices: number[] = [];
			const independentTracks: boolean = (fileFormat == MidiFileFormat.independentTracks);
			if (independentTracks) {
				currentTrackIndices.push(currentIndependentTrackIndex);
			} else {
				for (let trackIndex: number = 0; trackIndex < tracks.length; trackIndex++) {
					currentTrackIndices.push(trackIndex);
				}
			}

			interface NoteEvent {
				midiTick: number;
				pitch: number;
				velocity: number;
				program: number;
				instrumentVolume: number;
				instrumentPan: number;
				on: boolean;
			}
			interface PitchBendEvent {
				midiTick: number;
				interval: number;
			}
			interface ExpressionEvent {
				midiTick: number;
				volume: number;
			}

			// To read a MIDI file we have to simulate state changing over time.
			// Keep a record of various parameters for each channel that may
			// change over time, initialized to default values.
			// Consider making a MidiChannel class and single array of midiChannels.
			const channelRPNMSB: number[] = [0xff, 0xff, 0xff, 0xff, 0xff, 0xff, 0xff, 0xff, 0xff, 0xff, 0xff, 0xff, 0xff, 0xff, 0xff, 0xff];
			const channelRPNLSB: number[] = [0xff, 0xff, 0xff, 0xff, 0xff, 0xff, 0xff, 0xff, 0xff, 0xff, 0xff, 0xff, 0xff, 0xff, 0xff, 0xff];
			const pitchBendRangeMSB: number[] = [2, 2, 2, 2, 2, 2, 2, 2, 2, 2, 2, 2, 2, 2, 2, 2]; // pitch bend range defaults to 2 semitones.
			const pitchBendRangeLSB: number[] = [0, 0, 0, 0, 0, 0, 0, 0, 0, 0, 0, 0, 0, 0, 0, 0]; // and 0 cents.
			const currentInstrumentProgram: number[] = [0, 0, 0, 0, 0, 0, 0, 0, 0, 0, 0, 0, 0, 0, 0, 0];
			const currentInstrumentVolumes: number[] = [100, 100, 100, 100, 100, 100, 100, 100, 100, 100, 100, 100, 100, 100, 100, 100];
			const currentInstrumentPans: number[] = [64, 64, 64, 64, 64, 64, 64, 64, 64, 64, 64, 64, 64, 64, 64, 64];
			const noteEvents: NoteEvent[][] = [[], [], [], [], [], [], [], [], [], [], [], [], [], [], [], []];
			const pitchBendEvents: PitchBendEvent[][] = [[], [], [], [], [], [], [], [], [], [], [], [], [], [], [], []];
			const expressionEvents: ExpressionEvent[][] = [[], [], [], [], [], [], [], [], [], [], [], [], [], [], [], []];
			let microsecondsPerBeat: number = 500000; // Tempo in microseconds per "quarter" note, commonly known as a "beat", default is equivalent to 120 beats per minute.
			let beatsPerBar: number = 8;
			let numSharps: number = 0;
			let isMinor: boolean = false;

			// Progress in time through all tracks (in parallel or in sequence) recording state changes and events until all tracks have ended.
			let currentMidiTick: number = 0;
			while (true) {
				let nextEventMidiTick: number = Number.MAX_VALUE;
				let anyTrackHasMore: boolean = false;
				for (const trackIndex of currentTrackIndices) {

					// Parse any events in this track that occur at the currentMidiTick.
					const track: Track = tracks[trackIndex];
					while (!track.ended && track.nextEventMidiTick == currentMidiTick) {

						// If the most significant bit is set in the first byte
						// of the event, it's a new event status, otherwise
						// reuse the running status and save the next byte for
						// the content of the event. I'm assuming running status
						// is separate for each track.
						const peakStatus: number = track.reader.peakUint8();
						const eventStatus: number = (peakStatus & 0x80) ? track.reader.readUint8() : track.runningStatus;
						const eventType: number = eventStatus & 0xF0;
						const eventChannel: number = eventStatus & 0x0F;
						if (eventType != MidiEventType.metaAndSysex) {
							track.runningStatus = eventStatus;
						}

						let foundTrackEndEvent: boolean = false;

						switch (eventType) {
							case MidiEventType.noteOff: {
								const pitch: number = track.reader.readMidi7Bits();
								/*const velocity: number =*/ track.reader.readMidi7Bits();
								noteEvents[eventChannel].push({ midiTick: currentMidiTick, pitch: pitch, velocity: 0.0, program: -1, instrumentVolume: -1, instrumentPan: -1, on: false });
							} break;
							case MidiEventType.noteOn: {
								const pitch: number = track.reader.readMidi7Bits();
								const velocity: number = track.reader.readMidi7Bits();
								if (velocity == 0) {
									noteEvents[eventChannel].push({ midiTick: currentMidiTick, pitch: pitch, velocity: 0.0, program: -1, instrumentVolume: -1, instrumentPan: -1, on: false });
								} else {
									const volume: number = Math.max(0, Math.min(Config.volumeRange - 1, Math.round(
										Synth.volumeMultToInstrumentVolume(midiVolumeToVolumeMult(currentInstrumentVolumes[eventChannel]))
									)));
									const pan: number = Math.max(0, Math.min(Config.panMax, Math.round(
										((currentInstrumentPans[eventChannel] - 64) / 63 + 1) * Config.panCenter
									)));
									noteEvents[eventChannel].push({
										midiTick: currentMidiTick,
										pitch: pitch,
										velocity: Math.max(0.0, Math.min(1.0, (velocity + 14) / 90.0)),
										program: currentInstrumentProgram[eventChannel],
										instrumentVolume: volume,
										instrumentPan: pan,
										on: true,
									});
								}
							} break;
							case MidiEventType.keyPressure: {
								/*const pitch: number =*/ track.reader.readMidi7Bits();
								/*const pressure: number =*/ track.reader.readMidi7Bits();
							} break;
							case MidiEventType.controlChange: {
								const message: number = track.reader.readMidi7Bits();
								const value: number = track.reader.readMidi7Bits();
								//console.log("Control change, message:", message, "value:", value);

								switch (message) {
									case MidiControlEventMessage.setParameterMSB: {
										if (channelRPNMSB[eventChannel] == MidiRegisteredParameterNumberMSB.pitchBendRange && channelRPNLSB[eventChannel] == MidiRegisteredParameterNumberLSB.pitchBendRange) {
											pitchBendRangeMSB[eventChannel] = value;
										}
									} break;
									case MidiControlEventMessage.volumeMSB: {
										currentInstrumentVolumes[eventChannel] = value;
									} break;
									case MidiControlEventMessage.panMSB: {
										currentInstrumentPans[eventChannel] = value;
									} break;
									case MidiControlEventMessage.expressionMSB: {
										expressionEvents[eventChannel].push({ midiTick: currentMidiTick, volume: Synth.volumeMultToExpression(midiExpressionToVolumeMult(value)) });
									} break;
									case MidiControlEventMessage.setParameterLSB: {
										if (channelRPNMSB[eventChannel] == MidiRegisteredParameterNumberMSB.pitchBendRange && channelRPNLSB[eventChannel] == MidiRegisteredParameterNumberLSB.pitchBendRange) {
											pitchBendRangeLSB[eventChannel] = value;
										}
									} break;
									case MidiControlEventMessage.registeredParameterNumberLSB: {
										channelRPNLSB[eventChannel] = value;
									} break;
									case MidiControlEventMessage.registeredParameterNumberMSB: {
										channelRPNMSB[eventChannel] = value;
									} break;
								}
							} break;
							case MidiEventType.programChange: {
								const program: number = track.reader.readMidi7Bits();
								currentInstrumentProgram[eventChannel] = program;
							} break;
							case MidiEventType.channelPressure: {
								/*const pressure: number =*/ track.reader.readMidi7Bits();
							} break;
							case MidiEventType.pitchBend: {
								const lsb: number = track.reader.readMidi7Bits();
								const msb: number = track.reader.readMidi7Bits();

								const pitchBend: number = (((msb << 7) | lsb) / 0x2000) - 1.0;
								const pitchBendRange: number = pitchBendRangeMSB[eventChannel] + pitchBendRangeLSB[eventChannel] * 0.01;
								const interval: number = pitchBend * pitchBendRange;

								pitchBendEvents[eventChannel].push({ midiTick: currentMidiTick, interval: interval });
							} break;
							case MidiEventType.metaAndSysex: {
								if (eventStatus == MidiEventType.meta) {
									const message: number = track.reader.readMidi7Bits();
									const length: number = track.reader.readMidiVariableLength();
									//console.log("Meta, message:", message, "length:", length);

									if (message == MidiMetaEventMessage.endOfTrack) {
										foundTrackEndEvent = true;
										track.reader.skipBytes(length);
									} else if (message == MidiMetaEventMessage.tempo) {
										microsecondsPerBeat = track.reader.readUint24();
										track.reader.skipBytes(length - 3);
									} else if (message == MidiMetaEventMessage.timeSignature) {
										const numerator: number = track.reader.readUint8();
										let denominatorExponent: number = track.reader.readUint8();
										/*const midiClocksPerMetronome: number =*/ track.reader.readUint8();
										/*const thirtySecondNotesPer24MidiClocks: number =*/ track.reader.readUint8();
										track.reader.skipBytes(length - 4);

										// A beat is a quarter note. 
										// A ratio of 4/4, or 1/1, corresponds to 4 beats per bar.
										// Apply the numerator first.
										beatsPerBar = numerator * 4;
										// Then apply the denominator, dividing by two until either
										// the denominator is satisfied or there's an odd number of
										// beats. BeepBox doesn't support fractional beats in a bar.
										while ((beatsPerBar & 1) == 0 && (denominatorExponent > 0 || beatsPerBar > Config.beatsPerBarMax) && beatsPerBar >= Config.beatsPerBarMin * 2) {
											beatsPerBar = beatsPerBar >> 1;
											denominatorExponent = denominatorExponent - 1;
										}
										beatsPerBar = Math.max(Config.beatsPerBarMin, Math.min(Config.beatsPerBarMax, beatsPerBar));
									} else if (message == MidiMetaEventMessage.keySignature) {
										numSharps = track.reader.readInt8(); // Note: can be negative for flats.
										isMinor = track.reader.readUint8() == 1; // 0: major, 1: minor
										track.reader.skipBytes(length - 2);
									} else {
										// Ignore other meta event message types.
										track.reader.skipBytes(length);
									}

								} else if (eventStatus == 0xF0 || eventStatus == 0xF7) {
									// Sysex events, just skip the data.
									const length: number = track.reader.readMidiVariableLength();
									track.reader.skipBytes(length);
								} else {
									console.error("Unrecognized event status: " + eventStatus);
									this._close();
									return;
								}
							} break;
							default: {
								console.error("Unrecognized event type: " + eventType);
								this._close();
								return;
							}
						}

						if (!foundTrackEndEvent && track.reader.hasMore()) {
							track.nextEventMidiTick = currentMidiTick + track.reader.readMidiVariableLength();
						} else {
							track.ended = true;

							// If the tracks are sequential, start the next track when this one ends.
							if (independentTracks) {
								currentIndependentTrackIndex++;
								if (currentIndependentTrackIndex < tracks.length) {
									currentTrackIndices[0] = currentIndependentTrackIndex;
									tracks[currentIndependentTrackIndex].nextEventMidiTick += currentMidiTick;
									nextEventMidiTick = Math.min(nextEventMidiTick, tracks[currentIndependentTrackIndex].nextEventMidiTick);
									anyTrackHasMore = true;
								}
							}
						}
					}

					if (!track.ended) {
						anyTrackHasMore = true;
						nextEventMidiTick = Math.min(nextEventMidiTick, track.nextEventMidiTick);
					}
				}

				if (anyTrackHasMore) {
					currentMidiTick = nextEventMidiTick;
				} else {
					break;
				}
			}

			// Now the MIDI file is fully parsed. Next, constuct BeepBox channels out of the data.
<<<<<<< HEAD

=======
>>>>>>> 17c5e9f5
			const microsecondsPerMinute: number = 60 * 1000 * 1000;
			const beatsPerMinute: number = Math.max(Config.tempoMin, Math.min(Config.tempoMax, Math.round(microsecondsPerMinute / microsecondsPerBeat)));
			const midiTicksPerPart: number = midiTicksPerBeat / Config.partsPerBeat;
			const partsPerBar: number = Config.partsPerBeat * beatsPerBar;
			const songTotalBars: number = Math.ceil(currentMidiTick / midiTicksPerPart / partsPerBar);

			function quantizeMidiTickToPart(midiTick: number): number {
				return Math.round(midiTick / midiTicksPerPart);
			}

			let key: number = numSharps;
			if (isMinor) key += 3; // Diatonic C Major has the same sharps/flats as A Minor, and these keys are 3 semitones apart.
			if ((key & 1) == 1) key += 6; // If the number of sharps/flats is odd, rotate it halfway around the circle of fifths. The key of C# has little in common with the key of C.
			while (key < 0) key += 12; // Wrap around to a range from 0 to 11.
			key = key % 12; // Wrap around to a range from 0 to 11.

			// Convert each midi channel into a BeepBox channel.
			const pitchChannels: Channel[] = [];
			const noiseChannels: Channel[] = [];
			const modChannels: Channel[] = [];
			for (let midiChannel: number = 0; midiChannel < 16; midiChannel++) {
				if (noteEvents[midiChannel].length == 0) continue;

				const channel: Channel = new Channel();

				const channelPresetValue: number | null = EditorConfig.midiProgramToPresetValue(noteEvents[midiChannel][0].program);
				const channelPreset: Preset | null = (channelPresetValue == null) ? null : EditorConfig.valueToPreset(channelPresetValue);

				const isDrumsetChannel: boolean = (midiChannel == 9);
				const isNoiseChannel: boolean = isDrumsetChannel || (channelPreset != null && channelPreset.isNoise == true);
				const isModChannel: boolean = (channelPreset != null && channelPreset.isMod == true);
				const channelBasePitch: number = isNoiseChannel ? Config.spectrumBasePitch : Config.keys[key].basePitch;
				const intervalScale: number = isNoiseChannel ? Config.noiseInterval : 1;
				const midiIntervalScale: number = isNoiseChannel ? 0.5 : 1;
				const channelMaxPitch: number = isNoiseChannel ? Config.drumCount - 1 : Config.maxPitch;

				if (isNoiseChannel) {
					if (isDrumsetChannel) {
						noiseChannels.unshift(channel);
					} else {
						noiseChannels.push(channel);
					}
				} else if (isModChannel) {
					modChannels.push(channel);
				} else {
					pitchChannels.push(channel);
				}

				let currentVelocity: number = 1.0;
				let currentProgram: number = 0;
				let currentInstrumentVolume: number = 0;
				let currentInstrumentPan: number = Config.panCenter;

				if (isDrumsetChannel) {
					const heldPitches: number[] = [];
					let currentBar: number = -1;
					let pattern: Pattern | null = null;
					let prevEventPart: number = 0;
					let setInstrumentVolume: boolean = false;

					const presetValue: number = EditorConfig.nameToPresetValue("standard drumset")!;
					const preset: Preset = EditorConfig.valueToPreset(presetValue)!;
					const instrument: Instrument = new Instrument(false, false);
					instrument.fromJsonObject(preset.settings, false, false);
					instrument.preset = presetValue;
					channel.instruments.push(instrument);

					for (let noteEventIndex: number = 0; noteEventIndex <= noteEvents[midiChannel].length; noteEventIndex++) {
						const noMoreNotes: boolean = noteEventIndex == noteEvents[midiChannel].length;
						const noteEvent: NoteEvent | null = noMoreNotes ? null : noteEvents[midiChannel][noteEventIndex];
						const nextEventPart: number = noteEvent == null ? Number.MAX_SAFE_INTEGER : quantizeMidiTickToPart(noteEvent.midiTick);
						if (heldPitches.length > 0 && nextEventPart > prevEventPart && (noteEvent == null || noteEvent.on)) {
							const bar: number = Math.floor(prevEventPart / partsPerBar);
							const barStartPart: number = bar * partsPerBar;
							// Ensure a pattern exists for the current bar before inserting notes into it.
							if (currentBar != bar || pattern == null) {
								currentBar++;
								while (currentBar < bar) {
									channel.bars[currentBar] = 0;
									currentBar++;
								}
								pattern = new Pattern();
								channel.patterns.push(pattern);
								channel.bars[currentBar] = channel.patterns.length;
								pattern.instrument = 0;
							}

							// Use the loudest volume setting for the instrument, since 
							// many midis unfortunately use the instrument volume control to fade
							// in at the beginning and we don't want to get stuck with the initial
							// zero volume.
							if (!setInstrumentVolume || instrument.volume > currentInstrumentVolume) {
								instrument.volume = currentInstrumentVolume;
								instrument.pan = currentInstrumentPan;
								setInstrumentVolume = true;
							}

							const drumFreqs: number[] = [];
							let minDuration: number = channelMaxPitch;
							let maxDuration: number = 0;
							let expression: number = 1;
							for (const pitch of heldPitches) {
								const drum: AnalogousDrum | undefined = analogousDrumMap[pitch];
								if (drumFreqs.indexOf(drum.frequency) == -1) {
									drumFreqs.push(drum.frequency);
								}
								expression = Math.max(expression, Math.round(drum.volume * currentVelocity));
								minDuration = Math.min(minDuration, drum.duration);
								maxDuration = Math.max(maxDuration, drum.duration);
							}
							const duration: number = Math.min(maxDuration, Math.max(minDuration, 2));
							const noteStartPart: number = prevEventPart - barStartPart;
							const noteEndPart: number = Math.min(partsPerBar, Math.min(nextEventPart - barStartPart, noteStartPart + duration * 6));

							const note: Note = new Note(-1, noteStartPart, noteEndPart, expression, true);

							note.pitches.length = 0;
							for (let pitchIndex: number = 0; pitchIndex < Math.min(Config.maxChordSize, drumFreqs.length); pitchIndex++) {
								const heldPitch: number = drumFreqs[pitchIndex + Math.max(0, drumFreqs.length - Config.maxChordSize)];
								if (note.pitches.indexOf(heldPitch) == -1) {
									note.pitches.push(heldPitch);
								}
							}
							pattern.notes.push(note);

							heldPitches.length = 0;
						}

						// Process the next midi note event before continuing, updating the list of currently held pitches.
						if (noteEvent != null && noteEvent.on && analogousDrumMap[noteEvent.pitch] != undefined) {
							heldPitches.push(noteEvent.pitch);
							prevEventPart = nextEventPart;
							currentVelocity = noteEvent.velocity;
							currentInstrumentVolume = noteEvent.instrumentVolume;
							currentInstrumentPan = noteEvent.instrumentPan;
						}
					}
				} else {
					// If not a drumset, handle as a tonal instrument.

					// Advance the pitch bend and expression timelines to the given midiTick, 
					// changing the value of currentMidiInterval or currentMidiExpression.
					// IMPORTANT: These functions can't rewind!
					let currentMidiInterval: number = 0.0;
					let currentMidiExpression: number = 3.0;
					let pitchBendEventIndex: number = 0;
					let expressionEventIndex: number = 0;
					function updateCurrentMidiInterval(midiTick: number) {
						while (pitchBendEventIndex < pitchBendEvents[midiChannel].length && pitchBendEvents[midiChannel][pitchBendEventIndex].midiTick <= midiTick) {
							currentMidiInterval = pitchBendEvents[midiChannel][pitchBendEventIndex].interval;
							pitchBendEventIndex++;
						}
					}
					function updateCurrentMidiExpression(midiTick: number) {
						while (expressionEventIndex < expressionEvents[midiChannel].length && expressionEvents[midiChannel][expressionEventIndex].midiTick <= midiTick) {
							currentMidiExpression = expressionEvents[midiChannel][expressionEventIndex].volume;
							expressionEventIndex++;
						}
					}

					const instrumentByProgram: Instrument[] = [];
					const heldPitches: number[] = [];
					let currentBar: number = -1;
					let pattern: Pattern | null = null;
					let prevEventMidiTick: number = 0;
					let prevEventPart: number = 0;
					let pitchSum: number = 0;
					let pitchCount: number = 0;

					for (let noteEvent of noteEvents[midiChannel]) {
						const nextEventMidiTick: number = noteEvent.midiTick;
						const nextEventPart: number = quantizeMidiTickToPart(nextEventMidiTick);

						if (heldPitches.length > 0 && nextEventPart > prevEventPart) {
							// If there are any pitches held between the previous event and the next
							// event, iterate over all bars covered by this time period, ensure they
							// have a pattern instantiated, and insert notes for these pitches.
							const startBar: number = Math.floor(prevEventPart / partsPerBar);
							const endBar: number = Math.ceil(nextEventPart / partsPerBar);
							for (let bar: number = startBar; bar < endBar; bar++) {
								const barStartPart: number = bar * partsPerBar;
								const barStartMidiTick: number = bar * beatsPerBar * midiTicksPerBeat;
								const barEndMidiTick: number = (bar + 1) * beatsPerBar * midiTicksPerBeat;

								const noteStartPart: number = Math.max(0, prevEventPart - barStartPart);
								const noteEndPart: number = Math.min(partsPerBar, nextEventPart - barStartPart);
								const noteStartMidiTick: number = Math.max(barStartMidiTick, prevEventMidiTick);
								const noteEndMidiTick: number = Math.min(barEndMidiTick, nextEventMidiTick);

								if (noteStartPart < noteEndPart) {
									const presetValue: number | null = EditorConfig.midiProgramToPresetValue(currentProgram);
									const preset: Preset | null = (presetValue == null) ? null : EditorConfig.valueToPreset(presetValue);

									// Ensure a pattern exists for the current bar before inserting notes into it.
									if (currentBar != bar || pattern == null) {
										currentBar++;
										while (currentBar < bar) {
											channel.bars[currentBar] = 0;
											currentBar++;
										}
										pattern = new Pattern();
										channel.patterns.push(pattern);
										channel.bars[currentBar] = channel.patterns.length;

										// If this is the first time a note is trying to use a specific instrument
										// program in this channel, create a new BeepBox instrument for it.
										if (instrumentByProgram[currentProgram] == undefined) {
											const instrument: Instrument = new Instrument(isNoiseChannel, isModChannel);
											instrumentByProgram[currentProgram] = instrument;

											if (presetValue != null && preset != null && (preset.isNoise == true) == isNoiseChannel) {
												instrument.fromJsonObject(preset.settings, isNoiseChannel, isModChannel);
												instrument.preset = presetValue;
											} else {
												instrument.setTypeAndReset(isModChannel ? InstrumentType.mod : (isNoiseChannel ? InstrumentType.noise : InstrumentType.chip), isNoiseChannel, isModChannel);
												instrument.chord = 0; // Midi instruments use polyphonic harmony by default.
											}

											instrument.volume = currentInstrumentVolume;
											instrument.pan = currentInstrumentPan;

											channel.instruments.push(instrument);
										}

										pattern.instrument = channel.instruments.indexOf(instrumentByProgram[currentProgram]);
									}

									// Use the loudest volume setting for the instrument, since 
									// many midis unfortunately use the instrument volume control to fade
									// in at the beginning and we don't want to get stuck with the initial
									// zero volume.
									if (instrumentByProgram[currentProgram] != undefined) {
										instrumentByProgram[currentProgram].volume = Math.min(instrumentByProgram[currentProgram].volume, currentInstrumentVolume);
										instrumentByProgram[currentProgram].pan = Math.min(instrumentByProgram[currentProgram].pan, currentInstrumentPan);
									}

									// Create a new note, and interpret the pitch bend and expression events
									// to determine where we need to insert pins to control interval and expression.
									const note: Note = new Note(-1, noteStartPart, noteEndPart, 3, false);
									note.pins.length = 0;

									updateCurrentMidiInterval(noteStartMidiTick);
									updateCurrentMidiExpression(noteStartMidiTick);
									const shiftedHeldPitch: number = heldPitches[0] * midiIntervalScale - channelBasePitch;
									const initialBeepBoxPitch: number = Math.round((shiftedHeldPitch + currentMidiInterval) / intervalScale);
									const heldPitchOffset: number = Math.round(currentMidiInterval - channelBasePitch);
									let firstPin: NotePin = makeNotePin(0, 0, Math.round(currentVelocity * currentMidiExpression));
									note.pins.push(firstPin);

									interface PotentialPin {
										part: number;
										pitch: number;
										volume: number;
										keyPitch: boolean;
										keyVolume: boolean;
									}
									const potentialPins: PotentialPin[] = [
										{ part: 0, pitch: initialBeepBoxPitch, volume: firstPin.volume, keyPitch: false, keyVolume: false }
									];
									let prevPinIndex: number = 0;

									let prevPartPitch: number = (shiftedHeldPitch + currentMidiInterval) / intervalScale;
									let prevPartExpression: number = currentVelocity * currentMidiExpression;
									for (let part: number = noteStartPart + 1; part <= noteEndPart; part++) {
										const midiTick: number = Math.max(noteStartMidiTick, Math.min(noteEndMidiTick - 1, Math.round(midiTicksPerPart * (part + barStartPart))));
										const noteRelativePart: number = part - noteStartPart;
										const lastPart: boolean = (part == noteEndPart);

										// BeepBox can only add pins at whole number intervals and expressions. Detect places where
										// the interval or expression are at or cross whole numbers, and add these to the list of
										// potential places to insert pins.
										updateCurrentMidiInterval(midiTick);
										updateCurrentMidiExpression(midiTick);
										const partPitch: number = (currentMidiInterval + shiftedHeldPitch) / intervalScale;
										const partExpression: number = currentVelocity * currentMidiExpression;

										const nearestPitch: number = Math.round(partPitch);
										const pitchIsNearInteger: boolean = Math.abs(partPitch - nearestPitch) < 0.01;
										const pitchCrossedInteger: boolean = (Math.abs(prevPartPitch - Math.round(prevPartPitch)) < 0.01)
											? Math.abs(partPitch - prevPartPitch) >= 1.0
											: Math.floor(partPitch) != Math.floor(prevPartPitch);
										const keyPitch: boolean = pitchIsNearInteger || pitchCrossedInteger;

										const nearestExpression: number = Math.round(partExpression);
										const expressionIsNearInteger: boolean = Math.abs(partExpression - nearestExpression) < 0.01;
										const expressionCrossedInteger: boolean = (Math.abs(prevPartExpression - Math.round(prevPartExpression)))
											? Math.abs(partExpression - prevPartExpression) >= 1.0
											: Math.floor(partExpression) != Math.floor(prevPartExpression);
										const keyExpression: boolean = expressionIsNearInteger || expressionCrossedInteger;

										prevPartPitch = partPitch;
										prevPartExpression = partExpression;

										if (keyPitch || keyExpression || lastPart) {
											const currentPin: PotentialPin = { part: noteRelativePart, pitch: nearestPitch, volume: nearestExpression, keyPitch: keyPitch || lastPart, keyVolume: keyExpression || lastPart };
											const prevPin: PotentialPin = potentialPins[prevPinIndex];

											// At all key points in the list of potential pins, check to see if they
											// continue the recent slope. If not, insert a pin at the corner, where
											// the recent recorded values deviate the furthest from the slope.
											let addPin: boolean = false;
											let addPinAtIndex: number = Number.MAX_VALUE;

											if (currentPin.keyPitch) {
												const slope: number = (currentPin.pitch - prevPin.pitch) / (currentPin.part - prevPin.part);
												let furthestIntervalDistance: number = Math.abs(slope); // minimum distance to make a new pin.
												let addIntervalPin: boolean = false;
												let addIntervalPinAtIndex: number = Number.MAX_VALUE;
												for (let potentialIndex: number = prevPinIndex + 1; potentialIndex < potentialPins.length; potentialIndex++) {
													const potentialPin: PotentialPin = potentialPins[potentialIndex];
													if (potentialPin.keyPitch) {
														const interpolatedInterval: number = prevPin.pitch + slope * (potentialPin.part - prevPin.part);
														const distance: number = Math.abs(interpolatedInterval - potentialPin.pitch);
														if (furthestIntervalDistance < distance) {
															furthestIntervalDistance = distance;
															addIntervalPin = true;
															addIntervalPinAtIndex = potentialIndex;
														}
													}
												}
												if (addIntervalPin) {
													addPin = true;
													addPinAtIndex = Math.min(addPinAtIndex, addIntervalPinAtIndex);
												}
											}

											if (currentPin.keyVolume) {
												const slope: number = (currentPin.volume - prevPin.volume) / (currentPin.part - prevPin.part);
												let furthestVolumeDistance: number = Math.abs(slope); // minimum distance to make a new pin.
												let addVolumePin: boolean = false;
												let addVolumePinAtIndex: number = Number.MAX_VALUE;
												for (let potentialIndex: number = prevPinIndex + 1; potentialIndex < potentialPins.length; potentialIndex++) {
													const potentialPin: PotentialPin = potentialPins[potentialIndex];
													if (potentialPin.keyVolume) {
														const interpolatedVolume: number = prevPin.volume + slope * (potentialPin.part - prevPin.part);
														const distance: number = Math.abs(interpolatedVolume - potentialPin.volume);
														if (furthestVolumeDistance < distance) {
															furthestVolumeDistance = distance;
															addVolumePin = true;
															addVolumePinAtIndex = potentialIndex;
														}
													}
												}
												if (addVolumePin) {
													addPin = true;
													addPinAtIndex = Math.min(addPinAtIndex, addVolumePinAtIndex);
												}
											}

											if (addPin) {
												const toBePinned: PotentialPin = potentialPins[addPinAtIndex];
												note.pins.push(makeNotePin(toBePinned.pitch - initialBeepBoxPitch, toBePinned.part, toBePinned.volume));
												prevPinIndex = addPinAtIndex;
											}

											potentialPins.push(currentPin);
										}
									}

									// And always add a pin at the end of the note.
									const lastToBePinned: PotentialPin = potentialPins[potentialPins.length - 1];
									note.pins.push(makeNotePin(lastToBePinned.pitch - initialBeepBoxPitch, lastToBePinned.part, lastToBePinned.volume));

									// Use interval range to constrain min/max pitches so no pin is out of bounds.
									let maxPitch: number = channelMaxPitch;
									let minPitch: number = 0;
									for (const notePin of note.pins) {
										maxPitch = Math.min(maxPitch, channelMaxPitch - notePin.interval);
										minPitch = Math.min(minPitch, -notePin.interval);
									}

									// Build the note chord out of the current pitches, shifted into BeepBox channelBasePitch relative values.
									note.pitches.length = 0;
									for (let pitchIndex: number = 0; pitchIndex < Math.min(Config.maxChordSize, heldPitches.length); pitchIndex++) {
										let heldPitch: number = heldPitches[pitchIndex + Math.max(0, heldPitches.length - Config.maxChordSize)] * midiIntervalScale;
										if (preset != null && preset.midiSubharmonicOctaves != undefined) {
											heldPitch -= 12 * preset.midiSubharmonicOctaves;
										}
										const shiftedPitch: number = Math.max(minPitch, Math.min(maxPitch, Math.round((heldPitch + heldPitchOffset) / intervalScale)));
										if (note.pitches.indexOf(shiftedPitch) == -1) {
											note.pitches.push(shiftedPitch);
											const weight: number = note.end - note.start;
											pitchSum += shiftedPitch * weight;
											pitchCount += weight;
										}
									}
									pattern.notes.push(note);
								}
							}
						}

						// Process the next midi note event before continuing, updating the list of currently held pitches.
						if (heldPitches.indexOf(noteEvent.pitch) != -1) {
							heldPitches.splice(heldPitches.indexOf(noteEvent.pitch), 1);
						}
						if (noteEvent.on) {
							heldPitches.push(noteEvent.pitch);
							currentVelocity = noteEvent.velocity;
							currentProgram = noteEvent.program;
							currentInstrumentVolume = noteEvent.instrumentVolume;
							currentInstrumentPan = noteEvent.instrumentPan;
						}

						prevEventMidiTick = nextEventMidiTick;
						prevEventPart = nextEventPart;
					}

					const averagePitch: number = pitchSum / pitchCount;
					channel.octave = (isNoiseChannel || isModChannel) ? 0 : Math.max(0, Math.min(this._doc.scrollableOctaves, Math.round((averagePitch / 12) - 1.5)));
				}

				while (channel.bars.length < songTotalBars) {
					channel.bars.push(0);
				}
			}

			// For better or for worse, BeepBox has a more limited number of channels than Midi.
			// To compensate, try to merge non-overlapping channels.
			function compactChannels(channels: Channel[], maxLength: number): void {
				while (channels.length > maxLength) {
					let bestChannelIndexA: number = channels.length - 2;
					let bestChannelIndexB: number = channels.length - 1;
					let fewestConflicts: number = Number.MAX_VALUE;
					let fewestGaps: number = Number.MAX_VALUE;
					for (let channelIndexA: number = 0; channelIndexA < channels.length - 1; channelIndexA++) {
						for (let channelIndexB: number = channelIndexA + 1; channelIndexB < channels.length; channelIndexB++) {
							const channelA: Channel = channels[channelIndexA];
							const channelB: Channel = channels[channelIndexB];
							let conflicts: number = 0;
							let gaps: number = 0;
							for (let barIndex: number = 0; barIndex < channelA.bars.length && barIndex < channelB.bars.length; barIndex++) {
								if (channelA.bars[barIndex] != 0 && channelB.bars[barIndex] != 0) conflicts++;
								if (channelA.bars[barIndex] == 0 && channelB.bars[barIndex] == 0) gaps++;
							}
							if (conflicts <= fewestConflicts) {
								if (conflicts < fewestConflicts || gaps < fewestGaps) {
									bestChannelIndexA = channelIndexA;
									bestChannelIndexB = channelIndexB;
									fewestConflicts = conflicts;
									fewestGaps = gaps;
								}
							}
						}
					}

					// Merge channelB's patterns, instruments, and bars into channelA.
					const channelA: Channel = channels[bestChannelIndexA];
					const channelB: Channel = channels[bestChannelIndexB];
					const channelAInstrumentCount: number = channelA.instruments.length;
					const channelAPatternCount: number = channelA.patterns.length;
					for (const instrument of channelB.instruments) {
						channelA.instruments.push(instrument);
					}
					for (const pattern of channelB.patterns) {
						pattern.instrument += channelAInstrumentCount;
						channelA.patterns.push(pattern);
					}
					for (let barIndex: number = 0; barIndex < channelA.bars.length && barIndex < channelB.bars.length; barIndex++) {
						if (channelA.bars[barIndex] == 0 && channelB.bars[barIndex] != 0) {
							channelA.bars[barIndex] = channelB.bars[barIndex] + channelAPatternCount;
						}
					}

					// Remove channelB.
					channels.splice(bestChannelIndexB, 1);
				}
			}

			compactChannels(pitchChannels, Config.pitchChannelCountMax);
			compactChannels(noiseChannels, Config.noiseChannelCountMax);
			compactChannels(modChannels, Config.modChannelCountMax);

			class ChangeImportMidi extends ChangeGroup {
				constructor(doc: SongDocument) {
					super();
					const song: Song = doc.song;
					song.tempo = beatsPerMinute;
					song.beatsPerBar = beatsPerBar;
					song.key = key;
					song.scale = 11;
					song.reverb = 1;
					song.rhythm = 1;

					removeDuplicatePatterns(pitchChannels);
					removeDuplicatePatterns(noiseChannels);
					removeDuplicatePatterns(modChannels);

					this.append(new ChangeReplacePatterns(doc, pitchChannels, noiseChannels, modChannels));
					song.loopStart = 0;
					song.loopLength = song.barCount;
					this._didSomething();
					doc.notifier.changed();
				}
			}
			this._doc.goBackToStart();
			for (const channel of this._doc.song.channels) channel.muted = false;
			this._doc.prompt = null;
			this._doc.record(new ChangeImportMidi(this._doc), StateChangeType.replace, true);
		}
	}
}<|MERGE_RESOLUTION|>--- conflicted
+++ resolved
@@ -367,10 +367,6 @@
 			}
 
 			// Now the MIDI file is fully parsed. Next, constuct BeepBox channels out of the data.
-<<<<<<< HEAD
-
-=======
->>>>>>> 17c5e9f5
 			const microsecondsPerMinute: number = 60 * 1000 * 1000;
 			const beatsPerMinute: number = Math.max(Config.tempoMin, Math.min(Config.tempoMax, Math.round(microsecondsPerMinute / microsecondsPerBeat)));
 			const midiTicksPerPart: number = midiTicksPerBeat / Config.partsPerBeat;
