// Copyright (C) 2020 John Nesky, distributed under the MIT license.

<<<<<<< HEAD
import { SongDocument, StateChangeType } from "./SongDocument";
import { HTML } from "./html";
import { ColorConfig } from "./ColorConfig";
import { InputBox } from "./HTMLWrapper";
import { ChangeChannelOrder, ChangeChannelName, ChangeChannelCount } from "./changes";
import { Config } from "../synth/SynthConfig";
import { SongEditor } from "./SongEditor";
=======
import {SongDocument} from "./SongDocument";
import {HTML} from "imperative-html/dist/esm/elements-strict";
>>>>>>> f21a2377

//namespace beepbox {
export class MuteEditor {
	private readonly _buttons: HTMLDivElement[] = [];
	private readonly _channelCounts: HTMLDivElement[] = [];
	private readonly _channelNameDisplay: HTMLDivElement = HTML.div({ style: `background-color: ${ColorConfig.uiWidgetFocus}; white-space:nowrap; display: none; transform:translate(20px); width: auto; pointer-events: none; position: absolute; border-radius: 0.2em; z-index: 2;`, "color": ColorConfig.primaryText }, "");
	public readonly _channelNameInput: InputBox = new InputBox(HTML.input({ style: `color: ${ColorConfig.primaryText}; background-color: ${ColorConfig.uiWidgetFocus}; margin-top: -2px; display: none; width: 6em; position: absolute; border-radius: 0.2em; z-index: 2;`, "color": ColorConfig.primaryText }, ""), this._doc, (oldValue: string, newValue: string) => new ChangeChannelName(this._doc, oldValue, newValue));

	private readonly _channelDropDown: HTMLSelectElement = HTML.select({ style: "width: 0px; left: 19px; height: 19px; position:absolute; opacity:0" },

		HTML.option({ value: "rename" }, "Rename..."),
		HTML.option({ value: "chnUp" }, "Move Channel Up"),
		HTML.option({ value: "chnDown" }, "Move Channel Down"),
		HTML.option({ value: "chnMute" }, "Mute Channel"),
		HTML.option({ value: "chnSolo" }, "Solo Channel"),
		HTML.option({ value: "chnInsert" }, "Insert Channel Below"),
		HTML.option({ value: "chnDelete" }, "Delete This Channel"),
	);

	public readonly container: HTMLElement = HTML.div({ class: "muteEditor", style: "position: relative; margin-top: " + Config.barEditorHeight + "px;" }, this._channelNameDisplay, this._channelNameInput.input, this._channelDropDown);

	private _editorHeight: number = 128;
	private _renderedChannelCount: number = 0;
	private _renderedPitchChannels: number = 0;
	private _renderedNoiseChannels: number = 0;
	private _renderedModChannels: number = 0;
	private _renderedChannelHeight: number = -1;
	private _channelDropDownChannel: number = 0;
	private _channelDropDownOpen: boolean = false;
	private _channelDropDownLastState: boolean = false;

	constructor(private _doc: SongDocument, private _editor: SongEditor) {
		this.container.addEventListener("click", this._onClick);
		this.container.addEventListener("mousemove", this._onMouseMove);
		this.container.addEventListener("mouseleave", this._onMouseLeave);

		this._channelDropDown.selectedIndex = -1;
		this._channelDropDown.addEventListener("change", this._channelDropDownHandler);
		this._channelDropDown.addEventListener("mousedown", this._channelDropDownGetOpenedPosition);
		this._channelDropDown.addEventListener("blur", this._channelDropDownBlur);
		this._channelDropDown.addEventListener("click", this._channelDropDownClick);

		this._channelNameInput.input.addEventListener("change", this._channelNameInputHide);
		this._channelNameInput.input.addEventListener("blur", this._channelNameInputHide);
		this._channelNameInput.input.addEventListener("mousedown", this._channelNameInputClicked);
		this._channelNameInput.input.addEventListener("input", this._channelNameInputWhenInput);
	}

	private _channelNameInputWhenInput = (): void => {
		let newValue = this._channelNameInput.input.value;
		if (newValue.length > 15) {
			this._channelNameInput.input.value = newValue.substring(0, 15);
		}
	}

	private _channelNameInputClicked = (event: MouseEvent): void => {
		event.stopPropagation();
	}

	private _channelNameInputHide = (): void => {
		this._channelNameInput.input.style.setProperty("display", "none");
		this._channelNameDisplay.style.setProperty("display", "none");
	}

	private _channelDropDownClick = (event: MouseEvent): void => {
		this._channelDropDownOpen = !this._channelDropDownLastState;
		this._channelDropDownGetOpenedPosition(event);
		//console.log("click " + this._channelDropDownOpen);
	}

	private _channelDropDownBlur = (): void => {
		this._channelDropDownOpen = false;
		this._channelNameDisplay.style.setProperty("display", "none");
		//console.log("blur " + this._channelDropDownOpen);
	}

	private _channelDropDownGetOpenedPosition = (event: MouseEvent): void => {

		this._channelDropDownLastState = this._channelDropDownOpen;

		this._channelDropDownChannel = Math.floor(Math.min(this._renderedChannelCount, Math.max(0, parseInt(this._channelDropDown.style.getPropertyValue("top")) / this._renderedChannelHeight)));
		this._doc.muteEditorChannel = this._channelDropDownChannel;

		this._channelNameDisplay.style.setProperty("display", "");

		// Check if channel is at limit, in which case another can't be inserted
		if ((this._channelDropDownChannel < this._doc.song.pitchChannelCount && this._doc.song.pitchChannelCount == Config.pitchChannelCountMax)
			|| (this._channelDropDownChannel >= this._doc.song.pitchChannelCount && this._channelDropDownChannel < this._doc.song.pitchChannelCount + this._doc.song.noiseChannelCount && this._doc.song.noiseChannelCount == Config.noiseChannelCountMax)
			|| (this._channelDropDownChannel >= this._doc.song.pitchChannelCount + this._doc.song.noiseChannelCount && this._doc.song.modChannelCount == Config.modChannelCountMax)) {
			this._channelDropDown.options[5].disabled = true;
		}
		else {
			this._channelDropDown.options[5].disabled = false;
		}

		// Also check if a channel is eligible to move up or down based on the song's channel settings.
		if (this._channelDropDownChannel == 0 || this._channelDropDownChannel == this._doc.song.pitchChannelCount || this._channelDropDownChannel == this._doc.song.pitchChannelCount + this._doc.song.noiseChannelCount) {
			this._channelDropDown.options[1].disabled = true;
		}
		else {
			this._channelDropDown.options[1].disabled = false;
		}
		if (this._channelDropDownChannel == this._doc.song.pitchChannelCount - 1 || this._channelDropDownChannel == this._doc.song.pitchChannelCount + this._doc.song.noiseChannelCount - 1 || this._channelDropDownChannel == this._doc.song.getChannelCount() - 1) {
			this._channelDropDown.options[2].disabled = true;
		}
		else {
			this._channelDropDown.options[2].disabled = false;
		}

		// Also, can't delete the last pitch channel.
		if (this._doc.song.pitchChannelCount == 1 && this._channelDropDownChannel == 0) {
			this._channelDropDown.options[6].disabled = true;
		}
		else {
			this._channelDropDown.options[6].disabled = false;
		}
	}

	private _channelDropDownHandler = (event: Event): void => {
		this._channelNameDisplay.style.setProperty("display", "none");
		this._channelDropDown.style.setProperty("display", "none");
		this._channelDropDownOpen = false;
		event.stopPropagation();
		//console.log("handler " + this._channelDropDownOpen);

		switch (this._channelDropDown.value) {
			case "rename":
				this._channelNameInput.input.style.setProperty("display", "");
				this._channelNameInput.input.style.setProperty("transform", this._channelNameDisplay.style.getPropertyValue("transform"));
				if (this._channelNameDisplay.textContent != null) {
					this._channelNameInput.input.value = this._channelNameDisplay.textContent;
				}
				else {
					this._channelNameInput.input.value = "";
				}
				this._channelNameInput.input.select();
				break;
			case "chnUp":
				this._doc.record(new ChangeChannelOrder(this._doc, this._channelDropDownChannel, this._channelDropDownChannel - 1), StateChangeType.push);
				break;
			case "chnDown":
				this._doc.record(new ChangeChannelOrder(this._doc, this._channelDropDownChannel, this._channelDropDownChannel + 1), StateChangeType.push);
				break;
			case "chnMute":
				this._doc.song.channels[this._channelDropDownChannel].muted = !this._doc.song.channels[this._channelDropDownChannel].muted;
				this.render();
				break;
			case "chnSolo": {
				// Check for any channel not matching solo pattern
				let shouldSolo: boolean = false;
				for (let channel: number = 0; channel < this._doc.song.pitchChannelCount + this._doc.song.noiseChannelCount; channel++) {
					if (this._doc.song.channels[channel].muted == (channel == this._channelDropDownChannel)) {
						shouldSolo = true;
						channel = this._doc.song.pitchChannelCount + this._doc.song.noiseChannelCount;
					}
				}
				if (shouldSolo) {
					for (let channel: number = 0; channel < this._doc.song.pitchChannelCount + this._doc.song.noiseChannelCount; channel++) {
						this._doc.song.channels[channel].muted = (channel != this._channelDropDownChannel);
					}
				}
				else {
					for (let channel: number = 0; channel < this._doc.song.pitchChannelCount + this._doc.song.noiseChannelCount; channel++) {
						this._doc.song.channels[channel].muted = false;
					}
				}
				this.render();
				break;
			}
			case "chnInsert": {
				// Add a channel at the end, then swap it in.
				let newPitchChannelCount: number = this._doc.song.pitchChannelCount;
				let newNoiseChannelCount: number = this._doc.song.noiseChannelCount;
				let newModChannelCount: number = this._doc.song.modChannelCount;
				let swapIndex: number;

				if (this._channelDropDownChannel < this._doc.song.pitchChannelCount) {
					newPitchChannelCount++;
					swapIndex = newPitchChannelCount;
				}
				else if (this._channelDropDownChannel < this._doc.song.pitchChannelCount + this._doc.song.noiseChannelCount) {
					newNoiseChannelCount++;
					swapIndex = newPitchChannelCount + newNoiseChannelCount;
				}
				else {
					newModChannelCount++;
					swapIndex = newPitchChannelCount + newNoiseChannelCount + newModChannelCount;
				}

				this._doc.record(new ChangeChannelCount(this._doc, newPitchChannelCount, newNoiseChannelCount, newModChannelCount), StateChangeType.push);

				for (let channel: number = swapIndex - 1; channel > this._channelDropDownChannel + 1; channel--) {
					this._doc.record(new ChangeChannelOrder(this._doc, channel - 1, channel), StateChangeType.replace);
				}
				break;
			}
			case "chnDelete": {
				let newPitchChannelCount: number = this._doc.song.pitchChannelCount;
				let newNoiseChannelCount: number = this._doc.song.noiseChannelCount;
				let newModChannelCount: number = this._doc.song.modChannelCount;
				if (this._channelDropDownChannel < this._doc.song.pitchChannelCount) {
					// Removing pitch channel, swap to the end since ChangeChannelCount expects a channel array of the previous size.
					newPitchChannelCount--;
					for (let channel: number = this._channelDropDownChannel; channel < newPitchChannelCount; channel++) {
						this._doc.record(new ChangeChannelOrder(this._doc, channel, channel + 1), (channel == this._channelDropDownChannel ? StateChangeType.push : StateChangeType.replace));
					}
				}
				else if (this._channelDropDownChannel >= this._doc.song.pitchChannelCount && this._channelDropDownChannel < this._doc.song.pitchChannelCount + this._doc.song.noiseChannelCount) {
					// Removing noise channel, swap to the end since ChangeChannelCount expects a channel array of the previous size.
					newNoiseChannelCount--;
					for (let channel: number = this._channelDropDownChannel; channel < newPitchChannelCount + newNoiseChannelCount; channel++) {
						this._doc.record(new ChangeChannelOrder(this._doc, channel, channel + 1), (channel == this._channelDropDownChannel ? StateChangeType.push : StateChangeType.replace));
					}
				}
				else {
					// Removing mod channel, swap to the end since ChangeChannelCount expects a channel array of the previous size.
					newModChannelCount--;
					for (let channel: number = this._channelDropDownChannel; channel < newPitchChannelCount + newNoiseChannelCount + newModChannelCount; channel++) {
						this._doc.record(new ChangeChannelOrder(this._doc, channel, channel + 1), (channel == this._channelDropDownChannel ? StateChangeType.push : StateChangeType.replace));
					}
				}
				this._doc.record(new ChangeChannelCount(this._doc, newPitchChannelCount, newNoiseChannelCount, newModChannelCount), StateChangeType.replace);
				break;
			}
		}
		if (this._channelDropDown.value != "rename")
			this._editor.refocusStage();

		this._channelDropDown.selectedIndex = -1;
	}

	private _onClick = (event: MouseEvent): void => {

		const index = this._buttons.indexOf(<HTMLDivElement>event.target);
		if (index == -1) return;
		let xPos: number = event.clientX - this._buttons[0].getBoundingClientRect().left;
		if (xPos < 21.0) {
			this._doc.song.channels[index].muted = !this._doc.song.channels[index].muted;
		}
		this._doc.notifier.changed();
	}

	private _onMouseMove = (event: MouseEvent): void => {
		const index = this._buttons.indexOf(<HTMLDivElement>event.target);
		if (index == -1) {
			if (!this._channelDropDownOpen && event.target != this._channelNameDisplay && event.target != this._channelDropDown) {
				this._channelNameDisplay.style.setProperty("display", "none");
				this._channelDropDown.style.setProperty("display", "none");
				this._channelDropDown.style.setProperty("width", "0px");
			}
			return;
		}
		let xPos: number = event.clientX - this._buttons[0].getBoundingClientRect().left;
		if (xPos >= 21.0) {
			if (!this._channelDropDownOpen) {
				// Mouse over chn. number
				this._channelDropDown.style.setProperty("display", "");
				var height = this._doc.getChannelHeight();
				this._channelNameDisplay.style.setProperty("transform", "translate(20px, " + (height / 4 + height * index) + "px)");

				if (this._doc.song.channels[index].name != "") {
					this._channelNameDisplay.textContent = this._doc.song.channels[index].name;
					this._channelNameDisplay.style.setProperty("display", "");
				}
				else {
					if (index < this._doc.song.pitchChannelCount) {
						this._channelNameDisplay.textContent = "Pitch " + (index + 1);
					} else if (index < this._doc.song.pitchChannelCount + this._doc.song.noiseChannelCount) {
						this._channelNameDisplay.textContent = "Noise " + (index - this._doc.song.pitchChannelCount + 1);
					}
					else {
						this._channelNameDisplay.textContent = "Mod " + (index - this._doc.song.pitchChannelCount - this._doc.song.noiseChannelCount + 1);
					}
					// The name set will only show up when this becomes visible, e.g. when the dropdown is opened.
					this._channelNameDisplay.style.setProperty("display", "none");
				}

				this._channelDropDown.style.top = (Config.barEditorHeight - 2 + index * this._renderedChannelHeight) + "px";
				this._channelDropDown.style.setProperty("width", "15px");
			}
		}
		else {
			if (!this._channelDropDownOpen) {
				this._channelNameDisplay.style.setProperty("display", "none");
				this._channelDropDown.style.setProperty("display", "none");
				this._channelDropDown.style.setProperty("width", "0px");
			}
		}
	}

	private _onMouseLeave = (event: MouseEvent): void => {
		if (!this._channelDropDownOpen) {
			this._channelNameDisplay.style.setProperty("display", "none");
			this._channelDropDown.style.setProperty("width", "0px");
		}
	}

	public onKeyUp(event: KeyboardEvent): void {
		switch (event.keyCode) {
			case 27: // esc
				this._channelDropDownOpen = false;
				//console.log("close");
				this._channelNameDisplay.style.setProperty("display", "none");
				break;
			case 13: // enter
				this._channelDropDownOpen = false;
				//console.log("close");
				this._channelNameDisplay.style.setProperty("display", "none");
				break;
			default:
				break;
		}
	}

	public render(): void {
		if (!this._doc.enableChannelMuting) return;

		const channelHeight = this._doc.getChannelHeight();

		if (this._renderedChannelCount != this._doc.song.getChannelCount()) {
			for (let y: number = this._renderedChannelCount; y < this._doc.song.getChannelCount(); y++) {

				const channelCountText: HTMLDivElement = HTML.div({ class: "noSelection muteButtonText", style: "display: table-cell; vertical-align: middle; text-align: center; -webkit-user-select: none; -webkit-touch-callout: none; -moz-user-select: none; -ms-user-select: none; user-select: none; pointer-events: none; width: 12px; height: 20px; transform: translate(0px, 1px);" });
				const muteButton: HTMLDivElement = HTML.div({ class: "mute-button", style: `display: block; pointer-events: none; width: 16px; height: 20px; transform: translate(2px, 1px);` });

				const muteContainer: HTMLDivElement = HTML.div({ style: "align-items: center; height: 20px; margin: 0px; display: table; flex-direction: row; justify-content: space-between;" }, [
					muteButton,
					channelCountText,
				]);
				this.container.appendChild(muteContainer);
				this._buttons[y] = muteContainer;
				this._channelCounts[y] = channelCountText;
			}

			for (let y: number = this._doc.song.getChannelCount(); y < this._renderedChannelCount; y++) {
				this.container.removeChild(this._buttons[y]);
			}

			this._buttons.length = this._doc.song.getChannelCount();
		}

		for (let y: number = 0; y < this._doc.song.getChannelCount(); y++) {
			if (this._doc.song.channels[y].muted) {
				this._buttons[y].children[0].classList.add("muted");

				if (y < this._doc.song.pitchChannelCount)
					this._channelCounts[y].style.color = ColorConfig.trackEditorBgPitchDim;
				else if (y < this._doc.song.pitchChannelCount + this._doc.song.noiseChannelCount)
					this._channelCounts[y].style.color = ColorConfig.trackEditorBgNoiseDim;
				else
					this._channelCounts[y].style.color = ColorConfig.trackEditorBgModDim;

			} else {
				this._buttons[y].children[0].classList.remove("muted");

				if (y < this._doc.song.pitchChannelCount)
					this._channelCounts[y].style.color = ColorConfig.trackEditorBgPitch;
				else if (y < this._doc.song.pitchChannelCount + this._doc.song.noiseChannelCount)
					this._channelCounts[y].style.color = ColorConfig.trackEditorBgNoise;
				else
					this._channelCounts[y].style.color = ColorConfig.trackEditorBgMod;
			}
		}

		if (this._renderedChannelHeight != channelHeight || this._renderedChannelCount != this._doc.song.getChannelCount()) {
			for (let y: number = 0; y < this._doc.song.getChannelCount(); y++) {
				this._buttons[y].style.marginTop = ((channelHeight - 20) / 2) + "px";
				this._buttons[y].style.marginBottom = ((channelHeight - 20) / 2) + "px";
			}
		}

		if (this._renderedModChannels != this._doc.song.modChannelCount || this._renderedChannelCount != this._doc.song.getChannelCount()) {
			for (let y: number = 0; y < this._doc.song.getChannelCount(); y++) {
				if (y < this._doc.song.pitchChannelCount + this._doc.song.noiseChannelCount) {
					this._buttons[y].children[0].classList.remove("modMute");
				}
				else {
					this._buttons[y].children[0].classList.add("modMute");
				}
			}
		}

		if (this._renderedModChannels != this._doc.song.modChannelCount || this._renderedPitchChannels != this._doc.song.pitchChannelCount || this._renderedNoiseChannels != this._doc.song.noiseChannelCount) {
			for (let y: number = 0; y < this._doc.song.getChannelCount(); y++) {
				if (y < this._doc.song.pitchChannelCount) {
					let val: number = (y + 1);
					this._channelCounts[y].textContent = val + "";
					this._channelCounts[y].style.fontSize = (val >= 10) ? "xx-small" : "inherit";
				}
				else if (y < this._doc.song.pitchChannelCount + this._doc.song.noiseChannelCount) {
					let val: number = (y - this._doc.song.pitchChannelCount + 1);
					this._channelCounts[y].textContent = val + "";
					this._channelCounts[y].style.fontSize = (val >= 10) ? "xx-small" : "inherit";
				}
				else {
					let val: number = (y - this._doc.song.pitchChannelCount - this._doc.song.noiseChannelCount + 1);
					this._channelCounts[y].textContent = val + "";
					this._channelCounts[y].style.fontSize = (val >= 10) ? "xx-small" : "inherit";
				}
			}
			this._renderedPitchChannels = this._doc.song.pitchChannelCount;
			this._renderedNoiseChannels = this._doc.song.noiseChannelCount;
			this._renderedModChannels = this._doc.song.modChannelCount;
		}

		if (this._renderedChannelHeight != channelHeight || this._renderedChannelCount != this._doc.song.getChannelCount()) {
			this._renderedChannelHeight = channelHeight;
			this._renderedChannelCount = this._doc.song.getChannelCount();
			this._editorHeight = Config.barEditorHeight + this._doc.song.getChannelCount() * channelHeight;
			this._channelNameDisplay.style.setProperty("display", "none");
			this.container.style.height = this._editorHeight + "px";

			if (this._renderedChannelHeight < 27) {
				this._channelNameDisplay.style.setProperty("margin-top", "-2px");
				this._channelDropDown.style.setProperty("margin-top", "-4px");
				this._channelNameInput.input.style.setProperty("margin-top", "-4px");

			}
			else if (this._renderedChannelHeight < 30) {
				this._channelNameDisplay.style.setProperty("margin-top", "-1px");
				this._channelDropDown.style.setProperty("margin-top", "-3px");
				this._channelNameInput.input.style.setProperty("margin-top", "-3px");
			}
			else {
				this._channelNameDisplay.style.setProperty("margin-top", "0px");
				this._channelDropDown.style.setProperty("margin-top", "0px");
				this._channelNameInput.input.style.setProperty("margin-top", "-2px");
			}
		}
	}
}
//}<|MERGE_RESOLUTION|>--- conflicted
+++ resolved
@@ -1,17 +1,12 @@
 // Copyright (C) 2020 John Nesky, distributed under the MIT license.
 
-<<<<<<< HEAD
 import { SongDocument, StateChangeType } from "./SongDocument";
-import { HTML } from "./html";
+import { HTML } from "imperative-html/dist/esm/elements-strict";
 import { ColorConfig } from "./ColorConfig";
 import { InputBox } from "./HTMLWrapper";
 import { ChangeChannelOrder, ChangeChannelName, ChangeChannelCount } from "./changes";
 import { Config } from "../synth/SynthConfig";
 import { SongEditor } from "./SongEditor";
-=======
-import {SongDocument} from "./SongDocument";
-import {HTML} from "imperative-html/dist/esm/elements-strict";
->>>>>>> f21a2377
 
 //namespace beepbox {
 export class MuteEditor {
