--- conflicted
+++ resolved
@@ -1,7 +1,11 @@
 // Copyright (C) 2020 John Nesky, distributed under the MIT license.
 
-import {SongDocument} from "./SongDocument";
-import {HTML} from "./html";
+import { SongDocument, StateChangeType} from "./SongDocument";
+import { HTML } from "./html";
+import { ColorConfig } from "./ColorConfig";
+import { InputBox } from "./HTMLWrapper";
+import { ChangeChannelOrder, ChangeChannelName, ChangeChannelCount } from "./changes";
+import { Config } from "../synth/SynthConfig";
 
 //namespace beepbox {
 	export class MuteEditor {
@@ -13,8 +17,11 @@
 		private readonly _channelDropDown: HTMLSelectElement = HTML.select({ style: "width: 0px; left: 19px; height: 19px; position:absolute; opacity:0" },
 
 			HTML.option({ value: "rename" }, "Rename..."),
+			HTML.option({ value: "chnInsert" }, "Insert Channel Above"),
 			HTML.option({ value: "chnUp" }, "Move Channel Up"),
 			HTML.option({ value: "chnDown" }, "Move Channel Down"),
+			HTML.option({ value: "chnMute" }, "Mute Channel"),
+			HTML.option({ value: "chnSolo" }, "Solo Channel"),
 			HTML.option({ value: "chnDelete" }, "Delete This Channel"),
 		);
 
@@ -175,7 +182,6 @@
 			}
 			this._doc.notifier.changed();
 		}
-<<<<<<< HEAD
 
 		private _onMouseMove = (event: MouseEvent): void => {
 			const index = this._buttons.indexOf(<HTMLDivElement>event.target);
@@ -249,9 +255,6 @@
 			}
 		}
 
-=======
-		
->>>>>>> 6580610d
 		public render(): void {
 			if (!this._doc.enableChannelMuting) return;
 
