// Copyright (C) 2020 John Nesky, distributed under the MIT license.

<<<<<<< HEAD
namespace beepbox {
	const classAttributeNames: Record<string, boolean> = { "class": true, "classList": true, "className": true };

=======
//namespace beepbox {
	const classAttributeNames: Record<string, boolean> = {"class": true, "classList": true, "className": true};
	
>>>>>>> 6580610d
	function applyElementArgs(elem: any, args: ReadonlyArray<any>): any {
		// TODO: In general, it would be nice to test more assumptions about all the arguments and print helpful warnings if those assumptions are violated.
		for (const arg of args) {
			if (Array.isArray(arg)) {
				applyElementArgs(elem, arg);
			} else if (arg instanceof Node) {
				elem.appendChild(arg);
			} else if (arg && arg.constructor === Object) {
				// If the argument is a literal Objects {}
				for (const key of Object.keys(arg)) {
					const value = arg[key];
					if (classAttributeNames[key]) {
						if (key === "classList") {
							const names = Array.isArray(value) ? value : value.split(" ");
							for (const name of names) elem.classList.add(name);
						} else {
							elem.setAttribute("class", Array.isArray(value) ? value.join(" ") : value);
						}
					} else if (key === "style") {
						if (value && value.constructor === Object) {
							for (const styleKey of Object.keys(value)) {
								if (styleKey.startsWith("--")) {
									// CSS variables start with -- and must be set with function.
									elem.style.setProperty(styleKey, value[styleKey]);
								} else if (elem.style.hasOwnProperty(styleKey)) {
									// camelCase and snake-case properties should exist on style object.
									elem.style[styleKey] = value[styleKey];
								} else {
									console.log("Unrecognized style property name: " + styleKey);
								}
							}
						} else {
							elem.setAttribute(key, value);
						}
					} else if (typeof (value) === "function") {
						// If value is a callback, set property.
						elem[key] = value;
					} else if (typeof (value) === "boolean") {
						// If value is boolean, set attribute if true, remove if false.
						if (value) elem.setAttribute(key, "");
						else elem.removeAttribute(key);
					} else {
						// Default to setting attribute, as if writing html directly.
						elem.setAttribute(key, value);
					}
				}
			} else {
				elem.appendChild(document.createTextNode(arg));
			}
		}
		return elem;
	}

	interface HTMLElementFactory {
		element(name: string, ...args: Array<any>): HTMLElement;
		a(...args: Array<any>): HTMLAnchorElement;
		abbr(...args: Array<any>): HTMLElement;
		address(...args: Array<any>): HTMLElement;
		area(...args: Array<any>): HTMLAreaElement;
		article(...args: Array<any>): HTMLElement;
		aside(...args: Array<any>): HTMLElement;
		audio(...args: Array<any>): HTMLAudioElement;
		b(...args: Array<any>): HTMLElement;
		base(...args: Array<any>): HTMLBaseElement;
		bdi(...args: Array<any>): HTMLElement;
		bdo(...args: Array<any>): HTMLElement;
		blockquote(...args: Array<any>): HTMLQuoteElement;
		br(...args: Array<any>): HTMLBRElement;
		button(...args: Array<any>): HTMLButtonElement;
		canvas(...args: Array<any>): HTMLCanvasElement;
		caption(...args: Array<any>): HTMLTableCaptionElement;
		cite(...args: Array<any>): HTMLElement;
		code(...args: Array<any>): HTMLElement;
		col(...args: Array<any>): HTMLTableColElement;
		colgroup(...args: Array<any>): HTMLTableColElement;
		datalist(...args: Array<any>): HTMLDataListElement;
		dd(...args: Array<any>): HTMLElement;
		del(...args: Array<any>): HTMLModElement;
		details(...args: Array<any>): HTMLDetailsElement;
		dfn(...args: Array<any>): HTMLElement;
		dialog(...args: Array<any>): HTMLDialogElement;
		div(...args: Array<any>): HTMLDivElement;
		dl(...args: Array<any>): HTMLDListElement;
		dt(...args: Array<any>): HTMLElement;
		em(...args: Array<any>): HTMLElement;
		embed(...args: Array<any>): HTMLEmbedElement;
		fieldset(...args: Array<any>): HTMLFieldSetElement;
		figcaption(...args: Array<any>): HTMLElement;
		figure(...args: Array<any>): HTMLElement;
		footer(...args: Array<any>): HTMLElement;
		form(...args: Array<any>): HTMLFormElement;
		h1(...args: Array<any>): HTMLHeadingElement;
		h2(...args: Array<any>): HTMLHeadingElement;
		h3(...args: Array<any>): HTMLHeadingElement;
		h4(...args: Array<any>): HTMLHeadingElement;
		h5(...args: Array<any>): HTMLHeadingElement;
		h6(...args: Array<any>): HTMLHeadingElement;
		header(...args: Array<any>): HTMLElement;
		hr(...args: Array<any>): HTMLHRElement;
		i(...args: Array<any>): HTMLElement;
		iframe(...args: Array<any>): HTMLIFrameElement;
		img(...args: Array<any>): HTMLImageElement;
		input(...args: Array<any>): HTMLInputElement;
		ins(...args: Array<any>): HTMLModElement;
		kbd(...args: Array<any>): HTMLElement;
		label(...args: Array<any>): HTMLLabelElement;
		legend(...args: Array<any>): HTMLLegendElement;
		li(...args: Array<any>): HTMLLIElement;
		link(...args: Array<any>): HTMLLinkElement;
		main(...args: Array<any>): HTMLElement;
		map(...args: Array<any>): HTMLMapElement;
		mark(...args: Array<any>): HTMLElement;
		menu(...args: Array<any>): HTMLMenuElement;
		menuitem(...args: Array<any>): HTMLUnknownElement;
		meta(...args: Array<any>): HTMLMetaElement;
		meter(...args: Array<any>): HTMLMeterElement;
		nav(...args: Array<any>): HTMLElement;
		noscript(...args: Array<any>): HTMLElement;
		object(...args: Array<any>): HTMLObjectElement;
		ol(...args: Array<any>): HTMLOListElement;
		optgroup(...args: Array<any>): HTMLOptGroupElement;
		option(...args: Array<any>): HTMLOptionElement;
		output(...args: Array<any>): HTMLOutputElement;
		p(...args: Array<any>): HTMLParagraphElement;
		param(...args: Array<any>): HTMLParamElement;
		picture(...args: Array<any>): HTMLPictureElement;
		pre(...args: Array<any>): HTMLPreElement;
		progress(...args: Array<any>): HTMLProgressElement;
		q(...args: Array<any>): HTMLQuoteElement;
		rp(...args: Array<any>): HTMLElement;
		rt(...args: Array<any>): HTMLElement;
		ruby(...args: Array<any>): HTMLElement;
		s(...args: Array<any>): HTMLElement;
		samp(...args: Array<any>): HTMLElement;
		script(...args: Array<any>): HTMLScriptElement;
		section(...args: Array<any>): HTMLElement;
		select(...args: Array<any>): HTMLSelectElement;
		small(...args: Array<any>): HTMLElement;
		source(...args: Array<any>): HTMLSourceElement;
		span(...args: Array<any>): HTMLSpanElement;
		strong(...args: Array<any>): HTMLElement;
		style(...args: Array<any>): HTMLStyleElement;
		sub(...args: Array<any>): HTMLElement;
		summary(...args: Array<any>): HTMLElement;
		sup(...args: Array<any>): HTMLElement;
		table(...args: Array<any>): HTMLTableElement;
		tbody(...args: Array<any>): HTMLTableSectionElement;
		td(...args: Array<any>): HTMLTableCellElement;
		template(...args: Array<any>): HTMLTemplateElement;
		textarea(...args: Array<any>): HTMLTextAreaElement;
		tfoot(...args: Array<any>): HTMLTableSectionElement;
		th(...args: Array<any>): HTMLTableCellElement;
		thead(...args: Array<any>): HTMLTableSectionElement;
		time(...args: Array<any>): HTMLTimeElement;
		title(...args: Array<any>): HTMLTitleElement;
		tr(...args: Array<any>): HTMLTableRowElement;
		track(...args: Array<any>): HTMLTrackElement;
		u(...args: Array<any>): HTMLElement;
		ul(...args: Array<any>): HTMLUListElement;
		var(...args: Array<any>): HTMLElement;
		video(...args: Array<any>): HTMLVideoElement;
		wbr(...args: Array<any>): HTMLElement;
	}

	interface SVGElementFactory {
		element(name: string, ...args: Array<any>): SVGElement;
		a(...args: Array<any>): SVGAElement;
		altGlyph(...args: Array<any>): SVGElement;
		altGlyphDef(...args: Array<any>): SVGElement;
		altGlyphItem(...args: Array<any>): SVGElement;
		animate(...args: Array<any>): SVGAnimateElement;
		animateMotion(...args: Array<any>): SVGAnimateMotionElement;
		animateTransform(...args: Array<any>): SVGAnimateTransformElement;
		circle(...args: Array<any>): SVGCircleElement;
		clipPath(...args: Array<any>): SVGClipPathElement;
		"color-profile"(...args: Array<any>): SVGElement;
		cursor(...args: Array<any>): SVGElement;
		defs(...args: Array<any>): SVGDefsElement;
		desc(...args: Array<any>): SVGDescElement;
		discard(...args: Array<any>): SVGElement;
		ellipse(...args: Array<any>): SVGEllipseElement;
		feBlend(...args: Array<any>): SVGFEBlendElement;
		feColorMatrix(...args: Array<any>): SVGFEColorMatrixElement;
		feComponentTransfer(...args: Array<any>): SVGFEComponentTransferElement;
		feComposite(...args: Array<any>): SVGFECompositeElement;
		feConvolveMatrix(...args: Array<any>): SVGFEConvolveMatrixElement;
		feDiffuseLighting(...args: Array<any>): SVGFEDiffuseLightingElement;
		feDisplacementMap(...args: Array<any>): SVGFEDisplacementMapElement;
		feDistantLight(...args: Array<any>): SVGFEDistantLightElement;
		feDropShadow(...args: Array<any>): SVGElement;
		feFlood(...args: Array<any>): SVGFEFloodElement;
		feFuncA(...args: Array<any>): SVGFEFuncAElement;
		feFuncB(...args: Array<any>): SVGFEFuncBElement;
		feFuncG(...args: Array<any>): SVGFEFuncGElement;
		feFuncR(...args: Array<any>): SVGFEFuncRElement;
		feGaussianBlur(...args: Array<any>): SVGFEGaussianBlurElement;
		feImage(...args: Array<any>): SVGFEImageElement;
		feMerge(...args: Array<any>): SVGFEMergeElement;
		feMergeNode(...args: Array<any>): SVGFEMergeNodeElement;
		feMorphology(...args: Array<any>): SVGFEMorphologyElement;
		feOffset(...args: Array<any>): SVGFEOffsetElement;
		fePointLight(...args: Array<any>): SVGFEPointLightElement;
		feSpecularLighting(...args: Array<any>): SVGFESpecularLightingElement;
		feSpotLight(...args: Array<any>): SVGFESpotLightElement;
		feTile(...args: Array<any>): SVGFETileElement;
		feTurbulence(...args: Array<any>): SVGFETurbulenceElement;
		filter(...args: Array<any>): SVGFilterElement;
		font(...args: Array<any>): SVGElement;
		"font-face"(...args: Array<any>): SVGElement;
		"font-face-format"(...args: Array<any>): SVGElement;
		"font-face-name"(...args: Array<any>): SVGElement;
		"font-face-src"(...args: Array<any>): SVGElement;
		"font-face-uri"(...args: Array<any>): SVGElement;
		foreignObject(...args: Array<any>): SVGForeignObjectElement;
		g(...args: Array<any>): SVGGElement;
		glyph(...args: Array<any>): SVGElement;
		glyphRef(...args: Array<any>): SVGElement;
		hkern(...args: Array<any>): SVGElement;
		image(...args: Array<any>): SVGImageElement;
		line(...args: Array<any>): SVGLineElement;
		linearGradient(...args: Array<any>): SVGLinearGradientElement;
		marker(...args: Array<any>): SVGMarkerElement;
		mask(...args: Array<any>): SVGMaskElement;
		metadata(...args: Array<any>): SVGMetadataElement;
		"missing-glyph"(...args: Array<any>): SVGElement;
		mpath(...args: Array<any>): SVGElement;
		path(...args: Array<any>): SVGPathElement;
		pattern(...args: Array<any>): SVGPatternElement;
		polygon(...args: Array<any>): SVGPolygonElement;
		polyline(...args: Array<any>): SVGPolylineElement;
		radialGradient(...args: Array<any>): SVGRadialGradientElement;
		rect(...args: Array<any>): SVGRectElement;
		script(...args: Array<any>): SVGScriptElement;
		set(...args: Array<any>): SVGElement;
		stop(...args: Array<any>): SVGStopElement;
		style(...args: Array<any>): SVGStyleElement;
		svg(...args: Array<any>): SVGSVGElement;
		switch(...args: Array<any>): SVGSwitchElement;
		symbol(...args: Array<any>): SVGSymbolElement;
		text(...args: Array<any>): SVGTextElement;
		textPath(...args: Array<any>): SVGTextPathElement;
		title(...args: Array<any>): SVGTitleElement;
		tref(...args: Array<any>): SVGElement;
		tspan(...args: Array<any>): SVGTSpanElement;
		use(...args: Array<any>): SVGUseElement;
		view(...args: Array<any>): SVGViewElement;
		vkern(...args: Array<any>): SVGElement;
	}

	const svgNS: string = "http://www.w3.org/2000/svg";

	export const HTML: HTMLElementFactory = <HTMLElementFactory><unknown>function () { };
	(<any>HTML).element = function (name: string, ...args: Array<any>): HTMLElement {
		return applyElementArgs(document.createElement(name), args);
	};

	export const SVG: SVGElementFactory = <SVGElementFactory><unknown>function () { };
	(<any>SVG).element = function (name: string, ...args: Array<any>): SVGElement {
		return applyElementArgs(document.createElementNS(svgNS, name), args);
	};

	for (const name of "a abbr address area article aside audio b base bdi bdo blockquote br button canvas caption cite code col colgroup datalist dd del details dfn dialog div dl dt em embed fieldset figcaption figure footer form h1 h2 h3 h4 h5 h6 header hr i iframe img input ins kbd label legend li link main map mark menu menuitem meta meter nav noscript object ol optgroup option output p param picture pre progress q rp rt ruby s samp script section select small source span strong style sub summary sup table tbody td template textarea tfoot th thead time title tr track u ul var video wbr".split(" ")) {
		(<any>HTML)[name] = function (...args: Array<any>) {
			return applyElementArgs(document.createElement(name), args);
		};
	}

	for (const name of "a altGlyph altGlyphDef altGlyphItem animate animateMotion animateTransform circle clipPath color-profile cursor defs desc discard ellipse feBlend feColorMatrix feComponentTransfer feComposite feConvolveMatrix feDiffuseLighting feDisplacementMap feDistantLight feDropShadow feFlood feFuncA feFuncB feFuncG feFuncR feGaussianBlur feImage feMerge feMergeNode feMorphology feOffset fePointLight feSpecularLighting feSpotLight feTile feTurbulence filter font font-face font-face-format font-face-name font-face-src font-face-uri foreignObject g glyph glyphRef hkern image line linearGradient marker mask metadata missing-glyph mpath path pattern polygon polyline radialGradient rect script set stop style svg switch symbol text textPath title tref tspan use view vkern".split(" ")) {
		(<any>SVG)[name] = function (...args: Array<any>) {
			return applyElementArgs(document.createElementNS(svgNS, name), args);
		};
	}

	export function prettyNumber(value: number): string {
		return value.toFixed(2).replace(/\.?0*$/, "");
	}
//}<|MERGE_RESOLUTION|>--- conflicted
+++ resolved
@@ -1,14 +1,8 @@
 // Copyright (C) 2020 John Nesky, distributed under the MIT license.
 
-<<<<<<< HEAD
-namespace beepbox {
-	const classAttributeNames: Record<string, boolean> = { "class": true, "classList": true, "className": true };
-
-=======
 //namespace beepbox {
 	const classAttributeNames: Record<string, boolean> = {"class": true, "classList": true, "className": true};
 	
->>>>>>> 6580610d
 	function applyElementArgs(elem: any, args: ReadonlyArray<any>): any {
 		// TODO: In general, it would be nice to test more assumptions about all the arguments and print helpful warnings if those assumptions are violated.
 		for (const arg of args) {
