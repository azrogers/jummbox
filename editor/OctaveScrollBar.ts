// Copyright (C) 2020 John Nesky, distributed under the MIT license.

<<<<<<< HEAD
import { Config } from "../synth/SynthConfig";
import { SongDocument, StateChangeType } from "./SongDocument";
import { HTML, SVG } from "./html";
import { ChangeOctave } from "./changes";
import { ColorConfig } from "./ColorConfig";
import { Piano } from "./Piano";
=======
import {Config} from "../synth/SynthConfig";
import {SongDocument, StateChangeType} from "./SongDocument";
import {HTML, SVG} from "imperative-html/dist/esm/elements-strict";
import {ChangeOctave} from "./changes";
import {ColorConfig} from "./ColorConfig";
>>>>>>> f21a2377

//namespace beepbox {
export class OctaveScrollBar {
	private readonly _editorWidth: number = 20;
	private readonly _editorHeight: number = 481;
	private readonly _notchHeight: number = 4.0;
	private readonly _octaveCount: number = Config.pitchOctaves;
	private readonly _octaveHeight: number = (this._editorHeight - this._notchHeight) / this._octaveCount;
	private _barHeight: number = (this._octaveHeight * this._doc.windowOctaves + this._notchHeight);
	private readonly _handle: SVGRectElement = SVG.rect({ fill: ColorConfig.uiWidgetBackground, x: 2, y: 0, width: this._editorWidth - 4, height: this._barHeight });
	private readonly _handleHighlight: SVGRectElement = SVG.rect({ fill: "none", stroke: ColorConfig.hoverPreview, "stroke-width": 2, "pointer-events": "none", x: 1, y: 0, width: this._editorWidth - 2, height: this._barHeight });
	private readonly _upHighlight: SVGPathElement = SVG.path({ fill: ColorConfig.hoverPreview, "pointer-events": "none" });
	private readonly _downHighlight: SVGPathElement = SVG.path({ fill: ColorConfig.hoverPreview, "pointer-events": "none" });

	private readonly _svg: SVGSVGElement = SVG.svg({ style: "background-color: ${ColorConfig.editorBackground}; touch-action: pan-x; position: absolute;", width: this._editorWidth, height: "100%", viewBox: "0 0 20 " + this._editorHeight, preserveAspectRatio: "none" });
	public readonly container: HTMLDivElement = HTML.div({ id: "octaveScrollBarContainer", style: "width: 20px; height: 100%; overflow: hidden; position: relative; flex-shrink: 0;" }, this._svg);

	//private _mouseX: number = 0;
	private _mouseY: number = 0;
	private _mouseDown: boolean = false;
	private _mouseOver: boolean = false;
	private _dragging: boolean = false;
	private _dragStart: number;
	private _barBottom: number;
	private _renderedBarBottom: number = -1;
	private _renderedBarHeight: number = -1;
	private _change: ChangeOctave | null = null;

	constructor(private _doc: SongDocument, private _piano: Piano) {
		this._doc.notifier.watch(this._documentChanged);
		this._documentChanged();

		this._svg.appendChild(this._handle);

		// notches:
		for (let i: number = 0; i <= this._octaveCount; i++) {
			this._svg.appendChild(SVG.rect({ fill: ColorConfig.tonic, x: 0, y: i * this._octaveHeight, width: this._editorWidth, height: this._notchHeight }));
		}

		this._svg.appendChild(this._handleHighlight);
		this._svg.appendChild(this._upHighlight);
		this._svg.appendChild(this._downHighlight);

		const center: number = this._editorWidth * 0.5;
		const base: number = 20;
		const tip: number = 9;
		const arrowWidth: number = 6;
		this._upHighlight.setAttribute("d", `M ${center} ${tip} L ${center + arrowWidth} ${base} L ${center - arrowWidth} ${base} z`);
		this._downHighlight.setAttribute("d", `M ${center} ${this._editorHeight - tip} L ${center + arrowWidth} ${this._editorHeight - base} L ${center - arrowWidth} ${this._editorHeight - base} z`);

		this.container.addEventListener("mousedown", this._whenMousePressed);
		document.addEventListener("mousemove", this._whenMouseMoved);
		document.addEventListener("mouseup", this._whenCursorReleased);
		this.container.addEventListener("mouseover", this._whenMouseOver);
		this.container.addEventListener("mouseout", this._whenMouseOut);

		this.container.addEventListener("touchstart", this._whenTouchPressed);
		this.container.addEventListener("touchmove", this._whenTouchMoved);
		this.container.addEventListener("touchend", this._whenCursorReleased);
		this.container.addEventListener("touchcancel", this._whenCursorReleased);
	}

	private _whenMouseOver = (event: MouseEvent): void => {
		if (this._mouseOver) return;
		this._mouseOver = true;
		this._updatePreview();
	}

	private _whenMouseOut = (event: MouseEvent): void => {
		if (!this._mouseOver) return;
		this._mouseOver = false;
		this._updatePreview();
	}

	private _whenMousePressed = (event: MouseEvent): void => {
		event.preventDefault();
		this._mouseDown = true;
		const boundingRect: ClientRect = this._svg.getBoundingClientRect();
		//this._mouseX = (event.clientX || event.pageX) - boundingRect.left;
		this._mouseY = ((event.clientY || event.pageY) - boundingRect.top) * this._editorHeight / (boundingRect.bottom - boundingRect.top);
		if (isNaN(this._mouseY)) this._mouseY = 0;
		if (this._doc.song.getChannelIsNoise(this._doc.channel) || this._doc.song.getChannelIsMod(this._doc.channel)) return;
		this._updatePreview();

		if (this._mouseY >= this._barBottom - this._barHeight && this._mouseY <= this._barBottom) {
			this._dragging = true;
			this._change = null;
			this._dragStart = this._mouseY;
		}
	}

	private _whenTouchPressed = (event: TouchEvent): void => {
		event.preventDefault();
		this._mouseDown = true;
		const boundingRect: ClientRect = this._svg.getBoundingClientRect();
		//this._mouseX = event.touches[0].clientX - boundingRect.left;
		this._mouseY = (event.touches[0].clientY - boundingRect.top) * this._editorHeight / (boundingRect.bottom - boundingRect.top);
		if (isNaN(this._mouseY)) this._mouseY = 0;
		if (this._doc.song.getChannelIsNoise(this._doc.channel) || this._doc.song.getChannelIsMod(this._doc.channel)) return;
		this._updatePreview();

		if (this._mouseY >= this._barBottom - this._barHeight && this._mouseY <= this._barBottom) {
			this._dragging = true;
			this._change = null;
			this._dragStart = this._mouseY;
		}
	}

	private _whenMouseMoved = (event: MouseEvent): void => {
		const boundingRect: ClientRect = this._svg.getBoundingClientRect();
		//this._mouseX = (event.clientX || event.pageX) - boundingRect.left;
		this._mouseY = ((event.clientY || event.pageY) - boundingRect.top) * this._editorHeight / (boundingRect.bottom - boundingRect.top);
		if (isNaN(this._mouseY)) this._mouseY = 0;
		this._whenCursorMoved();
	}

	private _whenTouchMoved = (event: TouchEvent): void => {
		if (!this._mouseDown) return;
		event.preventDefault();
		const boundingRect: ClientRect = this._svg.getBoundingClientRect();
		//this._mouseX = event.touches[0].clientX - boundingRect.left;
		this._mouseY = (event.touches[0].clientY - boundingRect.top) * this._editorHeight / (boundingRect.bottom - boundingRect.top);
		if (isNaN(this._mouseY)) this._mouseY = 0;
		this._whenCursorMoved();
	}

	private _whenCursorMoved(): void {
		if (this._doc.song.getChannelIsNoise(this._doc.channel) || this._doc.song.getChannelIsMod(this._doc.channel)) return;
		if (this._dragging) {
			const currentOctave: number = this._doc.song.channels[this._doc.channel].octave;
			const continuingProspectiveChange: boolean = this._doc.lastChangeWas(this._change);
			const oldValue: number = continuingProspectiveChange ? this._change!.oldValue : currentOctave;

			let octave: number = currentOctave;
			while (this._mouseY - this._dragStart < -this._octaveHeight * 0.5) {
				if (octave < this._doc.scrollableOctaves) {
					octave++;
					this._dragStart -= this._octaveHeight;
				} else {
					break;
				}
			}
			while (this._mouseY - this._dragStart > this._octaveHeight * 0.5) {
				if (octave > 0) {
					octave--;
					this._dragStart += this._octaveHeight;
				} else {
					break;
				}
			}

			this._change = new ChangeOctave(this._doc, oldValue, octave);
			this._doc.setProspectiveChange(this._change);
		}

		if (this._mouseOver) this._updatePreview();
	}

	private _whenCursorReleased = (event: Event): void => {
		if (!this._doc.song.getChannelIsNoise(this._doc.channel) && !this._doc.song.getChannelIsMod(this._doc.channel) && this._mouseDown) {
			if (this._dragging) {
				if (this._change != null) this._doc.record(this._change);
			} else {
				const canReplaceLastChange: boolean = this._doc.lastChangeWas(this._change);
				const oldValue: number = canReplaceLastChange ? this._change!.oldValue : this._doc.song.channels[this._doc.channel].octave;
				const currentOctave: number = this._doc.song.channels[this._doc.channel].octave;

				if (this._mouseY < this._barBottom - this._barHeight * 0.5) {
					if (currentOctave < this._doc.scrollableOctaves) {
						this._change = new ChangeOctave(this._doc, oldValue, currentOctave + 1);
						this._doc.record(this._change, canReplaceLastChange ? StateChangeType.replace : StateChangeType.push);
					}
				} else {
					if (currentOctave > 0) {
						this._change = new ChangeOctave(this._doc, oldValue, currentOctave - 1);
						this._doc.record(this._change, canReplaceLastChange ? StateChangeType.replace : StateChangeType.push);
					}
				}
			}
		}
		this._mouseDown = false;
		this._dragging = false;
		this._updatePreview();
	}

	private _updatePreview(): void {
		const showHighlight: boolean = this._mouseOver && !this._mouseDown;
		let showUpHighlight: boolean = false;
		let showDownHighlight: boolean = false;
		let showHandleHighlight: boolean = false;

		if (showHighlight) {
			if (this._mouseY < this._barBottom - this._barHeight) {
				showUpHighlight = true;
			} else if (this._mouseY > this._barBottom) {
				showDownHighlight = true;
			} else {
				showHandleHighlight = true;
			}
		}

		this._upHighlight.style.visibility = showUpHighlight ? "inherit" : "hidden";
		this._downHighlight.style.visibility = showDownHighlight ? "inherit" : "hidden";
		this._handleHighlight.style.visibility = showHandleHighlight ? "inherit" : "hidden";
	}

	private _documentChanged = (): void => {
		this._barBottom = this._editorHeight - (this._octaveHeight * this._doc.song.channels[this._doc.channel].octave);
		this._render();
	}

	private _render(): void {
		// Re-calculate bar height
		this._barHeight = (this._octaveHeight * this._doc.windowOctaves + this._notchHeight);

		this._svg.style.visibility = (this._doc.song.getChannelIsNoise(this._doc.channel) || this._doc.song.getChannelIsMod(this._doc.channel)) ? "hidden" : "visible";
		if (this._renderedBarBottom != this._barBottom || this._renderedBarHeight != this._barHeight) {
			this._renderedBarBottom = this._barBottom;
			this._renderedBarHeight = this._barHeight;
			this._handle.setAttribute("height", "" + this._barHeight);
			this._handleHighlight.setAttribute("height", "" + this._barHeight);
			this._handle.setAttribute("y", "" + (this._barBottom - this._barHeight));
			this._handleHighlight.setAttribute("y", "" + (this._barBottom - this._barHeight));

			this._piano.forceRender();
		}
		this._updatePreview();
	}
}
//}<|MERGE_RESOLUTION|>--- conflicted
+++ resolved
@@ -1,19 +1,11 @@
 // Copyright (C) 2020 John Nesky, distributed under the MIT license.
 
-<<<<<<< HEAD
 import { Config } from "../synth/SynthConfig";
 import { SongDocument, StateChangeType } from "./SongDocument";
-import { HTML, SVG } from "./html";
+import { HTML, SVG } from "imperative-html/dist/esm/elements-strict";
 import { ChangeOctave } from "./changes";
 import { ColorConfig } from "./ColorConfig";
 import { Piano } from "./Piano";
-=======
-import {Config} from "../synth/SynthConfig";
-import {SongDocument, StateChangeType} from "./SongDocument";
-import {HTML, SVG} from "imperative-html/dist/esm/elements-strict";
-import {ChangeOctave} from "./changes";
-import {ColorConfig} from "./ColorConfig";
->>>>>>> f21a2377
 
 //namespace beepbox {
 export class OctaveScrollBar {
