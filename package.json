--- conflicted
+++ resolved
@@ -1,12 +1,7 @@
 {
 	"name": "BeepBox",
-<<<<<<< HEAD
-	"version": "3.0.13",
-	"description": "BeepBox is an online tool for sketching and sharing instrumental melodies.",
-=======
 	"version": "4.1.0",
 	"description": "BeepBox is an online tool for sketching and sharing instrumental music.",
->>>>>>> 6045fab4
 	"author": "John Nesky",
 	"license": "MIT",
 	"homepage": "https://www.beepbox.co",
