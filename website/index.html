--- conflicted
+++ resolved
@@ -151,7 +151,6 @@
 </head>
 
 <body>
-<<<<<<< HEAD
     <div id="beepboxEditorContainer">
         <noscript>
             Sorry, JummBox requires a JavaScript-enabled browser.
@@ -238,6 +237,7 @@
                             <li>Shift A: Select current channel</li>
                             <li>Enter: insert a bar</li>
                             <li>Backspace: delete a bar</li>
+							<li>Shift & Drag: select part of a pattern (long press on touch screen)</li>
                             <li>F: move playhead to the <b>F</b>irst bar in the song</li>
                             <li>H: move playhead to the selected bar (<b>H</b>ere)</li>
                             <li>M: <b>M</b>ute/unmute current channel</li>
@@ -367,176 +367,5 @@
         }
 
     </script>
-=======
-	<div id="beepboxEditorContainer">
-		<noscript>
-			Sorry, BeepBox requires a JavaScript-enabled browser.
-		</noscript>
-	</div>
-	<div id="text-content">
-		<section>
-			<h1>
-				BeepBox
-			</h1>
-			<p id="introduction">
-				BeepBox is an online tool for sketching and sharing instrumental melodies. 
-			</p>
-			<p>
-				All song data is contained in the URL at the top of your browser. 
-				When you make changes to the song, the URL is updated to reflect your changes. 
-				When you are satisfied with your song, just copy and paste the URL to save and share your song! 
-			</p>
-			<div class="donation">
-				BeepBox is a passion project, and will always be free to use. If you find it valuable and have the means, any gratuity via
-				<form action="https://www.paypal.com/cgi-bin/webscr" method="post" target="_blank">
-					<input type="hidden" name="cmd" value="_donations" />
-					<input type="hidden" name="business" value="QZJTX9GRYEV9N" />
-					<input type="hidden" name="currency_code" value="USD" />
-					<input type="submit" name="submit" value="Paypal"/>
-				</form>
-				would be appreciated!
-			</div>
-		</section>
-	
-		<div class="column-container">
-			<main class="instructions-column">
-				<section>
-					<h2>
-						Instructions
-					</h2>
-					<p>
-						You can add or remove notes by clicking on the gray rows at the top. 
-						BeepBox automatically plays the notes out loud for you. Try it!
-					</p>
-					<p>
-						Notes go into patterns, and you can edit one pattern at a time.
-						Those numbered boxes at the bottom of the editor are the different patterns you can edit.
-						<span id="bar-editing">
-							Click the other boxes to move to a different part of the song, or click the arrows on the currently selected box to swap which pattern is played during that part of the song.
-						</span>
-					</p>
-					<p>
-						BeepBox can play several rows of patterns simultaneously, and each row has its own set of patterns. 
-						Most rows can play melodies or harmonies, but the bottom row is for drums.
-					</p>
-					<p>
-						The purple loop underneath the numbered boxes controls which part of the song is currently repeating. 
-						Move the loop to listen to a different part of the song, or drag the ends to expand the loop to include the whole song. 
-					</p>
-					<div id="keyboard-instructions">
-						<p>
-							When BeepBox has focus (click on its interface above), you can use these keyboard shortcuts: <br/>
-						</p>
-						<ul>
-							<li>Spacebar: play or pause the song</li>
-							<li>Z: undo</li>
-							<li>Y or Shift Z: redo</li>
-							<li>C: copy pattern from selection</li>
-							<li>V: paste pattern into selection</li>
-							<li>1-8: assign a pattern number to selection</li>
-							<li>Arrows: move selection</li>
-							<li>[ ]: move playhead backward or forward</li>
-							<li>Shift & Drag: select part of a pattern (long press on touch screen)</li>
-							<li>Check BeepBox's edit menu for more!</li>
-						</ul>
-					</div>
-					<p>
-						In the note pattern editor, you can click and drag horizontally on a note to adjust its duration.
-						You can also click above or below an existing note to add more notes to be played simultaneously, which is called a chord. 
-					</p>
-					<p>
-						ADVANCED: Drag vertically from an existing note to bend its pitch, or drag vertically from above or below the note to adjust its volume. Drag on the numbered pattern boxes to select multiple patterns to copy and paste parts of your song.
-					</p>
-					<p>
-						BeepBox has many more features. 
-						Try playing with the buttons and menus on the right side to find out what it can do!
-						You can also click on the label next to each option for a description of what it does.
-					</p>
-					<p>
-						<a href="https://twitter.com/beepboxco">Check out some of these songs that other people have posted on Twitter!</a>
-						If you find something you like, you should let the creator know!
-						And if you see any beginners asking for advice, maybe you can help them!
-					</p>
-				</section>
-				<section>
-					<h2>
-						About
-					</h2>
-					<p>
-						BeepBox is developed by <a href="http://www.johnnesky.com">John Nesky</a>, also known as <a href="https://twitter.com/shaktool">@shaktool</a>. 
-					</p>
-					<p>
-						BeepBox does not claim ownership over songs created with it, so original songs belong to their authors. 
-					</p>
-					<p>
-						Neither John Nesky nor BeepBox assume responsibility for any copyrighted material played on BeepBox. No songs are ever received, recorded, or distributed by BeepBox's servers. All song data is contained in the URL after the hash (#) mark, and your song data will not leave your device unless you copy and share the URL.
-					</p>
-					<p>
-						BeepBox does not collect, track, or share any user data. 
-					</p>
-					<p id="offline-instructions">
-						You can download <a download="beepbox_offline.html" href="beepbox_offline.html">an offline version of BeepBox</a> to use when you don't have access to the internet. The features are otherwise the same.
-					</p>
-					<p>
-						You can download and use <a href="https://github.com/johnnesky/beepbox">the source code</a> under the MIT license. In particular, you can use the synth code <a href="synth_example.html">as demonstrated here</a> to play BeepBox songs in your own JavaScript projects!
-					</p>
-					<p>
-						Those who yearn for simpler times can find the old version of BeepBox <a href="2_3/" target="_blank">here</a>.
-					</p>
-				<section>
-			</main>
-			<aside class="twitter-column">
-				<h2>
-					Shared on Twitter:
-				</h2>
-				<div style="background: black;">
-					<a class="twitter-timeline" data-width="300" data-height="2000" data-link-color="#9988ff" data-chrome="noheader nofooter transparent" data-dnt="true" data-theme="dark" href="https://twitter.com/beepboxco?ref_src=twsrc%5Etfw">Songs retweeted by @beepboxco</a>
-					<script async src="https://platform.twitter.com/widgets.js" charset="utf-8"></script>
-				</div>
-			</aside>
-		</div>
-	</div>
-	
-	<!--
-	Instead of loading js beepbox editor interface directly, test for browser support.
-	<script type="text/javascript" src="beepbox_editor.min.js"></script>
-	-->
-	<script type="text/javascript">
-		
-		if (/Android|webOS|iPhone|iPad|iPod|BlackBerry|IEMobile|Opera Mini|android|ipad|playbook|silk/i.test(navigator.userAgent) ) {
-			document.getElementById("introduction").innerHTML = "BeepBox is an online tool for sketching and sharing instrumental melodies. Make sure that your volume is turned up, then press the play button!";
-			document.getElementById("keyboard-instructions").style.display = "none";
-			document.getElementById("bar-editing").innerHTML = "Tap the other boxes to move to a different part of the song, or tap on the currently selected box to swap which pattern is played during that part of the song.";
-			document.getElementById("offline-instructions").innerHTML = 'You can use BeepBox when your device is offline if you put a shortcut to BeepBox on your home screen. <ul><li>Chrome: find the "Add to Home Screen" option in the ⋮ menu.</li><li>Firefox: find the "Add Page Shortcut" option in the ⋮ menu.</li><li>Safari: find the "Add to Home Screen" option in the bookmark menu.</li></ul>';
-		}
-		
-		function browserHasRequiredFeatures() {
-			"use strict";
-			if (window.AudioContext == undefined && window.webkitAudioContext == undefined) {
-				return false;
-			}
-			
-			try {
-				eval("class T {}");
-				eval("const a = () => 0");
-				eval("for (const a of []);");
-			} catch (error) {
-				return false;
-			}
-			
-			return true;
-		}
-		
-		if (browserHasRequiredFeatures()) {
-			// Go ahead and load js beepbox editor interface:
-			var fileref = document.createElement("script");
-			fileref.setAttribute("type", "text/javascript");
-			fileref.setAttribute("src", "beepbox_editor.min.js");
-			document.head.appendChild(fileref);
-		} else {
-			document.getElementById("beepboxEditorContainer").innerHTML = "Sorry, BeepBox doesn't support your browser. Try a recent version of Chrome, Firefox, Edge, Safari, or Opera.";
-		}
-	</script>
->>>>>>> 96537cec
 </body>
 </html>