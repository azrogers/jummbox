--- conflicted
+++ resolved
@@ -1,471 +1,371 @@
 <!DOCTYPE html>
 <html lang="en">
 <head>
-	<link rel='shortcut icon' type='image/x-icon' href='./favicon.ico' />
-	<!-- CDN for jQuery and select2 -->
-	<script
-	  src="https://code.jquery.com/jquery-3.4.1.min.js"
-	  integrity="sha256-CSXorXvZcTkaix6Yvo6HppcZGetbYMGWSFlBw8HfCJo="
-	  crossorigin="anonymous"></script>
-	<link href="https://cdnjs.cloudflare.com/ajax/libs/select2/4.0.7/css/select2.min.css" rel="stylesheet" />
+    <link rel='shortcut icon' type='image/x-icon' href='./favicon.ico' />
+    <!-- CDN for jQuery and select2 -->
+    <script src="https://code.jquery.com/jquery-3.4.1.min.js"
+            integrity="sha256-CSXorXvZcTkaix6Yvo6HppcZGetbYMGWSFlBw8HfCJo="
+            crossorigin="anonymous"></script>
+    <link href="https://cdnjs.cloudflare.com/ajax/libs/select2/4.0.7/css/select2.min.css" rel="stylesheet" />
     <script src="https://cdnjs.cloudflare.com/ajax/libs/select2/4.0.7/js/select2.min.js"></script>
-	<meta charset="utf-8" />
-	<meta name="viewport" content="width=device-width, initial-scale=1.0" />
-	<title>JummBox</title>
-	<meta name="application-name" content="JummBox" />
-	<meta name="apple-mobile-web-app-title" content="JummBox">
-	<meta name="description" content="JummBox is an online tool for sketching and sharing instrumental melodies." />
-	<meta name="keywords" content="chiptune, instrumental, music, melody, composition, tool, square wave, NES, NSF, JummBox, jummbox, BeepBox, beepbox" />
-	<meta name="mobile-web-app-capable" content="yes" />
-	<meta name="apple-mobile-web-app-capable" content="yes" />
-	<meta name="apple-mobile-web-app-status-bar-style" content="black" />
-	<meta name="theme-color" content="#444" />
-	<meta name="msapplication-TileColor" content="#603cba" />
-	<meta name="msapplication-config" content="/browserconfig.xml" />
-	<meta name="format-detection" content="telephone=no" />
-	<link rel="apple-touch-icon" sizes="180x180" href="/apple-touch-icon.png" />
-	<link rel="icon" type="image/png" sizes="32x32" href="/icon_32.png" />
-	<link rel="manifest" href="/manifest.webmanifest" />
-	<link href="https://fonts.googleapis.com/css?family=B612" rel="stylesheet" rel="stylesheet" media="none" onload="if (this.media != 'all') this.media='all';" /> <!-- this is a trick to load CSS asynchronously. -->
-	<style type="text/css">
-<<<<<<< HEAD
-		body {
-			margin: auto;
-			background: #040410;
-			font-family: 'B612', sans-serif;
-=======
-		html {
-			background: var(--page-margin, black);
-			overflow-x: hidden;
->>>>>>> 0de39c82
-			font-size: large;
-			font-family: 'Roboto', sans-serif;
-			line-height: 1.3;
-			color: var(--primary-text, white);
-		}
-		body {
-			margin: auto;
-			overflow-x: hidden;
-			display: flex;
-			flex-direction: column;
-			align-items: center;
-			align-content: center;
-		}
-		#beepboxEditorContainer {
-			min-height: 645px;
-			overflow: auto;
-			background: var(--editor-background, black);
-			width: 100%;
-			max-width: 700px;
-			padding-left: 30px;
-			padding-right: 30px;
-		}
-		#text-content {
-			overflow: auto;
-			background: var(--editor-background, black);
-			width: 100%;
-			max-width: 700px;
-			padding-left: 30px;
-			padding-right: 30px;
-		}
-		h1 {
-			font-size: 1.7rem;
-			text-align: center;
-			margin-top: 0.5em;
-			margin-bottom: 0.5em;
-			-webkit-text-stroke-width: 0;
-		}
-		h2 {
-			font-size: 1.5rem;
-			text-align: center;
-			margin-top: 0.5em;
-			margin-bottom: 0.5em;
-			-webkit-text-stroke-width: 0;
-		}
-		.centerDiv {
-			margin: 0px auto;
-		}
-		a {
-			color: var(--link-accent, #98f);
-		}
-		.donation form {
-			display: inline;
-		}
-		.donation input[type="submit"] {
-			-webkit-appearance: none;
-			appearance: none;
-			background: none;
-			border: none;
-			font-family: inherit;
-			font-size: inherit;
-			color: var(--link-accent, #98f);
-			text-decoration: underline;
-			cursor: pointer;
-			padding: 0;
-			margin: 0;
-		}
-		
-		/* wide screen */
-		@media (min-width: 701px) {
-			html {
-				width: 100%;
-			}
-			body {
-				width: 100%;
-			}
-			.column-container {
-				width: 700px;
-				display: flex;
-				justify-content: space-between;
-			}
-			.instructions-column {
-				width: 375px;
-			}
-			.twitter-column {
-				width: 300px;
-			}
-		}
-		
-		/* narrow screen */
-		@media (max-width: 700px) {
-			body {
-				width: 100%;
-			}
-			p, .donation {
-				margin: 1em 0.5em;
-			}
-			.column-container {
-				display: flex;
-				flex-direction: column;
-				align-items: center;
-			}
-		}
-	</style>
+    <meta charset="utf-8" />
+    <meta name="viewport" content="width=device-width, initial-scale=1.0" />
+    <title>JummBox</title>
+    <meta name="application-name" content="JummBox" />
+    <meta name="apple-mobile-web-app-title" content="JummBox">
+    <meta name="description" content="JummBox is an online tool for sketching and sharing instrumental melodies." />
+    <meta name="keywords" content="chiptune, instrumental, music, melody, composition, tool, square wave, NES, NSF, JummBox, jummbox, BeepBox, beepbox" />
+    <meta name="mobile-web-app-capable" content="yes" />
+    <meta name="apple-mobile-web-app-capable" content="yes" />
+    <meta name="apple-mobile-web-app-status-bar-style" content="black" />
+    <meta name="theme-color" content="#444" />
+    <meta name="msapplication-TileColor" content="#603cba" />
+    <meta name="msapplication-config" content="/browserconfig.xml" />
+    <meta name="format-detection" content="telephone=no" />
+    <link rel="apple-touch-icon" sizes="180x180" href="/apple-touch-icon.png" />
+    <link rel="icon" type="image/png" sizes="32x32" href="/icon_32.png" />
+    <link rel="manifest" href="/manifest.webmanifest" />
+    <link href="https://fonts.googleapis.com/css?family=B612" rel="stylesheet" rel="stylesheet" media="none" onload="if (this.media != 'all') this.media='all';" /> <!-- this is a trick to load CSS asynchronously. -->
+    <style type="text/css">
+
+        html {
+            background: var(--page-margin, black);
+            overflow-x: hidden;
+            font-size: large;
+            font-family: 'B612', sans-serif;
+            line-height: 1.3;
+            color: var(--primary-text, white);
+        }
+
+        body {
+            margin: auto;
+            overflow-x: hidden;
+            display: flex;
+            flex-direction: column;
+            align-items: center;
+            align-content: center;
+        }
+
+        #beepboxEditorContainer {
+            min-height: 645px;
+            overflow: auto;
+            background: var(--editor-background, black);
+            width: 100%;
+            max-width: 700px;
+            padding-left: 30px;
+            padding-right: 30px;
+        }
+
+        #text-content {
+            overflow: auto;
+            background: var(--editor-background, black);
+            width: 100%;
+            max-width: 700px;
+            padding-left: 30px;
+            padding-right: 30px;
+        }
+
+        h1 {
+            font-size: 1.7rem;
+            text-align: center;
+            margin-top: 0.5em;
+            margin-bottom: 0.5em;
+            -webkit-text-stroke-width: 0;
+        }
+
+        h2 {
+            font-size: 1.5rem;
+            text-align: center;
+            margin-top: 0.5em;
+            margin-bottom: 0.5em;
+            -webkit-text-stroke-width: 0;
+        }
+
+        .centerDiv {
+            margin: 0px auto;
+        }
+
+        a {
+            color: var(--link-accent, #98f);
+        }
+
+        .donation form {
+            display: inline;
+        }
+
+        .donation input[type="submit"] {
+            -webkit-appearance: none;
+            appearance: none;
+            background: none;
+            border: none;
+            font-family: inherit;
+            font-size: inherit;
+            color: var(--link-accent, #98f);
+            text-decoration: underline;
+            cursor: pointer;
+            padding: 0;
+            margin: 0;
+        }
+
+        /* wide screen */
+        @media (min-width: 701px) {
+            html {
+                width: 100%;
+            }
+
+            body {
+                width: 100%;
+            }
+
+            .column-container {
+                width: 700px;
+                display: flex;
+                justify-content: space-between;
+            }
+
+            .instructions-column {
+                width: 375px;
+            }
+
+            .twitter-column {
+                width: 300px;
+            }
+        }
+
+        /* narrow screen */
+        @media (max-width: 700px) {
+            body {
+                width: 100%;
+            }
+
+            p, .donation {
+                margin: 1em 0.5em;
+            }
+
+            .column-container {
+                display: flex;
+                flex-direction: column;
+                align-items: center;
+            }
+        }
+    </style>
 </head>
 
 <body>
-<<<<<<< HEAD
-	<br>
-	<div id="beepboxEditorContainer"></div>
-	
-	<h1>
-		<font color="#9c64f7">JummBox</font>
-		<div id="jummboxPlant" style="display: inline; color:#62a13b"></div>
-	</h1>
-	<p id="introduction">
-		This is an online tool for sketching and sharing chiptune melodies.<br>
-		It is a modification of the <a href="https://www.beepbox.co/">original BeepBox</a> by John Nesky.
-	</p>
-	<p>
-		If you're familiar with BeepBox and just want to learn what JummBox does differently, check out this <a href="https://youtu.be/26yDP4ACuzE">overview video</a>.
-	</p>
-	<p>
-		All song data is packaged into the URL at the top of your browser. 
-		When you make changes to the song, the URL is updated to reflect your changes. 
-		When you are satisfied with your song, just copy and paste the URL to save and share your song! 
-	</p>
-	<!--
-    <div class="donation">
-		BeepBox is a passion project, and will always be free to use. If you find it valuable and have the means, any gratuity via
-		<form action="https://www.paypal.com/cgi-bin/webscr" method="post" target="_blank">
-			<input type="hidden" name="cmd" value="_donations" />
-			<input type="hidden" name="business" value="QZJTX9GRYEV9N" />
-			<input type="hidden" name="currency_code" value="USD" />
-			<input type="submit" name="submit" value="Paypal"/>
-		</form>
-		would be appreciated!
+    <div id="beepboxEditorContainer">
+        <noscript>
+            Sorry, BeepBox requires a JavaScript-enabled browser.
+        </noscript>
     </div>
-	-->
-	
-	<div class="column-container">
-		<div class="instructions-column">
-=======
-	<div id="beepboxEditorContainer">
-		<noscript>
-			Sorry, BeepBox requires a JavaScript-enabled browser.
-		</noscript>
-	</div>
-	<div id="text-content">
-		<section>
->>>>>>> 0de39c82
-			<h1>
-				BeepBox
-			</h1>
-<<<<<<< HEAD
-			<p>
-				You can add or remove notes by clicking on the gray rows at the top. 
-				JummBox automatically plays the notes out loud for you. Try it!
-			</p>
-			<p>
-				Notes go into patterns, and you can edit one pattern at a time.
-				Those numbered boxes at the bottom of the editor are the different patterns you can edit.
-				<span id="bar-editing">
-					Click the other boxes to move to a different part of the song, or click the arrows on the currently selected box to swap which pattern is played during that part of the song.
-				</span>
-			</p>
-			<p>
-				JummBox can play several rows of patterns simultaneously, and each row has its own set of patterns. 
-				Most rows can play melodies or harmonies, but the bottom row is for drums.
-=======
-			<p id="introduction">
-				BeepBox is an online tool for sketching and sharing instrumental melodies. 
->>>>>>> 0de39c82
-			</p>
-			<p>
-				All song data is contained in the URL at the top of your browser. 
-				When you make changes to the song, the URL is updated to reflect your changes. 
-				When you are satisfied with your song, just copy and paste the URL to save and share your song! 
-			</p>
-<<<<<<< HEAD
-			<div id="keyboard-instructions">
-				<p>
-					When JummBox has focus (click on its interface above), you can use these keyboard shortcuts: <br/>
-				</p>
-				<ul>
-					<li>Spacebar: play or pause the song</li>
-					<li>Z: undo</li>
-					<li>Y or Shift Z: redo</li>
-					<li>C: copy pattern from selection</li>
-					<li>V: paste pattern into selection</li>
-					<li>0-9: assign a pattern number to selection</li>
-					<li>Arrows: move selection</li>
-					<li>[ ]: Move the playhead backward and forward</li>
-					<li>Shift 0-9: reassign the instrument for the currently selected pattern </li>
-					<li>- +: move the notes in the pattern up or down (and hold Shift to move an octave at a time!)</li>
-					<li>A: Select all patterns</li>
-					<li>Shift A: Select current channel</li>
-					<li>Enter: insert a bar</li>
-					<li>Backspace: delete a bar</li>
-					<li>F: move playhead to the <b>F</b>irst bar in the song</li>
-					<li>H: move playhead to the selected bar (<b>H</b>ere)</li>
-					<li>M: <b>M</b>ute/unmute current channel</li>
-					<li>Shift M: <b>M</b>ute/unmute all channels
-					<li>S: <b>S</b>olo current channel</li>	
-					<li>N: set pattern to the lowest-numbered one not used anywhere in the song (This can help you find gaps in patterns that you missed).</li>
-					<li>Shift N: set pattern to the lowest-numbered one that is completely empty.</li>
-				</ul>
-			</div>
-			<p>
-				In the note pattern editor, you can click and drag horizontally on a note to adjust its duration.
-				You can also click above or below an existing note to add more notes to be played simultaneously, which is called a chord. 
-			</p>
-			<p>
-				ADVANCED: Drag vertically from an existing note to bend its pitch, or drag vertically from above or below the note to adjust its volume. You can perform fine volume adjustment if you hold Control while doing this!
-			</p>
-			<p>
-				ADVANCED: Click and drag on the pattern grid to make a selection. You can then press C/V to mass copy/paste parts of your song.
-
-			</p>
-			<p>
-				JummBox has many more features. 
-				Try playing with the buttons and menus on the right side to find out what it can do!
-				You can also click on the label next to each option for a description of what it does.
-			</p>
-			<p>
-				<a href="https://twitter.com/beepboxco">Check out some of these songs that other people have posted on Twitter!</a>
-				If you find something you like, you should let the creator know!
-				And if you see any beginners asking for advice, maybe you can help them!
-			</p>
-			<h1>
-				About
-			</h1>
-			<p>
-				JummBox is developed by Jummbus. You can find him sporadically at <a href="https://twitter.com/jummbus">twitter.com/jummbus</a>.<br><br>
-				BeepBox was originally developed by <a href="http://www.johnnesky.com">John Nesky</a>, also known as <a href="https://twitter.com/shaktool">@shaktool</a>. 
-			</p>
-			<p>
-				JummBox does not claim ownership over songs created with it, so original songs belong to their authors. 
-			</p>
-			<p>
-				Neither Jummbus nor Jummbox assume responsibility for any copyrighted material played on JummBox. No songs are ever received, recorded, or distributed by JummBox's servers. All song data is contained in the URL after the hash (#) mark, and JummBox running inside your browser converts that data into sound waves.
-			</p>
-			<!-- Hmm, maybe offline some day.
-			<p>
-				You can download <a download="beepbox_offline.html" href="beepbox_offline.html">an offline version of JummBox</a> to use when you don't have access to the internet. The features are otherwise the same.
-			</p>
-			-->
-			<p>
-				You can download and use <a href="https://github.com/jummbus/jummbox">the source code</a> under the MIT license.
-				The original BeepBox source code by John Nesky can be found <a href="https://github.com/johnnesky/beepbox">here</a>.
-			</p>
-		</div>
-		<div class="twitter-column">
-			<h1>
-				Shared on Twitter:
-			</h1>
-			<a class="twitter-timeline" data-width="300" data-height="2000" data-link-color="#9988ff" data-chrome="noheader nofooter transparent" data-dnt="true" data-theme="dark" href="https://twitter.com/beepboxco?ref_src=twsrc%5Etfw">Songs retweeted by @beepboxco</a>
-			<script async src="https://platform.twitter.com/widgets.js" charset="utf-8"></script>
-=======
-			<div class="donation">
-				BeepBox is a passion project, and will always be free to use. If you find it valuable and have the means, any gratuity via
-				<form action="https://www.paypal.com/cgi-bin/webscr" method="post" target="_blank">
-					<input type="hidden" name="cmd" value="_donations" />
-					<input type="hidden" name="business" value="QZJTX9GRYEV9N" />
-					<input type="hidden" name="currency_code" value="USD" />
-					<input type="submit" name="submit" value="Paypal"/>
-				</form>
-				would be appreciated!
-			</div>
-		</section>
-	
-		<div class="column-container">
-			<main class="instructions-column">
-				<section>
-					<h2>
-						Instructions
-					</h2>
-					<p>
-						You can add or remove notes by clicking on the gray rows at the top. 
-						BeepBox automatically plays the notes out loud for you. Try it!
-					</p>
-					<p>
-						Notes go into patterns, and you can edit one pattern at a time.
-						Those numbered boxes at the bottom of the editor are the different patterns you can edit.
-						<span id="bar-editing">
-							Click the other boxes to move to a different part of the song, or click the arrows on the currently selected box to swap which pattern is played during that part of the song.
-						</span>
-					</p>
-					<p>
-						BeepBox can play several rows of patterns simultaneously, and each row has its own set of patterns. 
-						Most rows can play melodies or harmonies, but the bottom row is for drums.
-					</p>
-					<p>
-						The purple loop underneath the numbered boxes controls which part of the song is currently repeating. 
-						Move the loop to listen to a different part of the song, or drag the ends to expand the loop to include the whole song. 
-					</p>
-					<div id="keyboard-instructions">
-						<p>
-							When BeepBox has focus (click on its interface above), you can use these keyboard shortcuts: <br/>
-						</p>
-						<ul>
-							<li>Spacebar: play or pause the song</li>
-							<li>Z: undo</li>
-							<li>Y or Shift Z: redo</li>
-							<li>C: copy pattern from selection</li>
-							<li>V: paste pattern into selection</li>
-							<li>1-8: assign a pattern number to selection</li>
-							<li>Arrows: move selection</li>
-							<li>[ ]: move playhead backward or forward</li>
-							<li>Check BeepBox's edit menu for more!</li>
-						</ul>
-					</div>
-					<p>
-						In the note pattern editor, you can click and drag horizontally on a note to adjust its duration.
-						You can also click above or below an existing note to add more notes to be played simultaneously, which is called a chord. 
-					</p>
-					<p>
-						ADVANCED: Drag vertically from an existing note to bend its pitch, or drag vertically from above or below the note to adjust its volume. Drag on the numbered pattern boxes to select multiple patterns to copy and paste parts of your song.
-					</p>
-					<p>
-						BeepBox has many more features. 
-						Try playing with the buttons and menus on the right side to find out what it can do!
-						You can also click on the label next to each option for a description of what it does.
-					</p>
-					<p>
-						<a href="https://twitter.com/beepboxco">Check out some of these songs that other people have posted on Twitter!</a>
-						If you find something you like, you should let the creator know!
-						And if you see any beginners asking for advice, maybe you can help them!
-					</p>
-				</section>
-				<section>
-					<h2>
-						About
-					</h2>
-					<p>
-						BeepBox is developed by <a href="http://www.johnnesky.com">John Nesky</a>, also known as <a href="https://twitter.com/shaktool">@shaktool</a>. 
-					</p>
-					<p>
-						BeepBox does not claim ownership over songs created with it, so original songs belong to their authors. 
-					</p>
-					<p>
-						Neither John Nesky nor BeepBox assume responsibility for any copyrighted material played on BeepBox. No songs are ever received, recorded, or distributed by BeepBox's servers. All song data is contained in the URL after the hash (#) mark, and BeepBox running inside your browser converts that data into sound waves.
-					</p>
-					<p>
-						You can download <a download="beepbox_offline.html" href="beepbox_offline.html">an offline version of BeepBox</a> to use when you don't have access to the internet. The features are otherwise the same.
-					</p>
-					<p>
-						You can download and use <a href="https://github.com/johnnesky/beepbox">the source code</a> under the MIT license. In particular, you can use the synth code <a href="synth_example.html">as demonstrated here</a> to play BeepBox songs in your own JavaScript projects!
-					</p>
-					<p>
-						Those who yearn for simpler times can find the old version of BeepBox <a href="2_3/" target="_blank">here</a>.
-					</p>
-				<section>
-			</main>
-			<aside class="twitter-column">
-				<h2>
-					Shared on Twitter:
-				</h2>
-				<div style="background: black;">
-					<a class="twitter-timeline" data-width="300" data-height="2000" data-link-color="#9988ff" data-chrome="noheader nofooter transparent" data-dnt="true" data-theme="dark" href="https://twitter.com/beepboxco?ref_src=twsrc%5Etfw">Songs retweeted by @beepboxco</a>
-					<script async src="https://platform.twitter.com/widgets.js" charset="utf-8"></script>
-				</div>
-			</aside>
->>>>>>> 0de39c82
-		</div>
-	</div>
-	
-	<!--
-	Instead of loading js beepbox editor interface directly, test for browser support.
-	<script type="text/javascript" src="beepbox_editor.min.js"></script>
-	-->
-	<script type="text/javascript">
-		
-		// Randomize display of header
-		// 1-in-10
-		if ( Math.floor( Math.random() * 10 ) == 0 ) {
-			switch ( Math.floor( Math.random() * 5 ) ) {
-				case 0:
-					document.getElementById("jummboxPlant").innerHTML = "  🍂";
-					break;
-				case 1:
-					document.getElementById("jummboxPlant").innerHTML = "  🌿";
-					break;
-				case 2:
-					document.getElementById("jummboxPlant").innerHTML = "  🌺";
-					break;
-				case 3:
-					document.getElementById("jummboxPlant").innerHTML = "  🍃";
-					break;
-				case 4:
-					document.getElementById("jummboxPlant").style.color = "#66ccff";
-					document.getElementById("jummboxPlant").innerHTML = "  ❄";
-					break;
-			}
-		}
-		
-		if (/Android|webOS|iPhone|iPad|iPod|BlackBerry|IEMobile|Opera Mini|android|ipad|playbook|silk/i.test(navigator.userAgent) ) {
-			document.getElementById("introduction").innerHTML = "JummBox is an online tool for sketching and sharing chiptune melodies. Make sure that your volume is turned up, then press the play button!";
-			document.getElementById("keyboard-instructions").style.display = "none";
-			document.getElementById("bar-editing").innerHTML = "Tap the other boxes to move to a different part of the song, or tap on the currently selected box to swap which pattern is played during that part of the song.";
-		}
-		
-		function browserHasRequiredFeatures() {
-			"use strict";
-			if (window.AudioContext == undefined && window.webkitAudioContext == undefined) {
-				return false;
-			}
-			
-			try {
-				eval("class T {}");
-				eval("const a = () => 0");
-				eval("for (const a of []);");
-			} catch (error) {
-				return false;
-			}
-			
-			return true;
-		}
-		
-		if (browserHasRequiredFeatures()) {
-			// Go ahead and load js beepbox editor interface:
-			var fileref = document.createElement("script");
-			fileref.setAttribute("type", "text/javascript");
-			fileref.setAttribute("src", "beepbox_editor.min.js");
-			document.head.appendChild(fileref);
-		} else {
-			document.getElementById("beepboxEditorContainer").innerHTML = "Sorry, JummBox doesn't support your browser. Try a recent version of Chrome, Firefox, Edge, Safari, or Opera.";
-		}
-		
-	</script>
+    <div id="text-content">
+        <section>
+
+            <h1>
+                <font color="#9c64f7">JummBox</font>
+                <div id="jummboxPlant" style="display: inline; color:#62a13b"></div>
+            </h1>
+            <p id="introduction">
+                This is an online tool for sketching and sharing chiptune melodies.<br>
+                It is a modification of the <a href="https://www.beepbox.co/">original BeepBox</a> by John Nesky.
+            </p>
+            <p>
+                If you're familiar with BeepBox and just want to learn what JummBox does differently, check out this <a href="https://youtu.be/26yDP4ACuzE">overview video</a>.
+            </p>
+            <p>
+                All song data is contained in the URL at the top of your browser.
+                When you make changes to the song, the URL is updated to reflect your changes.
+                When you are satisfied with your song, just copy and paste the URL to save and share your song!
+            </p>
+            <!--
+            <div class="donation">
+                BeepBox is a passion project, and will always be free to use. If you find it valuable and have the means, any gratuity via
+                <form action="https://www.paypal.com/cgi-bin/webscr" method="post" target="_blank">
+                    <input type="hidden" name="cmd" value="_donations" />
+                    <input type="hidden" name="business" value="QZJTX9GRYEV9N" />
+                    <input type="hidden" name="currency_code" value="USD" />
+                    <input type="submit" name="submit" value="Paypal"/>
+                </form>
+                would be appreciated!
+            </div>
+            -->
+        </section>
+
+        <div class="column-container">
+            <main class="instructions-column">
+                <section>
+                    <h2>
+                        Instructions
+                    </h2>
+                    <p>
+                        You can add or remove notes by clicking on the gray rows at the top.
+                        JummBox automatically plays the notes out loud for you. Try it!
+                    </p>
+                    <p>
+                        Notes go into patterns, and you can edit one pattern at a time.
+                        Those numbered boxes at the bottom of the editor are the different patterns you can edit.
+                        <span id="bar-editing">
+                            Click the other boxes to move to a different part of the song, or click the arrows on the currently selected box to swap which pattern is played during that part of the song.
+                        </span>
+                    </p>
+                    <p>
+                        JummBox can play several rows of patterns simultaneously, and each row has its own set of patterns.
+                        Most rows can play melodies or harmonies, but the bottom row is for drums.
+                    </p>
+                    <p>
+                        All song data is contained in the URL at the top of your browser.
+                        When you make changes to the song, the URL is updated to reflect your changes.
+                        When you are satisfied with your song, just copy and paste the URL to save and share your song!
+                    </p>
+
+                    <div id="keyboard-instructions">
+                        <p>
+                            When JummBox has focus (click on its interface above), you can use these keyboard shortcuts: <br />
+                        </p>
+                        <ul>
+                            <li>Spacebar: play or pause the song</li>
+                            <li>Z: undo</li>
+                            <li>Y or Shift Z: redo</li>
+                            <li>C: copy pattern from selection</li>
+                            <li>V: paste pattern into selection</li>
+                            <li>0-9: assign a pattern number to selection</li>
+                            <li>Arrows: move selection</li>
+                            <li>[ ]: Move the playhead backward and forward</li>
+                            <li>Shift 0-9: reassign the instrument for the currently selected pattern </li>
+                            <li>- +: move the notes in the pattern up or down (and hold Shift to move an octave at a time!)</li>
+                            <li>A: Select all patterns</li>
+                            <li>Shift A: Select current channel</li>
+                            <li>Enter: insert a bar</li>
+                            <li>Backspace: delete a bar</li>
+                            <li>F: move playhead to the <b>F</b>irst bar in the song</li>
+                            <li>H: move playhead to the selected bar (<b>H</b>ere)</li>
+                            <li>M: <b>M</b>ute/unmute current channel</li>
+                            <li>Shift M: <b>M</b>ute/unmute all channels
+                            <li>S: <b>S</b>olo current channel</li>
+                            <li>N: set pattern to the lowest-numbered one not used anywhere in the song (This can help you find gaps in patterns that you missed).</li>
+                            <li>Shift N: set pattern to the lowest-numbered one that is completely empty.</li>
+                        </ul>
+                    </div>
+                    <p>
+                        In the note pattern editor, you can click and drag horizontally on a note to adjust its duration.
+                        You can also click above or below an existing note to add more notes to be played simultaneously, which is called a chord.
+                    </p>
+                    <p>
+                        ADVANCED: Drag vertically from an existing note to bend its pitch, or drag vertically from above or below the note to adjust its volume. You can perform fine volume adjustment if you hold Control while doing this!
+                    </p>
+                    <p>
+                        ADVANCED: Click and drag on the pattern grid to make a selection. You can then press C/V to mass copy/paste parts of your song.
+
+                    </p>
+                    <p>
+                        JummBox has many more features.
+                        Try playing with the buttons and menus on the right side to find out what it can do!
+                        You can also click on the label next to each option for a description of what it does.
+                    </p>
+                    <p>
+                        <a href="https://twitter.com/beepboxco">Check out some of these songs that other people have posted on Twitter!</a>
+                        If you find something you like, you should let the creator know!
+                        And if you see any beginners asking for advice, maybe you can help them!
+                    </p>
+                </section>
+                <section>
+                    <h2>
+                        About
+                    </h2>
+                    <p>
+                        JummBox is developed by Jummbus. You can find him sporadically at <a href="https://twitter.com/jummbus">twitter.com/jummbus</a>.<br><br>
+                        BeepBox was originally developed by <a href="http://www.johnnesky.com">John Nesky</a>, also known as <a href="https://twitter.com/shaktool">@shaktool</a>.
+                    </p>
+                    <p>
+                        JummBox does not claim ownership over songs created with it, so original songs belong to their authors.
+                    </p>
+                    <p>
+                        Neither Jummbus nor Jummbox assume responsibility for any copyrighted material played on JummBox. No songs are ever received, recorded, or distributed by JummBox's servers. All song data is contained in the URL after the hash (#) mark, and JummBox running inside your browser converts that data into sound waves.
+                    </p>
+                    <!-- Hmm, maybe offline some day.
+                    <p>
+                        You can download <a download="beepbox_offline.html" href="beepbox_offline.html">an offline version of JummBox</a> to use when you don't have access to the internet. The features are otherwise the same.
+                    </p>
+                    -->
+                    <p>
+                        You can download and use <a href="https://github.com/jummbus/jummbox">the source code</a> under the MIT license.
+                        The original BeepBox source code by John Nesky can be found <a href="https://github.com/johnnesky/beepbox">here</a>.
+                    </p>
+                </section>
+            </main>
+            <aside class="twitter-column">
+                <h2>
+                    Shared on Twitter:
+                </h2>
+                <div style="background: black;">
+                    <a class="twitter-timeline" data-width="300" data-height="2000" data-link-color="#9988ff" data-chrome="noheader nofooter transparent" data-dnt="true" data-theme="dark" href="https://twitter.com/beepboxco?ref_src=twsrc%5Etfw">Songs retweeted by @beepboxco</a>
+                    <script async src="https://platform.twitter.com/widgets.js" charset="utf-8"></script>
+                </div>
+            </aside>
+        </div>
+    </div>
+
+    <!--
+    Instead of loading js beepbox editor interface directly, test for browser support.
+    <script type="text/javascript" src="beepbox_editor.min.js"></script>
+    -->
+    <script type="text/javascript">
+
+        // Randomize display of header
+        // 1-in-10
+        if (Math.floor(Math.random() * 10) == 0) {
+            switch (Math.floor(Math.random() * 5)) {
+                case 0:
+                    document.getElementById("jummboxPlant").innerHTML = "  🍂";
+                    break;
+                case 1:
+                    document.getElementById("jummboxPlant").innerHTML = "  🌿";
+                    break;
+                case 2:
+                    document.getElementById("jummboxPlant").innerHTML = "  🌺";
+                    break;
+                case 3:
+                    document.getElementById("jummboxPlant").innerHTML = "  🍃";
+                    break;
+                case 4:
+                    document.getElementById("jummboxPlant").style.color = "#66ccff";
+                    document.getElementById("jummboxPlant").innerHTML = "  ❄";
+                    break;
+            }
+        }
+
+        if (/Android|webOS|iPhone|iPad|iPod|BlackBerry|IEMobile|Opera Mini|android|ipad|playbook|silk/i.test(navigator.userAgent)) {
+            document.getElementById("introduction").innerHTML = "JummBox is an online tool for sketching and sharing chiptune melodies. Make sure that your volume is turned up, then press the play button!";
+            document.getElementById("keyboard-instructions").style.display = "none";
+            document.getElementById("bar-editing").innerHTML = "Tap the other boxes to move to a different part of the song, or tap on the currently selected box to swap which pattern is played during that part of the song.";
+        }
+
+        function browserHasRequiredFeatures() {
+            "use strict";
+            if (window.AudioContext == undefined && window.webkitAudioContext == undefined) {
+                return false;
+            }
+
+            try {
+                eval("class T {}");
+                eval("const a = () => 0");
+                eval("for (const a of []);");
+            } catch (error) {
+                return false;
+            }
+
+            return true;
+        }
+
+        if (browserHasRequiredFeatures()) {
+            // Go ahead and load js beepbox editor interface:
+            var fileref = document.createElement("script");
+            fileref.setAttribute("type", "text/javascript");
+            fileref.setAttribute("src", "beepbox_editor.min.js");
+            document.head.appendChild(fileref);
+        } else {
+            document.getElementById("beepboxEditorContainer").innerHTML = "Sorry, JummBox doesn't support your browser. Try a recent version of Chrome, Firefox, Edge, Safari, or Opera.";
+        }
+
+    </script>
 </body>
 </html>