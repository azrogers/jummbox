// Copyright (C) 2020 John Nesky, distributed under the MIT license.

/// <reference path="SynthConfig.ts" />
/// <reference path="FFT.ts" />
/// <reference path="Deque.ts" />

interface Window {
	AudioContext: any;
	webkitAudioContext: any;
}

namespace beepbox {
	// For performance debugging:
	//let samplesAccumulated: number = 0;
	//let samplePerformance: number = 0;

	//let debugString: string = "";

	const enum CharCode {
		SPACE = 32,
		HASH = 35,
		PERCENT = 37,
		AMPERSAND = 38,
		PLUS = 43,
		DASH = 45,
		DOT = 46,
		NUM_0 = 48,
		NUM_1 = 49,
		NUM_2 = 50,
		NUM_3 = 51,
		NUM_4 = 52,
		NUM_5 = 53,
		NUM_6 = 54,
		NUM_7 = 55,
		NUM_8 = 56,
		NUM_9 = 57,
		EQUALS = 61,
		A = 65,
		B = 66,
		C = 67,
		D = 68,
		E = 69,
		F = 70,
		G = 71,
		H = 72,
		I = 73,
		J = 74,
		K = 75,
		L = 76,
		M = 77,
		N = 78,
		O = 79,
		P = 80,
		Q = 81,
		R = 82,
		S = 83,
		T = 84,
		U = 85,
		V = 86,
		W = 87,
		X = 88,
		Y = 89,
		Z = 90,
		UNDERSCORE = 95,
		a = 97,
		b = 98,
		c = 99,
		d = 100,
		e = 101,
		f = 102,
		g = 103,
		h = 104,
		i = 105,
		j = 106,
		k = 107,
		l = 108,
		m = 109,
		n = 110,
		o = 111,
		p = 112,
		q = 113,
		r = 114,
		s = 115,
		t = 116,
		u = 117,
		v = 118,
		w = 119,
		x = 120,
		y = 121,
		z = 122,
		LEFT_CURLY_BRACE = 123,
		RIGHT_CURLY_BRACE = 125,
	}

	const enum SongTagCode {
		beatCount = CharCode.a,
		bars = CharCode.b,
		vibrato = CharCode.c,
		transition = CharCode.d,
		loopEnd = CharCode.e,
		filterCutoff = CharCode.f,
		barCount = CharCode.g,
		interval = CharCode.h,
		instrumentCount = CharCode.i,
		patternCount = CharCode.j,
		key = CharCode.k,
		loopStart = CharCode.l,
		reverb = CharCode.m,
		channelCount = CharCode.n,
		channelOctave = CharCode.o,
		patterns = CharCode.p,
		effects = CharCode.q,
		rhythm = CharCode.r,
		scale = CharCode.s,
		tempo = CharCode.t,
		preset = CharCode.u,
		volume = CharCode.v,
		wave = CharCode.w,

		filterResonance = CharCode.y,
		filterEnvelope = CharCode.z,
		algorithm = CharCode.A,
		feedbackAmplitude = CharCode.B,
		chord = CharCode.C,
		detune = CharCode.D,

		operatorEnvelopes = CharCode.E,
		feedbackType = CharCode.F,

		harmonics = CharCode.H,

		squareDuty = CharCode.K,
		panning = CharCode.L,
		customChipWave = CharCode.M,
		songTitle = CharCode.N,

		operatorAmplitudes = CharCode.P,
		operatorFrequencies = CharCode.Q,

		spectrum = CharCode.S,
		startInstrument = CharCode.T,

		feedbackEnvelope = CharCode.V,
		pulseWidth = CharCode.W,
	}

	const base64IntToCharCode: ReadonlyArray<number> = [48, 49, 50, 51, 52, 53, 54, 55, 56, 57, 97, 98, 99, 100, 101, 102, 103, 104, 105, 106, 107, 108, 109, 110, 111, 112, 113, 114, 115, 116, 117, 118, 119, 120, 121, 122, 65, 66, 67, 68, 69, 70, 71, 72, 73, 74, 75, 76, 77, 78, 79, 80, 81, 82, 83, 84, 85, 86, 87, 88, 89, 90, 45, 95];
	const base64CharCodeToInt: ReadonlyArray<number> = [0, 0, 0, 0, 0, 0, 0, 0, 0, 0, 0, 0, 0, 0, 0, 0, 0, 0, 0, 0, 0, 0, 0, 0, 0, 0, 0, 0, 0, 0, 0, 0, 0, 0, 0, 0, 0, 0, 0, 0, 0, 0, 0, 0, 0, 62, 62, 0, 0, 1, 2, 3, 4, 5, 6, 7, 8, 9, 0, 0, 0, 0, 0, 0, 0, 36, 37, 38, 39, 40, 41, 42, 43, 44, 45, 46, 47, 48, 49, 50, 51, 52, 53, 54, 55, 56, 57, 58, 59, 60, 61, 0, 0, 0, 0, 63, 0, 10, 11, 12, 13, 14, 15, 16, 17, 18, 19, 20, 21, 22, 23, 24, 25, 26, 27, 28, 29, 30, 31, 32, 33, 34, 35, 0, 0, 0, 0, 0]; // 62 could be represented by either "-" or "." for historical reasons. New songs should use "-".

	class BitFieldReader {
		private _bits: number[] = [];
		private _readIndex: number = 0;

		constructor(source: string, startIndex: number, stopIndex: number) {
			for (let i: number = startIndex; i < stopIndex; i++) {
				const value: number = base64CharCodeToInt[source.charCodeAt(i)];
				this._bits.push((value >> 5) & 0x1);
				this._bits.push((value >> 4) & 0x1);
				this._bits.push((value >> 3) & 0x1);
				this._bits.push((value >> 2) & 0x1);
				this._bits.push((value >> 1) & 0x1);
				this._bits.push(value & 0x1);
			}
		}

		public read(bitCount: number): number {
			let result: number = 0;
			while (bitCount > 0) {
				result = result << 1;
				result += this._bits[this._readIndex++];
				bitCount--;
			}
			return result;
		}

		public readLongTail(minValue: number, minBits: number): number {
			let result: number = minValue;
			let numBits: number = minBits;
			while (this._bits[this._readIndex++]) {
				result += 1 << numBits;
				numBits++;
			}
			while (numBits > 0) {
				numBits--;
				if (this._bits[this._readIndex++]) {
					result += 1 << numBits;
				}
			}
			return result;
		}

		public readPartDuration(): number {
			return this.readLongTail(1, 3);
		}

		public readLegacyPartDuration(): number {
			return this.readLongTail(1, 2);
		}

		public readPinCount(): number {
			return this.readLongTail(1, 0);
		}

		public readPitchInterval(): number {
			if (this.read(1)) {
				return -this.readLongTail(1, 3);
			} else {
				return this.readLongTail(1, 3);
			}
		}
	}

	class BitFieldWriter {
		private _index: number = 0;
		private _bits: number[] = [];
<<<<<<< HEAD

=======
		
		public clear() {
			this._index = 0;
		}
		
>>>>>>> 51ae8708
		public write(bitCount: number, value: number): void {
			bitCount--;
			while (bitCount >= 0) {
				this._bits[this._index++] = (value >>> bitCount) & 1;
				bitCount--;
			}
		}

		public writeLongTail(minValue: number, minBits: number, value: number): void {
			if (value < minValue) throw new Error("value out of bounds");
			value -= minValue;
			let numBits: number = minBits;
			while (value >= (1 << numBits)) {
				this._bits[this._index++] = 1;
				value -= 1 << numBits;
				numBits++;
			}
			this._bits[this._index++] = 0;
			while (numBits > 0) {
				numBits--;
				this._bits[this._index++] = (value >>> numBits) & 1;
			}
		}

		public writePartDuration(value: number): void {
			this.writeLongTail(1, 3, value);
		}

		public writePinCount(value: number): void {
			this.writeLongTail(1, 0, value);
		}

		public writePitchInterval(value: number): void {
			if (value < 0) {
				this.write(1, 1); // sign
				this.writeLongTail(1, 3, -value);
			} else {
				this.write(1, 0); // sign
				this.writeLongTail(1, 3, value);
			}
		}

		public concat(other: BitFieldWriter): void {
			for (let i: number = 0; i < other._index; i++) {
				this._bits[this._index++] = other._bits[i];
			}
		}

		public encodeBase64(buffer: number[]): number[] {
<<<<<<< HEAD
			for (let i: number = 0; i < this._bits.length; i += 6) {
				const value: number = (this._bits[i] << 5) | (this._bits[i + 1] << 4) | (this._bits[i + 2] << 3) | (this._bits[i + 3] << 2) | (this._bits[i + 4] << 1) | this._bits[i + 5];
=======
			for (let i: number = 0; i < this._index; i += 6) {
				const value: number = (this._bits[i] << 5) | (this._bits[i+1] << 4) | (this._bits[i+2] << 3) | (this._bits[i+3] << 2) | (this._bits[i+4] << 1) | this._bits[i+5];
>>>>>>> 51ae8708
				buffer.push(base64IntToCharCode[value]);
			}
			return buffer;
		}

		public lengthBase64(): number {
			return Math.ceil(this._index / 6);
		}
	}

	export interface NotePin {
		interval: number;
		time: number;
		volume: number;
	}

	export function makeNotePin(interval: number, time: number, volume: number): NotePin {
		return { interval: interval, time: time, volume: volume };
	}

	function clamp(min: number, max: number, val: number): number {
		max = max - 1;
		if (val <= max) {
			if (val >= min) return val;
			else return min;
		} else {
			return max;
		}
	}

	export class Note {
		public pitches: number[];
		public pins: NotePin[];
		public start: number;
		public end: number;

		public constructor(pitch: number, start: number, end: number, volume: number, fadeout: boolean = false) {
			this.pitches = [pitch];
			this.pins = [makeNotePin(0, 0, volume), makeNotePin(0, end - start, fadeout ? 0 : volume)];
			this.start = start;
			this.end = end;
		}

		public pickMainInterval(): number {
			let longestFlatIntervalDuration: number = 0;
			let mainInterval: number = 0;
			for (let pinIndex: number = 1; pinIndex < this.pins.length; pinIndex++) {
				const pinA: NotePin = this.pins[pinIndex - 1];
				const pinB: NotePin = this.pins[pinIndex];
				if (pinA.interval == pinB.interval) {
					const duration: number = pinB.time - pinA.time;
					if (longestFlatIntervalDuration < duration) {
						longestFlatIntervalDuration = duration;
						mainInterval = pinA.interval;
					}
				}
			}
			if (longestFlatIntervalDuration == 0) {
				let loudestVolume: number = 0;
				for (let pinIndex: number = 0; pinIndex < this.pins.length; pinIndex++) {
					const pin: NotePin = this.pins[pinIndex];
					if (loudestVolume < pin.volume) {
						loudestVolume = pin.volume;
						mainInterval = pin.interval;
					}
				}
			}
			return mainInterval;
		}
	}

	export class Pattern {
		public notes: Note[] = [];
		public instrument: number = 0;

		public cloneNotes(): Note[] {
			const result: Note[] = [];
			for (const oldNote of this.notes) {
				const newNote: Note = new Note(-1, oldNote.start, oldNote.end, 6);
				newNote.pitches = oldNote.pitches.concat();
				newNote.pins = [];
				for (const oldPin of oldNote.pins) {
					newNote.pins.push(makeNotePin(oldPin.interval, oldPin.time, oldPin.volume));
				}
				result.push(newNote);
			}
			return result;
		}

		public reset(): void {
			this.notes.length = 0;
			this.instrument = 0;
		}
	}

	export class Operator {
		public frequency: number = 0;
		public amplitude: number = 0;
		public envelope: number = 0;

		constructor(index: number) {
			this.reset(index);
		}

		public reset(index: number): void {
			this.frequency = 0;
			this.amplitude = (index <= 1) ? Config.operatorAmplitudeMax : 0;
			this.envelope = (index == 0) ? 0 : 1;
		}

		public copy(other: Operator): void {
			this.frequency = other.frequency;
			this.amplitude = other.amplitude;
			this.envelope = other.envelope;
		}
	}

	export class SpectrumWave {
		public spectrum: number[] = [];
		private _wave: Float32Array | null = null;
		private _waveIsReady: boolean = false;

		constructor(isNoiseChannel: boolean) {
			this.reset(isNoiseChannel);
		}

		public reset(isNoiseChannel: boolean): void {
			for (let i: number = 0; i < Config.spectrumControlPoints; i++) {
				if (isNoiseChannel) {
					this.spectrum[i] = Math.round(Config.spectrumMax * (1 / Math.sqrt(1 + i / 3)));
				} else {
					const isHarmonic: boolean = i == 0 || i == 7 || i == 11 || i == 14 || i == 16 || i == 18 || i == 21 || i == 23 || i >= 25;
					this.spectrum[i] = isHarmonic ? Math.max(0, Math.round(Config.spectrumMax * (1 - i / 30))) : 0;
				}
			}
			this._waveIsReady = false;
		}

		public markCustomWaveDirty(): void {
			this._waveIsReady = false;
		}

		public getCustomWave(lowestOctave: number): Float32Array {
			if (!this._waveIsReady || this._wave == null) {
				let waveLength: number = Config.chipNoiseLength;

				if (this._wave == null || this._wave.length != waveLength + 1) {
					this._wave = new Float32Array(waveLength + 1);
				}
				const wave: Float32Array = this._wave;

				for (let i: number = 0; i < waveLength; i++) {
					wave[i] = 0;
				}

				const highestOctave: number = 14;
				const falloffRatio: number = 0.25;
				// Nudge the 2/7 and 4/7 control points so that they form harmonic intervals.
				const pitchTweak: number[] = [0, 1 / 7, Math.log(5 / 4) / Math.LN2, 3 / 7, Math.log(3 / 2) / Math.LN2, 5 / 7, 6 / 7];
				function controlPointToOctave(point: number): number {
					return lowestOctave + Math.floor(point / Config.spectrumControlPointsPerOctave) + pitchTweak[(point + Config.spectrumControlPointsPerOctave) % Config.spectrumControlPointsPerOctave];
				}

				let combinedAmplitude: number = 1;
				for (let i: number = 0; i < Config.spectrumControlPoints + 1; i++) {
					const value1: number = (i <= 0) ? 0 : this.spectrum[i - 1];
					const value2: number = (i >= Config.spectrumControlPoints) ? this.spectrum[Config.spectrumControlPoints - 1] : this.spectrum[i];
					const octave1: number = controlPointToOctave(i - 1);
					let octave2: number = controlPointToOctave(i);
					if (i >= Config.spectrumControlPoints) octave2 = highestOctave + (octave2 - highestOctave) * falloffRatio;
					if (value1 == 0 && value2 == 0) continue;

					combinedAmplitude += 0.02 * drawNoiseSpectrum(wave, octave1, octave2, value1 / Config.spectrumMax, value2 / Config.spectrumMax, -0.5);
				}
				if (this.spectrum[Config.spectrumControlPoints - 1] > 0) {
					combinedAmplitude += 0.02 * drawNoiseSpectrum(wave, highestOctave + (controlPointToOctave(Config.spectrumControlPoints) - highestOctave) * falloffRatio, highestOctave, this.spectrum[Config.spectrumControlPoints - 1] / Config.spectrumMax, 0, -0.5);
				}

				inverseRealFourierTransform(wave, waveLength);
				scaleElementsByFactor(wave, 5.0 / (Math.sqrt(waveLength) * Math.pow(combinedAmplitude, 0.75)));

				// Duplicate the first sample at the end for easier wrap-around interpolation.
				wave[waveLength] = wave[0];

				this._waveIsReady = true;
			}
			return this._wave;
		}
	}

	export class HarmonicsWave {
		public harmonics: number[] = [];
		private _wave: Float32Array | null = null;
		private _waveIsReady: boolean = false;

		constructor() {
			this.reset();
		}

		public reset(): void {
			for (let i: number = 0; i < Config.harmonicsControlPoints; i++) {
				this.harmonics[i] = 0;
			}
			this.harmonics[0] = Config.harmonicsMax;
			this.harmonics[3] = Config.harmonicsMax;
			this.harmonics[6] = Config.harmonicsMax;
			this._waveIsReady = false;
		}

		public markCustomWaveDirty(): void {
			this._waveIsReady = false;
		}

		public getCustomWave(): Float32Array {
			if (!this._waveIsReady || this._wave == null) {
				let waveLength: number = Config.harmonicsWavelength;
				const retroWave: Float32Array = getDrumWave(0);

				if (this._wave == null || this._wave.length != waveLength + 1) {
					this._wave = new Float32Array(waveLength + 1);
				}
				const wave: Float32Array = this._wave;

				for (let i: number = 0; i < waveLength; i++) {
					wave[i] = 0;
				}

				const overallSlope: number = -0.25;
				let combinedControlPointAmplitude: number = 1;

				for (let harmonicIndex: number = 0; harmonicIndex < Config.harmonicsRendered; harmonicIndex++) {
					const harmonicFreq: number = harmonicIndex + 1;
					let controlValue: number = harmonicIndex < Config.harmonicsControlPoints ? this.harmonics[harmonicIndex] : this.harmonics[Config.harmonicsControlPoints - 1];
					if (harmonicIndex >= Config.harmonicsControlPoints) {
						controlValue *= 1 - (harmonicIndex - Config.harmonicsControlPoints) / (Config.harmonicsRendered - Config.harmonicsControlPoints);
					}
					const normalizedValue: number = controlValue / Config.harmonicsMax;
					let amplitude: number = Math.pow(2, controlValue - Config.harmonicsMax + 1) * Math.sqrt(normalizedValue);
					if (harmonicIndex < Config.harmonicsControlPoints) {
						combinedControlPointAmplitude += amplitude;
					}
					amplitude *= Math.pow(harmonicFreq, overallSlope);

					// Multiple all the sine wave amplitudes by 1 or -1 based on the LFSR
					// retro wave (effectively random) to avoid egregiously tall spikes.
					amplitude *= retroWave[harmonicIndex + 589];

					wave[waveLength - harmonicFreq] = amplitude;
				}

				inverseRealFourierTransform(wave, waveLength);

				// Limit the maximum wave amplitude.
				const mult: number = 1 / Math.pow(combinedControlPointAmplitude, 0.7);

				// Perform the integral on the wave. The chipSynth will perform the derivative to get the original wave back but with antialiasing.
				let cumulative: number = 0;
				let wavePrev: number = 0;
				for (let i: number = 0; i < wave.length; i++) {
					cumulative += wavePrev;
					wavePrev = wave[i] * mult;
					wave[i] = cumulative;
				}
				// The first sample should be zero, and we'll duplicate it at the end for easier interpolation.
				wave[waveLength] = wave[0];

				this._waveIsReady = true;
			}
			return this._wave;
		}
	}

	export class Instrument {
		public type: InstrumentType = InstrumentType.chip;
		public preset: number = 0;
		public chipWave: number = 2;
		public chipNoise: number = 1;
		public filterCutoff: number = 12;
		public filterResonance: number = 0;
		public filterEnvelope: number = 1;
		public transition: number = 1;
		public vibrato: number = 0;
		public interval: number = 0;
		public effects: number = 0;
		public chord: number = 1;
		public volume: number = 0;
		public pan: number = Config.panCenter;
		public detune: number = 0;
		public pulseWidth: number = Config.pulseWidthRange;
		public pulseEnvelope: number = 1;
		public algorithm: number = 0;
		public feedbackType: number = 0;
		public feedbackAmplitude: number = 0;
		public feedbackEnvelope: number = 1;
		public customChipWave: Float64Array = new Float64Array(64);
		public customChipWaveIntegral: Float64Array = new Float64Array(65); // One extra element for wrap-around in chipSynth.
		public readonly operators: Operator[] = [];
		public readonly spectrumWave: SpectrumWave;
		public readonly harmonicsWave: HarmonicsWave = new HarmonicsWave();
		public readonly drumsetEnvelopes: number[] = [];
		public readonly drumsetSpectrumWaves: SpectrumWave[] = [];
		public modChannels: number[] = [];
		public modStatuses: ModStatus[] = [];
		public modInstruments: number[] = [];
		public modSettings: ModSetting[] = [];

		constructor(isNoiseChannel: boolean, isModChannel: boolean) {

			if (isModChannel) {
				for (let mod: number = 0; mod < Config.modCount; mod++) {
					this.modChannels.push(0);
					this.modStatuses.push(ModStatus.msNone);
					this.modInstruments.push(0);
					this.modSettings.push(ModSetting.mstNone);
				}
			}

			this.spectrumWave = new SpectrumWave(isNoiseChannel);
			for (let i: number = 0; i < Config.operatorCount; i++) {
				this.operators[i] = new Operator(i);
			}
			for (let i: number = 0; i < Config.drumCount; i++) {
				this.drumsetEnvelopes[i] = Config.envelopes.dictionary["twang 2"].index;
				this.drumsetSpectrumWaves[i] = new SpectrumWave(true);
			}

			for (let i = 0; i < 64; i++) {
				this.customChipWave[i] = 24 - Math.floor(i * (48 / 64));
			}

			let sum: number = 0.0;
			for (let i: number = 0; i < this.customChipWave.length; i++) {
				sum += this.customChipWave[i];
			}
			const average: number = sum / this.customChipWave.length;

			// Perform the integral on the wave. The chipSynth will perform the derivative to get the original wave back but with antialiasing.
			let cumulative: number = 0;
			let wavePrev: number = 0;
			for (let i: number = 0; i < this.customChipWave.length; i++) {
				cumulative += wavePrev;
				wavePrev = this.customChipWave[i] - average;
				this.customChipWaveIntegral[i] = cumulative;
			}

			// 65th, last sample is for anti-aliasing
			this.customChipWaveIntegral[64] = 0.0;

		}

		public setTypeAndReset(type: InstrumentType, isNoiseChannel: boolean, isModChannel: boolean): void {
			// Mod channels are forced to one type.
			if (isModChannel) type = InstrumentType.mod;
			this.type = type;
			this.preset = type;
			this.volume = 0;
			this.pan = Config.panCenter;
			this.detune = 0;
			switch (type) {
				case InstrumentType.chip:
					this.chipWave = 2;
					this.filterCutoff = 6;
					this.filterResonance = 0;
					this.filterEnvelope = Config.envelopes.dictionary["steady"].index;
					this.transition = 1;
					this.vibrato = 0;
					this.interval = 0;
					this.effects = 1;
					this.chord = 2;
					break;
				case InstrumentType.customChipWave:
					this.chipWave = 2;
					this.filterCutoff = 6;
					this.filterResonance = 0;
					this.filterEnvelope = Config.envelopes.dictionary["steady"].index;
					this.transition = 1;
					this.vibrato = 0;
					this.interval = 0;
					this.effects = 1;
					this.chord = 2;
					for (let i: number = 0; i < 64; i++) {
						this.customChipWave[i] = 24 - (Math.floor(i * (48 / 64)));
					}

					let sum: number = 0.0;
					for (let i: number = 0; i < this.customChipWave.length; i++) {
						sum += this.customChipWave[i];
					}
					const average: number = sum / this.customChipWave.length;

					// Perform the integral on the wave. The chipSynth will perform the derivative to get the original wave back but with antialiasing.
					let cumulative: number = 0;
					let wavePrev: number = 0;
					for (let i: number = 0; i < this.customChipWave.length; i++) {
						cumulative += wavePrev;
						wavePrev = this.customChipWave[i] - average;
						this.customChipWaveIntegral[i] = cumulative;
					}

					this.customChipWaveIntegral[64] = 0.0;
					break;
				case InstrumentType.fm:
					this.transition = 1;
					this.vibrato = 0;
					this.effects = 1;
					this.chord = 3;
					this.filterCutoff = 10;
					this.filterResonance = 0;
					this.filterEnvelope = 1;
					this.algorithm = 0;
					this.feedbackType = 0;
					this.feedbackAmplitude = 0;
					this.feedbackEnvelope = Config.envelopes.dictionary["steady"].index;
					for (let i: number = 0; i < this.operators.length; i++) {
						this.operators[i].reset(i);
					}
					break;
				case InstrumentType.noise:
					this.chipNoise = 1;
					this.transition = 1;
					this.effects = 0;
					this.chord = 2;
					this.filterCutoff = 10;
					this.filterResonance = 0;
					this.filterEnvelope = Config.envelopes.dictionary["steady"].index;
					break;
				case InstrumentType.spectrum:
					this.transition = 1;
					this.effects = 1;
					this.chord = 0;
					this.filterCutoff = 10;
					this.filterResonance = 0;
					this.filterEnvelope = Config.envelopes.dictionary["steady"].index;
					this.spectrumWave.reset(isNoiseChannel);
					break;
				case InstrumentType.drumset:
					this.effects = 0;
					for (let i: number = 0; i < Config.drumCount; i++) {
						this.drumsetEnvelopes[i] = Config.envelopes.dictionary["twang 2"].index;
						if (this.drumsetSpectrumWaves[i] == undefined) {
							this.drumsetSpectrumWaves[i] = new SpectrumWave(true);
						}
						this.drumsetSpectrumWaves[i].reset(isNoiseChannel);
					}
					break;
				case InstrumentType.harmonics:
					this.filterCutoff = 10;
					this.filterResonance = 0;
					this.filterEnvelope = Config.envelopes.dictionary["steady"].index;
					this.transition = 1;
					this.vibrato = 0;
					this.interval = 0;
					this.effects = 1;
					this.chord = 0;
					this.harmonicsWave.reset();
					break;
				case InstrumentType.pwm:
					this.filterCutoff = 10;
					this.filterResonance = 0;
					this.filterEnvelope = Config.envelopes.dictionary["steady"].index;
					this.transition = 1;
					this.vibrato = 0;
					this.interval = 0;
					this.effects = 1;
					this.chord = 2;
					this.pulseWidth = Config.pulseWidthRange;
					this.pulseEnvelope = Config.envelopes.dictionary["twang 2"].index;
					break;
				case InstrumentType.mod:
					this.transition = 0;
					this.vibrato = 0;
					this.interval = 0;
					this.effects = 0;
					this.chord = 0;
					this.modChannels = [];
					this.modStatuses = [];
					this.modInstruments = [];
					this.modSettings = [];
					for (let mod: number = 0; mod < Config.modCount; mod++) {
						this.modChannels.push(0);
						this.modStatuses.push(ModStatus.msNone);
						this.modInstruments.push(0);
						this.modSettings.push(ModSetting.mstNone);
					}
					break;
				default:
					throw new Error("Unrecognized instrument type: " + type);
			}
		}

		public toJsonObject(): Object {
			const instrumentObject: any = {
				"type": Config.instrumentTypeNames[this.type],
				"volume": this.volume,
				"pan": (this.pan - Config.panCenter) * 100 / Config.panCenter,
				"detune": this.detune,
				"effects": Config.effectsNames[this.effects],
			};

			if (this.preset != this.type) {
				instrumentObject["preset"] = this.preset;
			}

			if (this.type != InstrumentType.drumset) {
				instrumentObject["transition"] = Config.transitions[this.transition].name;
				instrumentObject["chord"] = this.getChord().name;
				instrumentObject["filterCutoffHz"] = Math.round(Config.filterCutoffMaxHz * Math.pow(2.0, this.getFilterCutoffOctaves()));
				instrumentObject["filterResonance"] = Math.round(100 * this.filterResonance / (Config.filterResonanceRange - 1));
				instrumentObject["filterEnvelope"] = this.getFilterEnvelope().name;
			}

			if (this.type == InstrumentType.noise) {
				instrumentObject["wave"] = Config.chipNoises[this.chipNoise].name;
			} else if (this.type == InstrumentType.spectrum) {
				instrumentObject["spectrum"] = [];
				for (let i: number = 0; i < Config.spectrumControlPoints; i++) {
					instrumentObject["spectrum"][i] = Math.round(100 * this.spectrumWave.spectrum[i] / Config.spectrumMax);
				}
			} else if (this.type == InstrumentType.drumset) {
				instrumentObject["drums"] = [];
				for (let j: number = 0; j < Config.drumCount; j++) {
					const spectrum: number[] = [];
					for (let i: number = 0; i < Config.spectrumControlPoints; i++) {
						spectrum[i] = Math.round(100 * this.drumsetSpectrumWaves[j].spectrum[i] / Config.spectrumMax);
					}
					instrumentObject["drums"][j] = {
						"filterEnvelope": this.getDrumsetEnvelope(j).name,
						"spectrum": spectrum,
					};
				}
			} else if (this.type == InstrumentType.chip) {
				instrumentObject["wave"] = Config.chipWaves[this.chipWave].name;
				instrumentObject["interval"] = Config.intervals[this.interval].name;
				instrumentObject["vibrato"] = Config.vibratos[this.vibrato].name;
			} else if (this.type == InstrumentType.customChipWave) {
				instrumentObject["wave"] = Config.chipWaves[this.chipWave].name;
				instrumentObject["interval"] = Config.intervals[this.interval].name;
				instrumentObject["vibrato"] = Config.vibratos[this.vibrato].name;
				instrumentObject["customChipWave"] = new Float64Array(64);
				instrumentObject["customChipWaveIntegral"] = new Float64Array(65);
				for (let i: number = 0; i < this.customChipWave.length; i++) {
					instrumentObject["customChipWave"][i] = this.customChipWave[i];
					// Meh, waste of space and can be inaccurate. It will be recalc'ed when instrument loads.
					//instrumentObject["customChipWaveIntegral"][i] = this.customChipWaveIntegral[i];
				}

				instrumentObject["customChipWaveIntegral"][64] = 0;
			} else if (this.type == InstrumentType.pwm) {
				instrumentObject["pulseWidth"] = this.pulseWidth;
				instrumentObject["pulseEnvelope"] = Config.envelopes[this.pulseEnvelope].name;
				instrumentObject["vibrato"] = Config.vibratos[this.vibrato].name;
			} else if (this.type == InstrumentType.harmonics) {
				instrumentObject["interval"] = Config.intervals[this.interval].name;
				instrumentObject["vibrato"] = Config.vibratos[this.vibrato].name;
				instrumentObject["harmonics"] = [];
				for (let i: number = 0; i < Config.harmonicsControlPoints; i++) {
					instrumentObject["harmonics"][i] = Math.round(100 * this.harmonicsWave.harmonics[i] / Config.harmonicsMax);
				}
			} else if (this.type == InstrumentType.fm) {
				const operatorArray: Object[] = [];
				for (const operator of this.operators) {
					operatorArray.push({
						"frequency": Config.operatorFrequencies[operator.frequency].name,
						"amplitude": operator.amplitude,
						"envelope": Config.envelopes[operator.envelope].name,
					});
				}
				instrumentObject["vibrato"] = Config.vibratos[this.vibrato].name;
				instrumentObject["algorithm"] = Config.algorithms[this.algorithm].name;
				instrumentObject["feedbackType"] = Config.feedbacks[this.feedbackType].name;
				instrumentObject["feedbackAmplitude"] = this.feedbackAmplitude;
				instrumentObject["feedbackEnvelope"] = Config.envelopes[this.feedbackEnvelope].name;
				instrumentObject["operators"] = operatorArray;
			} else if (this.type == InstrumentType.mod) {
				instrumentObject["modChannels"] = [];
				instrumentObject["modInstruments"] = [];
				instrumentObject["modSettings"] = [];
				instrumentObject["modStatuses"] = [];
				for (let mod: number = 0; mod < Config.modCount; mod++) {
					instrumentObject["modChannels"][mod] = this.modChannels[mod];
					instrumentObject["modInstruments"][mod] = this.modInstruments[mod];
					instrumentObject["modSettings"][mod] = this.modSettings[mod];
					instrumentObject["modStatuses"][mod] = this.modStatuses[mod];
				}
			} else {
				throw new Error("Unrecognized instrument type");
			}
			return instrumentObject;
		}

		public fromJsonObject(instrumentObject: any, isNoiseChannel: boolean, isModChannel: boolean): void {
			if (instrumentObject == undefined) instrumentObject = {};

			let type: InstrumentType = Config.instrumentTypeNames.indexOf(instrumentObject["type"]);
			if (type == -1) type = isModChannel ? InstrumentType.mod : (isNoiseChannel ? InstrumentType.noise : InstrumentType.chip);
			this.setTypeAndReset(type, isNoiseChannel, isModChannel);

			if (instrumentObject["preset"] != undefined) {
				this.preset = instrumentObject["preset"] >>> 0;
			}

			if (instrumentObject["volume"] != undefined) {
				this.volume = clamp(-Config.volumeRange / 2, Config.volumeRange / 2, instrumentObject["volume"] | 0);
			} else {
				this.volume = 0;
			}

			if (instrumentObject["pan"] != undefined) {
				this.pan = clamp(0, Config.panMax + 1, Math.round(Config.panCenter + (instrumentObject["pan"] | 0) * Config.panCenter / 100));
			} else {
				this.pan = Config.panCenter;
			}

			if (instrumentObject["detune"] != undefined) {
				this.detune = clamp(Config.detuneMin, Config.detuneMax + 1, (instrumentObject["detune"] | 0));
			}
			else {
				this.detune = 0;
			}

			const oldTransitionNames: Dictionary<number> = { "binary": 0, "sudden": 1, "smooth": 2 };
			const transitionObject = instrumentObject["transition"] || instrumentObject["envelope"]; // the transition property used to be called envelope, so try that too.
			this.transition = oldTransitionNames[transitionObject] != undefined ? oldTransitionNames[transitionObject] : Config.transitions.findIndex(transition => transition.name == transitionObject);
			if (this.transition == -1) this.transition = 1;

			this.effects = Config.effectsNames.indexOf(instrumentObject["effects"]);
			if (this.effects == -1) this.effects = (this.type == InstrumentType.noise) ? 0 : 1;

			if (instrumentObject["filterCutoffHz"] != undefined) {
				this.filterCutoff = clamp(0, Config.filterCutoffRange, Math.round((Config.filterCutoffRange - 1) + 2.0 * Math.log((instrumentObject["filterCutoffHz"] | 0) / Config.filterCutoffMaxHz) / Math.LN2));
			} else {
				this.filterCutoff = (this.type == InstrumentType.chip) ? 6 : 10;
			}
			if (instrumentObject["filterResonance"] != undefined) {
				this.filterResonance = clamp(0, Config.filterResonanceRange, Math.round((Config.filterResonanceRange - 1) * (instrumentObject["filterResonance"] | 0) / 100));
			} else {
				this.filterResonance = 0;
			}
			this.filterEnvelope = Config.envelopes.findIndex(envelope => envelope.name == instrumentObject["filterEnvelope"]);
			if (this.filterEnvelope == -1) this.filterEnvelope = Config.envelopes.dictionary["steady"].index;

			if (instrumentObject["filter"] != undefined) {
				const legacyToCutoff: number[] = [20, 12, 6, 0, 16, 10, 4];
				const legacyToEnvelope: number[] = [1, 1, 1, 1, 18, 19, 20];
				const filterNames: string[] = ["none", "bright", "medium", "soft", "decay bright", "decay medium", "decay soft"];
				const oldFilterNames: Dictionary<number> = { "sustain sharp": 1, "sustain medium": 2, "sustain soft": 3, "decay sharp": 4 };
				let legacyFilter: number = oldFilterNames[instrumentObject["filter"]] != undefined ? oldFilterNames[instrumentObject["filter"]] : filterNames.indexOf(instrumentObject["filter"]);
				if (legacyFilter == -1) legacyFilter = 0;
				this.filterCutoff = legacyToCutoff[legacyFilter];
				this.filterEnvelope = legacyToEnvelope[legacyFilter];
				this.filterResonance = 0;
			}

			const legacyEffectNames: ReadonlyArray<string> = ["none", "vibrato light", "vibrato delayed", "vibrato heavy"];
			if (this.type == InstrumentType.noise) {
				this.chipNoise = Config.chipNoises.findIndex(wave => wave.name == instrumentObject["wave"]);
				if (this.chipNoise == -1) this.chipNoise = 1;

				this.chord = Config.chords.findIndex(chord => chord.name == instrumentObject["chord"]);
				if (this.chord == -1) this.chord = 2;

			} else if (this.type == InstrumentType.spectrum) {
				if (instrumentObject["spectrum"] != undefined) {
					for (let i: number = 0; i < Config.spectrumControlPoints; i++) {
						this.spectrumWave.spectrum[i] = Math.max(0, Math.min(Config.spectrumMax, Math.round(Config.spectrumMax * (+instrumentObject["spectrum"][i]) / 100)));
					}
				}

				this.chord = Config.chords.findIndex(chord => chord.name == instrumentObject["chord"]);
				if (this.chord == -1) this.chord = 0;

			} else if (this.type == InstrumentType.drumset) {
				if (instrumentObject["drums"] != undefined) {
					for (let j: number = 0; j < Config.drumCount; j++) {
						const drum: any = instrumentObject["drums"][j];
						if (drum == undefined) continue;

						if (drum["filterEnvelope"] != undefined) {
							this.drumsetEnvelopes[j] = Config.envelopes.findIndex(envelope => envelope.name == drum["filterEnvelope"]);
							if (this.drumsetEnvelopes[j] == -1) this.drumsetEnvelopes[j] = Config.envelopes.dictionary["twang 2"].index;
						}
						if (drum["spectrum"] != undefined) {
							for (let i: number = 0; i < Config.spectrumControlPoints; i++) {
								this.drumsetSpectrumWaves[j].spectrum[i] = Math.max(0, Math.min(Config.spectrumMax, Math.round(Config.spectrumMax * (+drum["spectrum"][i]) / 100)));
							}
						}
					}
				}
			} else if (this.type == InstrumentType.harmonics) {
				if (instrumentObject["harmonics"] != undefined) {
					for (let i: number = 0; i < Config.harmonicsControlPoints; i++) {
						this.harmonicsWave.harmonics[i] = Math.max(0, Math.min(Config.harmonicsMax, Math.round(Config.harmonicsMax * (+instrumentObject["harmonics"][i]) / 100)));
					}
				}

				if (instrumentObject["interval"] != undefined) {
					this.interval = Config.intervals.findIndex(interval => interval.name == instrumentObject["interval"]);
					if (this.interval == -1) this.interval = 0;
				}

				if (instrumentObject["vibrato"] != undefined) {
					this.vibrato = Config.vibratos.findIndex(vibrato => vibrato.name == instrumentObject["vibrato"]);
					if (this.vibrato == -1) this.vibrato = 0;
				}

				this.chord = Config.chords.findIndex(chord => chord.name == instrumentObject["chord"]);
				if (this.chord == -1) this.chord = 0;
			} else if (this.type == InstrumentType.pwm) {
				if (instrumentObject["pulseWidth"] != undefined) {
					this.pulseWidth = clamp(0, Config.pulseWidthRange + 1, instrumentObject["pulseWidth"]);
				} else {
					this.pulseWidth = Config.pulseWidthRange;
				}

				if (instrumentObject["pulseEnvelope"] != undefined) {
					this.pulseEnvelope = Config.envelopes.findIndex(envelope => envelope.name == instrumentObject["pulseEnvelope"]);
					if (this.pulseEnvelope == -1) this.pulseEnvelope = Config.envelopes.dictionary["steady"].index;
				}

				if (instrumentObject["vibrato"] != undefined) {
					this.vibrato = Config.vibratos.findIndex(vibrato => vibrato.name == instrumentObject["vibrato"]);
					if (this.vibrato == -1) this.vibrato = 0;
				}

				this.chord = Config.chords.findIndex(chord => chord.name == instrumentObject["chord"]);
				if (this.chord == -1) this.chord = 0;
			} else if (this.type == InstrumentType.chip) {
				const legacyWaveNames: Dictionary<number> = { "triangle": 1, "square": 2, "pulse wide": 3, "pulse narrow": 4, "sawtooth": 5, "double saw": 6, "double pulse": 7, "spiky": 8, "plateau": 0 };
				this.chipWave = legacyWaveNames[instrumentObject["wave"]] != undefined ? legacyWaveNames[instrumentObject["wave"]] : Config.chipWaves.findIndex(wave => wave.name == instrumentObject["wave"]);
				if (this.chipWave == -1) this.chipWave = 1;

				if (instrumentObject["interval"] != undefined) {
					this.interval = Config.intervals.findIndex(interval => interval.name == instrumentObject["interval"]);
					if (this.interval == -1) this.interval = 0;
				} else if (instrumentObject["chorus"] != undefined) {
					const legacyChorusNames: Dictionary<number> = { "fifths": 5, "octaves": 6 };
					this.interval = legacyChorusNames[instrumentObject["chorus"]] != undefined ? legacyChorusNames[instrumentObject["chorus"]] : Config.intervals.findIndex(interval => interval.name == instrumentObject["chorus"]);
					if (this.interval == -1) this.interval = 0;
				}

				if (instrumentObject["vibrato"] != undefined) {
					this.vibrato = Config.vibratos.findIndex(vibrato => vibrato.name == instrumentObject["vibrato"]);
					if (this.vibrato == -1) this.vibrato = 0;
				} else if (instrumentObject["effect"] != undefined) {
					this.vibrato = legacyEffectNames.indexOf(instrumentObject["effect"]);
					if (this.vibrato == -1) this.vibrato = 0;
				}

				this.chord = Config.chords.findIndex(chord => chord.name == instrumentObject["chord"]);
				if (this.chord == -1) this.chord = 2;

				// The original chorus setting had an option that now maps to two different settings. Override those if necessary.
				if (instrumentObject["chorus"] == "custom harmony") {
					this.interval = 2;
					this.chord = 3;
				}
			} else if (this.type == InstrumentType.fm) {
				if (instrumentObject["vibrato"] != undefined) {
					this.vibrato = Config.vibratos.findIndex(vibrato => vibrato.name == instrumentObject["vibrato"]);
					if (this.vibrato == -1) this.vibrato = 0;
				} else if (instrumentObject["effect"] != undefined) {
					this.vibrato = legacyEffectNames.indexOf(instrumentObject["effect"]);
					if (this.vibrato == -1) this.vibrato = 0;
				}

				this.chord = Config.chords.findIndex(chord => chord.name == instrumentObject["chord"]);
				if (this.chord == -1) this.chord = 3;

				this.algorithm = Config.algorithms.findIndex(algorithm => algorithm.name == instrumentObject["algorithm"]);
				if (this.algorithm == -1) this.algorithm = 0;
				this.feedbackType = Config.feedbacks.findIndex(feedback => feedback.name == instrumentObject["feedbackType"]);
				if (this.feedbackType == -1) this.feedbackType = 0;
				if (instrumentObject["feedbackAmplitude"] != undefined) {
					this.feedbackAmplitude = clamp(0, Config.operatorAmplitudeMax + 1, instrumentObject["feedbackAmplitude"] | 0);
				} else {
					this.feedbackAmplitude = 0;
				}

				const legacyEnvelopeNames: Dictionary<number> = { "pluck 1": 6, "pluck 2": 7, "pluck 3": 8 };
				this.feedbackEnvelope = legacyEnvelopeNames[instrumentObject["feedbackEnvelope"]] != undefined ? legacyEnvelopeNames[instrumentObject["feedbackEnvelope"]] : Config.envelopes.findIndex(envelope => envelope.name == instrumentObject["feedbackEnvelope"]);
				if (this.feedbackEnvelope == -1) this.feedbackEnvelope = 0;

				for (let j: number = 0; j < Config.operatorCount; j++) {
					const operator: Operator = this.operators[j];
					let operatorObject: any = undefined;
					if (instrumentObject["operators"]) operatorObject = instrumentObject["operators"][j];
					if (operatorObject == undefined) operatorObject = {};

					operator.frequency = Config.operatorFrequencies.findIndex(freq => freq.name == operatorObject["frequency"]);
					if (operator.frequency == -1) operator.frequency = 0;
					if (operatorObject["amplitude"] != undefined) {
						operator.amplitude = clamp(0, Config.operatorAmplitudeMax + 1, operatorObject["amplitude"] | 0);
					} else {
						operator.amplitude = 0;
					}
					operator.envelope = legacyEnvelopeNames[operatorObject["envelope"]] != undefined ? legacyEnvelopeNames[operatorObject["envelope"]] : Config.envelopes.findIndex(envelope => envelope.name == operatorObject["envelope"]);
					if (operator.envelope == -1) operator.envelope = 0;
				}
			} else if (this.type == InstrumentType.customChipWave) {
				if (instrumentObject["interval"] != undefined) {
					this.interval = Config.intervals.findIndex(interval => interval.name == instrumentObject["interval"]);
					if (this.interval == -1) this.interval = 0;
				} else if (instrumentObject["chorus"] != undefined) {
					const legacyChorusNames: Dictionary<number> = { "fifths": 5, "octaves": 6 };
					this.interval = legacyChorusNames[instrumentObject["chorus"]] != undefined ? legacyChorusNames[instrumentObject["chorus"]] : Config.intervals.findIndex(interval => interval.name == instrumentObject["chorus"]);
					if (this.interval == -1) this.interval = 0;
				}

				if (instrumentObject["vibrato"] != undefined) {
					this.vibrato = Config.vibratos.findIndex(vibrato => vibrato.name == instrumentObject["vibrato"]);
					if (this.vibrato == -1) this.vibrato = 0;
				} else if (instrumentObject["effect"] != undefined) {
					this.vibrato = legacyEffectNames.indexOf(instrumentObject["effect"]);
					if (this.vibrato == -1) this.vibrato = 0;
				}

				this.chord = Config.chords.findIndex(chord => chord.name == instrumentObject["chord"]);
				if (this.chord == -1) this.chord = 2;

				// The original chorus setting had an option that now maps to two different settings. Override those if necessary.
				if (instrumentObject["chorus"] == "custom harmony") {
					this.interval = 2;
					this.chord = 3;
				}

				if (instrumentObject["customChipWave"]) {

					for (let i: number = 0; i < 64; i++) {
						this.customChipWave[i] = instrumentObject["customChipWave"][i];
					}


					let sum: number = 0.0;
					for (let i: number = 0; i < this.customChipWave.length; i++) {
						sum += this.customChipWave[i];
					}
					const average: number = sum / this.customChipWave.length;

					// Perform the integral on the wave. The chipSynth will perform the derivative to get the original wave back but with antialiasing.
					let cumulative: number = 0;
					let wavePrev: number = 0;
					for (let i: number = 0; i < this.customChipWave.length; i++) {
						cumulative += wavePrev;
						wavePrev = this.customChipWave[i] - average;
						this.customChipWaveIntegral[i] = cumulative;
					}

					// 65th, last sample is for anti-aliasing
					this.customChipWaveIntegral[64] = 0.0;
				}

			} else if (this.type == InstrumentType.mod) {
				if (instrumentObject["modChannels"] != undefined) {
					for (let mod: number = 0; mod < Config.modCount; mod++) {
						this.modChannels[mod] = instrumentObject["modChannels"][mod];
						this.modInstruments[mod] = instrumentObject["modInstruments"][mod];
						this.modSettings[mod] = instrumentObject["modSettings"][mod];
						this.modStatuses[mod] = instrumentObject["modStatuses"][mod];
					}
				}
			} else {
				throw new Error("Unrecognized instrument type.");
			}
		}

		public static frequencyFromPitch(pitch: number): number {
			return 440.0 * Math.pow(2.0, (pitch - 69.0) / 12.0);
		}

		public static drumsetIndexReferenceDelta(index: number): number {
			return Instrument.frequencyFromPitch(Config.spectrumBasePitch + index * 6) / 44100;
		}

		private static _drumsetIndexToSpectrumOctave(index: number) {
			return 15 + Math.log(Instrument.drumsetIndexReferenceDelta(index)) / Math.LN2;
		}

		public warmUp(): void {
			if (this.type == InstrumentType.noise) {
				getDrumWave(this.chipNoise);
			} else if (this.type == InstrumentType.harmonics) {
				this.harmonicsWave.getCustomWave();
			} else if (this.type == InstrumentType.spectrum) {
				this.spectrumWave.getCustomWave(8);
			} else if (this.type == InstrumentType.drumset) {
				for (let i: number = 0; i < Config.drumCount; i++) {
					this.drumsetSpectrumWaves[i].getCustomWave(Instrument._drumsetIndexToSpectrumOctave(i));
				}
			}
		}

		public getDrumWave(): Float32Array {
			if (this.type == InstrumentType.noise) {
				return getDrumWave(this.chipNoise);
			} else if (this.type == InstrumentType.spectrum) {
				return this.spectrumWave.getCustomWave(8);
			} else {
				throw new Error("Unhandled instrument type in getDrumWave");
			}
		}

		public getDrumsetWave(pitch: number): Float32Array {
			if (this.type == InstrumentType.drumset) {
				return this.drumsetSpectrumWaves[pitch].getCustomWave(Instrument._drumsetIndexToSpectrumOctave(pitch));
			} else {
				throw new Error("Unhandled instrument type in getDrumWave");
			}
		}

		public getTransition(): Transition {
			return this.type == InstrumentType.drumset ? Config.transitions.dictionary["hard fade"] : Config.transitions[this.transition];
		}
		public getChord(): Chord {
			return this.type == InstrumentType.drumset ? Config.chords.dictionary["harmony"] : Config.chords[this.chord];
		}
		public getFilterCutoffOctaves(): number {
			return this.type == InstrumentType.drumset ? 0 : (this.filterCutoff - (Config.filterCutoffRange - 1)) * 0.5;
		}
		public getFilterIsFirstOrder(): boolean {
			return this.type == InstrumentType.drumset ? false : this.filterResonance == 0;
		}
		public getFilterResonance(): number {
			return this.type == InstrumentType.drumset ? 1 : this.filterResonance;
		}
		public getFilterEnvelope(): Envelope {
			if (this.type == InstrumentType.drumset) throw new Error("Can't getFilterEnvelope() for drumset.");
			return Config.envelopes[this.filterEnvelope];
		}
		public getDrumsetEnvelope(pitch: number): Envelope {
			if (this.type != InstrumentType.drumset) throw new Error("Can't getDrumsetEnvelope() for non-drumset.");
			return Config.envelopes[this.drumsetEnvelopes[pitch]];
		}
	}

	export enum ModStatus {
		msForPitch = 0,
		msForNoise = 1,
		msForSong = 2,
		msNone = 3,
	}

	export enum ModSetting {
		mstNone = 0,
		mstSongVolume = 1,
		mstTempo = 2,
		mstReverb = 3,
		mstNextBar = 4,
		mstInsVolume = 5,
		mstPan = 6,
		mstFilterCut = 7,
		mstFilterPeak = 8,
		mstFMSlider1 = 9,
		mstFMSlider2 = 10,
		mstFMSlider3 = 11,
		mstFMSlider4 = 12,
		mstFMFeedback = 13,
		mstPulseWidth = 14,
		mstDetune = 15,
		mstMaxValue = 16,
	}

	export class Channel {
		public octave: number = 0;
		public readonly instruments: Instrument[] = [];
		public readonly patterns: Pattern[] = [];
		public readonly bars: number[] = [];
		public muted: boolean = false;
	}

	export class Song {
		private static readonly _format: string = "BeepBox";
		private static readonly _oldestBeepboxVersion: number = 2;
		private static readonly _latestBeepboxVersion: number = 8;
		private static readonly _oldestJummBoxVersion: number = 1;
		private static readonly _latestJummBoxVersion: number = 2;
		// One-character variant detection at the start of URL to distinguish variants such as JummBox.
		private static readonly _variant = 0x6A; //"j" ~ jummbox

		public title: string;
		public scale: number;
		public key: number;
		public tempo: number;
		public reverb: number;
		public beatsPerBar: number;
		public barCount: number;
		public patternsPerChannel: number;
		public rhythm: number;
		public instrumentsPerChannel: number;
		public loopStart: number;
		public loopLength: number;
		public pitchChannelCount: number;
		public noiseChannelCount: number;
		public modChannelCount: number;
		public readonly channels: Channel[] = [];

		public mstMaxVols: Map<ModSetting, number> = new Map<ModSetting, number>([
			[ModSetting.mstNone, 6],
			[ModSetting.mstSongVolume, 100],
			[ModSetting.mstTempo, Config.tempoMax - Config.tempoMin],
			[ModSetting.mstReverb, Config.reverbRange - 1],
			[ModSetting.mstNextBar, 1],
			[ModSetting.mstInsVolume, Config.volumeRange],
			[ModSetting.mstPan, Config.panMax],
			[ModSetting.mstFilterCut, Config.filterCutoffRange - 1],
			[ModSetting.mstFilterPeak, Config.filterResonanceRange - 1],
			[ModSetting.mstFMSlider1, 15],
			[ModSetting.mstFMSlider2, 15],
			[ModSetting.mstFMSlider3, 15],
			[ModSetting.mstFMSlider4, 15],
			[ModSetting.mstFMFeedback, 15],
			[ModSetting.mstPulseWidth, Config.pulseWidthRange],
			[ModSetting.mstDetune, Config.detuneMax - Config.detuneMin],
		]
		);

		constructor(string?: string) {
			if (string != undefined) {
				this.fromBase64String(string);
			} else {
				this.initToDefault(true);
			}
		}

		public modValueToReal(value: number, setting: ModSetting): number {
			switch (setting) {
				case ModSetting.mstTempo:
					value += Config.tempoMin;
					break;
				case ModSetting.mstInsVolume:
					value -= Config.volumeRange / 2.0;
					break;
				case ModSetting.mstDetune:
					value += Config.detuneMin;
					break;
				case ModSetting.mstFilterCut:
				case ModSetting.mstFilterPeak:
				case ModSetting.mstSongVolume:
				case ModSetting.mstPan:
				case ModSetting.mstReverb:
				case ModSetting.mstNextBar:
				case ModSetting.mstFMSlider1:
				case ModSetting.mstFMSlider2:
				case ModSetting.mstFMSlider3:
				case ModSetting.mstFMSlider4:
				case ModSetting.mstFMFeedback:
				case ModSetting.mstPulseWidth:
				case ModSetting.mstNone:
				default:
					break;
			}
			return value;
		}

		public isSettingForSong(setting: ModSetting): boolean {
			switch (setting) {
				case ModSetting.mstTempo:
				case ModSetting.mstReverb:
				case ModSetting.mstSongVolume:
				case ModSetting.mstNextBar:
					return true;
				default:
					return false;
			}
		}

		public realToModValue(value: number, setting: ModSetting): number {
			switch (setting) {
				case ModSetting.mstTempo:
					value -= Config.tempoMin;
					break;
				case ModSetting.mstInsVolume:
					value += Config.volumeRange / 2.0;
					break;
				case ModSetting.mstDetune:
					value -= Config.detuneMin;
					break;
				case ModSetting.mstFilterCut:
				case ModSetting.mstFilterPeak:
				case ModSetting.mstSongVolume:
				case ModSetting.mstPan:
				case ModSetting.mstReverb:
				case ModSetting.mstNextBar:
				case ModSetting.mstFMSlider1:
				case ModSetting.mstFMSlider2:
				case ModSetting.mstFMSlider3:
				case ModSetting.mstFMSlider4:
				case ModSetting.mstFMFeedback:
				case ModSetting.mstPulseWidth:
				case ModSetting.mstNone:
				default:
					break;
			}
			return value;
		}


		public getVolumeCap = (isMod: boolean, modChannel?: number, modInstrument?: number, modCount?: number): number => {
			if (!isMod || modChannel == undefined || modInstrument == undefined || modCount == undefined)
				return 6;
			else {
				// Sigh, the way pitches count up and the visual ordering in the UI are flipped.
				modCount = Config.modCount - modCount - 1;

				let cap: number | undefined = this.mstMaxVols.get(this.channels[modChannel].instruments[modInstrument].modSettings[modCount]);
				if (cap != undefined)
					return cap;
				else
					return 6;
			}
		}

		public getVolumeCapForSetting = (isMod: boolean, modSetting: ModSetting): number => {
			if (!isMod)
				return 6;
			else {
				let cap: number | undefined = this.mstMaxVols.get(modSetting);
				if (cap != undefined)
					return cap;
				else
					return 6;
			}
		}

		public getChannelCount(): number {
			return this.pitchChannelCount + this.noiseChannelCount + this.modChannelCount;
		}

		public getChannelIsNoise(channel: number): boolean {
			return (channel >= this.pitchChannelCount && channel < this.pitchChannelCount + this.noiseChannelCount);
		}

		public getChannelIsMod(channel: number): boolean {
			return (channel >= this.pitchChannelCount + this.noiseChannelCount);
		}

		public initToDefault(andResetChannels: boolean = true): void {
			this.scale = 0;
			this.key = 0;
			this.loopStart = 0;
			this.loopLength = 4;
			this.tempo = 150;
			this.reverb = 0;
			this.beatsPerBar = 8;
			this.barCount = 16;
			this.patternsPerChannel = 8;
			this.rhythm = 1;
			this.instrumentsPerChannel = 1;

			this.title = "Unnamed";
			document.title = Config.versionDisplayName;

			if (andResetChannels) {
				this.pitchChannelCount = 3;
				this.noiseChannelCount = 1;
				this.modChannelCount = 0;
				for (let channelIndex = 0; channelIndex < this.getChannelCount(); channelIndex++) {
					if (this.channels.length <= channelIndex) {
						this.channels[channelIndex] = new Channel();
					}
					const channel: Channel = this.channels[channelIndex];
					channel.octave = Math.max(3 - channelIndex, 0); // [3, 2, 1, 0, 0, ...]; Descending octaves with drums at zero in last channel and onward.

					for (let pattern = 0; pattern < this.patternsPerChannel; pattern++) {
						if (channel.patterns.length <= pattern) {
							channel.patterns[pattern] = new Pattern();
						} else {
							channel.patterns[pattern].reset();
						}
					}
					channel.patterns.length = this.patternsPerChannel;

					const isNoiseChannel: boolean = channelIndex >= this.pitchChannelCount && channelIndex < this.pitchChannelCount + this.noiseChannelCount;
					const isModChannel: boolean = channelIndex >= this.pitchChannelCount + this.noiseChannelCount;
					for (let instrument = 0; instrument < this.instrumentsPerChannel; instrument++) {
						if (channel.instruments.length <= instrument) {
							channel.instruments[instrument] = new Instrument(isNoiseChannel, isModChannel);
						}
						channel.instruments[instrument].setTypeAndReset(isModChannel ? InstrumentType.mod : (isNoiseChannel ? InstrumentType.noise : InstrumentType.chip), isNoiseChannel, isModChannel);
					}
					channel.instruments.length = this.instrumentsPerChannel;

					for (let bar = 0; bar < this.barCount; bar++) {
						channel.bars[bar] = bar < 4 ? 1 : 0;
					}
					channel.bars.length = this.barCount;
				}
				this.channels.length = this.getChannelCount();
			}
		}

		public toBase64String(): string {
			let bits: BitFieldWriter;
			let buffer: number[] = [];

			buffer.push(Song._variant);
			buffer.push(base64IntToCharCode[Song._latestJummBoxVersion]);

			buffer.push(SongTagCode.songTitle);

			// Length of the song name string
			var encodedSongTitle: string = encodeURIComponent(this.title);
			buffer.push(base64IntToCharCode[encodedSongTitle.length >> 6], base64IntToCharCode[encodedSongTitle.length & 0x3f]);

			// Actual encoded string follows
			for (let i: number = 0; i < encodedSongTitle.length; i++) {
				buffer.push(encodedSongTitle.charCodeAt(i));
			}

			buffer.push(SongTagCode.channelCount, base64IntToCharCode[this.pitchChannelCount], base64IntToCharCode[this.noiseChannelCount], base64IntToCharCode[this.modChannelCount]);
			buffer.push(SongTagCode.scale, base64IntToCharCode[this.scale]);
			buffer.push(SongTagCode.key, base64IntToCharCode[this.key]);
			buffer.push(SongTagCode.loopStart, base64IntToCharCode[this.loopStart >> 6], base64IntToCharCode[this.loopStart & 0x3f]);
			buffer.push(SongTagCode.loopEnd, base64IntToCharCode[(this.loopLength - 1) >> 6], base64IntToCharCode[(this.loopLength - 1) & 0x3f]);
			buffer.push(SongTagCode.tempo, base64IntToCharCode[this.tempo >> 6], base64IntToCharCode[this.tempo & 0x3F]);
			buffer.push(SongTagCode.reverb, base64IntToCharCode[this.reverb]);
			buffer.push(SongTagCode.beatCount, base64IntToCharCode[this.beatsPerBar - 1]);
			buffer.push(SongTagCode.barCount, base64IntToCharCode[(this.barCount - 1) >> 6], base64IntToCharCode[(this.barCount - 1) & 0x3f]);
			buffer.push(SongTagCode.patternCount, base64IntToCharCode[(this.patternsPerChannel - 1) >> 6], base64IntToCharCode[(this.patternsPerChannel - 1) & 0x3f]);
			buffer.push(SongTagCode.instrumentCount, base64IntToCharCode[this.instrumentsPerChannel - 1]);
			buffer.push(SongTagCode.rhythm, base64IntToCharCode[this.rhythm]);

			buffer.push(SongTagCode.channelOctave);
			for (let channel: number = 0; channel < this.getChannelCount(); channel++) {
				buffer.push(base64IntToCharCode[this.channels[channel].octave]);
			}

			for (let channel: number = 0; channel < this.getChannelCount(); channel++) {
				for (let i: number = 0; i < this.instrumentsPerChannel; i++) {
					const instrument: Instrument = this.channels[channel].instruments[i];
					buffer.push(SongTagCode.startInstrument, base64IntToCharCode[instrument.type]);
					buffer.push(SongTagCode.volume, base64IntToCharCode[(instrument.volume + Config.volumeRange / 2) >> 6], base64IntToCharCode[(instrument.volume + Config.volumeRange / 2) & 0x3f]);
					buffer.push(SongTagCode.panning, base64IntToCharCode[instrument.pan >> 6], base64IntToCharCode[instrument.pan & 0x3f]);
					buffer.push(SongTagCode.detune, base64IntToCharCode[(instrument.detune - Config.detuneMin) >> 6], base64IntToCharCode[(instrument.detune - Config.detuneMin) & 0x3f]);
					buffer.push(SongTagCode.preset, base64IntToCharCode[instrument.preset >> 6], base64IntToCharCode[instrument.preset & 63]);
					buffer.push(SongTagCode.effects, base64IntToCharCode[instrument.effects]);


					if (instrument.type != InstrumentType.drumset) {
						buffer.push(SongTagCode.transition, base64IntToCharCode[instrument.transition]);
						buffer.push(SongTagCode.filterCutoff, base64IntToCharCode[instrument.filterCutoff]);
						buffer.push(SongTagCode.filterResonance, base64IntToCharCode[instrument.filterResonance]);
						buffer.push(SongTagCode.filterEnvelope, base64IntToCharCode[instrument.filterEnvelope]);
						buffer.push(SongTagCode.chord, base64IntToCharCode[instrument.chord]);
					}

					if (instrument.type == InstrumentType.chip) {
						buffer.push(SongTagCode.wave, base64IntToCharCode[instrument.chipWave]);
						buffer.push(SongTagCode.vibrato, base64IntToCharCode[instrument.vibrato]);
						buffer.push(SongTagCode.interval, base64IntToCharCode[instrument.interval]);
					} else if (instrument.type == InstrumentType.fm) {
						buffer.push(SongTagCode.vibrato, base64IntToCharCode[instrument.vibrato]);
						buffer.push(SongTagCode.algorithm, base64IntToCharCode[instrument.algorithm]);
						buffer.push(SongTagCode.feedbackType, base64IntToCharCode[instrument.feedbackType]);
						buffer.push(SongTagCode.feedbackAmplitude, base64IntToCharCode[instrument.feedbackAmplitude]);
						buffer.push(SongTagCode.feedbackEnvelope, base64IntToCharCode[instrument.feedbackEnvelope]);

						buffer.push(SongTagCode.operatorFrequencies);
						for (let o: number = 0; o < Config.operatorCount; o++) {
							buffer.push(base64IntToCharCode[instrument.operators[o].frequency]);
						}
						buffer.push(SongTagCode.operatorAmplitudes);
						for (let o: number = 0; o < Config.operatorCount; o++) {
							buffer.push(base64IntToCharCode[instrument.operators[o].amplitude]);
						}
						buffer.push(SongTagCode.operatorEnvelopes);
						for (let o: number = 0; o < Config.operatorCount; o++) {
							buffer.push(base64IntToCharCode[instrument.operators[o].envelope]);
						}
					} else if (instrument.type == InstrumentType.customChipWave) {
						buffer.push(SongTagCode.wave, base64IntToCharCode[instrument.chipWave]);
						buffer.push(SongTagCode.vibrato, base64IntToCharCode[instrument.vibrato]);
						buffer.push(SongTagCode.interval, base64IntToCharCode[instrument.interval]);

						buffer.push(SongTagCode.customChipWave);
						// Push custom wave values
						for (let j: number = 0; j < 64; j++) {
							buffer.push(base64IntToCharCode[(instrument.customChipWave[j] + 24) as number]);
						}
					} else if (instrument.type == InstrumentType.noise) {
						buffer.push(SongTagCode.wave, base64IntToCharCode[instrument.chipNoise]);
					} else if (instrument.type == InstrumentType.spectrum) {
						buffer.push(SongTagCode.spectrum);
						const spectrumBits: BitFieldWriter = new BitFieldWriter();
						for (let i: number = 0; i < Config.spectrumControlPoints; i++) {
							spectrumBits.write(Config.spectrumControlPointBits, instrument.spectrumWave.spectrum[i]);
						}
						spectrumBits.encodeBase64(buffer);
					} else if (instrument.type == InstrumentType.drumset) {
						buffer.push(SongTagCode.filterEnvelope);
						for (let j: number = 0; j < Config.drumCount; j++) {
							buffer.push(base64IntToCharCode[instrument.drumsetEnvelopes[j]]);
						}

						buffer.push(SongTagCode.spectrum);
						const spectrumBits: BitFieldWriter = new BitFieldWriter();
						for (let j: number = 0; j < Config.drumCount; j++) {
							for (let i: number = 0; i < Config.spectrumControlPoints; i++) {
								spectrumBits.write(Config.spectrumControlPointBits, instrument.drumsetSpectrumWaves[j].spectrum[i]);
							}
						}
						spectrumBits.encodeBase64(buffer);
					} else if (instrument.type == InstrumentType.harmonics) {
						buffer.push(SongTagCode.vibrato, base64IntToCharCode[instrument.vibrato]);
						buffer.push(SongTagCode.interval, base64IntToCharCode[instrument.interval]);

						buffer.push(SongTagCode.harmonics);
						const harmonicsBits: BitFieldWriter = new BitFieldWriter();
						for (let i: number = 0; i < Config.harmonicsControlPoints; i++) {
							harmonicsBits.write(Config.harmonicsControlPointBits, instrument.harmonicsWave.harmonics[i]);
						}
						harmonicsBits.encodeBase64(buffer);
					} else if (instrument.type == InstrumentType.pwm) {
						buffer.push(SongTagCode.vibrato, base64IntToCharCode[instrument.vibrato]);
						buffer.push(SongTagCode.pulseWidth, base64IntToCharCode[instrument.pulseWidth], base64IntToCharCode[instrument.pulseEnvelope]);
					} else if (instrument.type == InstrumentType.mod) {
						// Handled down below. Could be moved, but meh.
					}
					else {
						throw new Error("Unknown instrument type.");
					}
				}
			}

			buffer.push(SongTagCode.bars);
			bits = new BitFieldWriter();
			let neededBits: number = 0;
			while ((1 << neededBits) < this.patternsPerChannel + 1) neededBits++;
			for (let channel: number = 0; channel < this.getChannelCount(); channel++) for (let i: number = 0; i < this.barCount; i++) {
				bits.write(neededBits, this.channels[channel].bars[i]);
			}
			bits.encodeBase64(buffer);

			buffer.push(SongTagCode.patterns);
			bits = new BitFieldWriter();
			const shapeBits: BitFieldWriter = new BitFieldWriter();
			let neededInstrumentBits: number = 0;
			while ((1 << neededInstrumentBits) < this.instrumentsPerChannel) neededInstrumentBits++;
			for (let channel: number = 0; channel < this.getChannelCount(); channel++) {

				const isNoiseChannel: boolean = this.getChannelIsNoise(channel);
				const isModChannel: boolean = this.getChannelIsMod(channel);

				// Some info about modulator settings immediately follows in mod channels.
				if (isModChannel) {
					for (let instrumentIndex: number = 0; instrumentIndex < this.instrumentsPerChannel; instrumentIndex++) {

						let instrument: Instrument = this.channels[channel].instruments[instrumentIndex];

						for (let mod: number = 0; mod < Config.modCount; mod++) {
							const modStatus: ModStatus = instrument.modStatuses[mod];
							const modChannel: number = instrument.modChannels[mod];
							const modInstrument: number = instrument.modInstruments[mod];
							const modSetting: number = instrument.modSettings[mod];

							bits.write(2, modStatus);

							// Channel/Instrument is only used if the status isn't "song" or "none".
							if (modStatus == ModStatus.msForPitch || modStatus == ModStatus.msForNoise) {
								bits.write(8, modChannel);
								bits.write(neededInstrumentBits, modInstrument);
							}

							// Mod setting is only used if the status isn't "none".
							if (modStatus != ModStatus.msNone) {
								bits.write(6, modSetting);
							}
						}
					}
				}

				const octaveOffset: number = (isNoiseChannel || isModChannel) ? 0 : this.channels[channel].octave * 12;
				let lastPitch: number = ((isNoiseChannel || isModChannel) ? 4 : 12) + octaveOffset;
				const recentPitches: number[] = isModChannel ? [0, 1, 2, 3, 4, 5] : (isNoiseChannel ? [4, 6, 7, 2, 3, 8, 0, 10] : [12, 19, 24, 31, 36, 7, 0]);
				const recentShapes: any[] = [];

				for (let i: number = 0; i < recentPitches.length; i++) {
					recentPitches[i] += octaveOffset;
				}
				for (const pattern of this.channels[channel].patterns) {
					bits.write(neededInstrumentBits, pattern.instrument);

					if (pattern.notes.length > 0) {
						bits.write(1, 1);

						let curPart: number = 0;
						for (const note of pattern.notes) {

							// For mod channels, a negative offset may be necessary.
							if (note.start < curPart && isModChannel) {
								bits.write(2, 0); // rest, then...
								bits.write(1, 1); // negative offset
								bits.writePartDuration(curPart - note.start);
							}

							if (note.start > curPart) {
								bits.write(2, 0); // rest, then...
								if (isModChannel) bits.write(1, 0); // positive offset, only needed for mod channels
								bits.writePartDuration(note.start - curPart);
							}
<<<<<<< HEAD

							const shapeBits: BitFieldWriter = new BitFieldWriter();

=======
							
							shapeBits.clear();
							
>>>>>>> 51ae8708
							// 0: 1 pitch, 10: 2 pitches, 110: 3 pitches, 111: 4 pitches
							for (let i: number = 1; i < note.pitches.length; i++) shapeBits.write(1, 1);
							if (note.pitches.length < 4) shapeBits.write(1, 0);

							shapeBits.writePinCount(note.pins.length - 1);

							if (!isModChannel) {
								shapeBits.write(3, note.pins[0].volume); // volume
							}
							else {
								shapeBits.write(9, note.pins[0].volume); // Modulator value. 9 bits for now = 512 max mod value?
							}

							let shapePart: number = 0;
							let startPitch: number = note.pitches[0];
							let currentPitch: number = startPitch;
							const pitchBends: number[] = [];
							for (let i: number = 1; i < note.pins.length; i++) {
								const pin: NotePin = note.pins[i];
								const nextPitch: number = startPitch + pin.interval;
								if (currentPitch != nextPitch) {
									shapeBits.write(1, 1);
									pitchBends.push(nextPitch);
									currentPitch = nextPitch;
								} else {
									shapeBits.write(1, 0);
								}
								shapeBits.writePartDuration(pin.time - shapePart);
								shapePart = pin.time;

								if (!isModChannel) {
									shapeBits.write(3, pin.volume); // volume
								}
								else {
									shapeBits.write(9, pin.volume); // Modulator value. 9 bits for now = 512 max mod value?
								}
							}

							const shapeString: string = String.fromCharCode.apply(null, shapeBits.encodeBase64([]));
							const shapeIndex: number = recentShapes.indexOf(shapeString);
							if (shapeIndex == -1) {
								bits.write(2, 1); // new shape
								bits.concat(shapeBits);
							} else {
								bits.write(1, 1); // old shape
								bits.writeLongTail(0, 0, shapeIndex);
								recentShapes.splice(shapeIndex, 1);
							}
							recentShapes.unshift(shapeString);
							if (recentShapes.length > 10) recentShapes.pop();

							const allPitches: number[] = note.pitches.concat(pitchBends);
							for (let i: number = 0; i < allPitches.length; i++) {
								const pitch: number = allPitches[i];
								const pitchIndex: number = recentPitches.indexOf(pitch);
								if (pitchIndex == -1) {
									let interval: number = 0;
									let pitchIter: number = lastPitch;
									if (pitchIter < pitch) {
										while (pitchIter != pitch) {
											pitchIter++;
											if (recentPitches.indexOf(pitchIter) == -1) interval++;
										}
									} else {
										while (pitchIter != pitch) {
											pitchIter--;
											if (recentPitches.indexOf(pitchIter) == -1) interval--;
										}
									}
									bits.write(1, 0);
									bits.writePitchInterval(interval);
								} else {
									bits.write(1, 1);
									bits.write(3, pitchIndex);
									recentPitches.splice(pitchIndex, 1);
								}
								recentPitches.unshift(pitch);
								if (recentPitches.length > 8) recentPitches.pop();

								if (i == note.pitches.length - 1) {
									lastPitch = note.pitches[0];
								} else {
									lastPitch = pitch;
								}
							}
							curPart = note.end;
						}

						if (curPart < this.beatsPerBar * Config.partsPerBeat + (+isModChannel)) {
							bits.write(2, 0); // rest, then...
							if (isModChannel) bits.write(1, 0); // positive offset
							bits.writePartDuration(this.beatsPerBar * Config.partsPerBeat + (+isModChannel) - curPart);
						}
					} else {
						bits.write(1, 0);
					}

				}
			}
			let stringLength: number = bits.lengthBase64();
			let digits: number[] = [];
			while (stringLength > 0) {
				digits.unshift(base64IntToCharCode[stringLength & 0x3f]);
				stringLength = stringLength >> 6;
			}
			buffer.push(base64IntToCharCode[digits.length]);
			Array.prototype.push.apply(buffer, digits); // append digits to buffer.
			bits.encodeBase64(buffer);

			const maxApplyArgs: number = 64000;
			if (buffer.length < maxApplyArgs) {
				// Note: Function.apply may break for long argument lists. 
				return String.fromCharCode.apply(null, buffer);
			} else {
				let result: string = "";
				for (let i: number = 0; i < buffer.length; i += maxApplyArgs) {
					result += String.fromCharCode.apply(null, buffer.slice(i, i + maxApplyArgs));
				}
				return result;
			}
		}

		public fromBase64String(compressed: string): void {
			if (compressed == null || compressed == "") {
				this.initToDefault(true);
				return;
			}
			let charIndex: number = 0;
			// skip whitespace.
			while (compressed.charCodeAt(charIndex) <= CharCode.SPACE) charIndex++;
			// skip hash mark.
			if (compressed.charCodeAt(charIndex) == CharCode.HASH) charIndex++;
			// if it starts with curly brace, treat it as JSON.
			if (compressed.charCodeAt(charIndex) == CharCode.LEFT_CURLY_BRACE) {
				this.fromJsonObject(JSON.parse(charIndex == 0 ? compressed : compressed.substring(charIndex)));
				return;
			}

			const variantTest: number = compressed.charCodeAt(charIndex);
			var variant: string = "";

			// Detect variant here. If version doesn't match known variant, assume it is a vanilla string which does not report variant.
			if (variantTest == 0x6A) { //"j"
				variant = "jummbox";
				charIndex++;
			}
			else {
				variant = "beepbox";
			}

			const version: number = base64CharCodeToInt[compressed.charCodeAt(charIndex++)];

			if (variant == "beepbox" && (version == -1 || version > Song._latestBeepboxVersion || version < Song._oldestBeepboxVersion)) return;
			if (variant == "jummbox" && (version == -1 || version > Song._latestJummBoxVersion || version < Song._oldestJummBoxVersion)) return;

			const beforeTwo: boolean = version < 2;
			const beforeThree: boolean = version < 3;
			const beforeFour: boolean = version < 4;
			const beforeFive: boolean = version < 5;
			const beforeSix: boolean = version < 6;
			const beforeSeven: boolean = version < 7;
			const beforeEight: boolean = version < 8;
			this.initToDefault(variant == "beepbox" && beforeSix);

			if (beforeThree && variant == "beepbox") {
				// Originally, the only instrument transition was "seamless" and the only drum wave was "retro".
				for (const channel of this.channels) channel.instruments[0].transition = 0;
				this.channels[3].instruments[0].chipNoise = 0;
			}

			let instrumentChannelIterator: number = 0;
			let instrumentIndexIterator: number = -1;
			let toSetOctaves: number[] = [];

			while (charIndex < compressed.length) {
				const command: number = compressed.charCodeAt(charIndex++);
				let channel: number;
				if (command == SongTagCode.songTitle) {
					// Length of song name string
					var songNameLength = (base64CharCodeToInt[compressed.charCodeAt(charIndex++)] << 6) + base64CharCodeToInt[compressed.charCodeAt(charIndex++)];
					this.title = decodeURIComponent(compressed.substring(charIndex, charIndex + songNameLength));
					document.title = this.title + " - " + Config.versionDisplayName;

					charIndex += songNameLength;
				} else if (command == SongTagCode.channelCount) {
					this.pitchChannelCount = base64CharCodeToInt[compressed.charCodeAt(charIndex++)];
					this.noiseChannelCount = base64CharCodeToInt[compressed.charCodeAt(charIndex++)];
					if (variant == "beepbox" || beforeTwo) {
						// No mod channel support before jummbox v2
						this.modChannelCount = 0;
					}
					else {
						this.modChannelCount = base64CharCodeToInt[compressed.charCodeAt(charIndex++)];
					}
					this.pitchChannelCount = clamp(Config.pitchChannelCountMin, Config.pitchChannelCountMax + 1, this.pitchChannelCount);
					this.noiseChannelCount = clamp(Config.noiseChannelCountMin, Config.noiseChannelCountMax + 1, this.noiseChannelCount);
					this.modChannelCount = clamp(Config.modChannelCountMin, Config.modChannelCountMax + 1, this.modChannelCount);
					for (let channelIndex = this.channels.length; channelIndex < this.getChannelCount(); channelIndex++) {
						this.channels[channelIndex] = new Channel();
					}
					this.channels.length = this.getChannelCount();
					ColorConfig.resetColors();
				} else if (command == SongTagCode.scale) {
					this.scale = base64CharCodeToInt[compressed.charCodeAt(charIndex++)];
					// All the scales were jumbled around by Jummbox. Just convert to free.
					if (variant == "beepbox") this.scale = 0;
				} else if (command == SongTagCode.key) {
					if (beforeSeven && variant == "beepbox") {
						this.key = clamp(0, Config.keys.length, 11 - base64CharCodeToInt[compressed.charCodeAt(charIndex++)]);
					} else {
						this.key = clamp(0, Config.keys.length, base64CharCodeToInt[compressed.charCodeAt(charIndex++)]);
					}
				} else if (command == SongTagCode.loopStart) {
					if (beforeFive && variant == "beepbox") {
						this.loopStart = base64CharCodeToInt[compressed.charCodeAt(charIndex++)];
					} else {
						this.loopStart = (base64CharCodeToInt[compressed.charCodeAt(charIndex++)] << 6) + base64CharCodeToInt[compressed.charCodeAt(charIndex++)];
					}
				} else if (command == SongTagCode.loopEnd) {
					if (beforeFive && variant == "beepbox") {
						this.loopLength = base64CharCodeToInt[compressed.charCodeAt(charIndex++)];
					} else {
						this.loopLength = (base64CharCodeToInt[compressed.charCodeAt(charIndex++)] << 6) + base64CharCodeToInt[compressed.charCodeAt(charIndex++)] + 1;
					}
				} else if (command == SongTagCode.tempo) {
					if (beforeFour && variant == "beepbox") {
						this.tempo = [95, 120, 151, 190][base64CharCodeToInt[compressed.charCodeAt(charIndex++)]];
					} else if (beforeSeven && variant == "beepbox") {
						this.tempo = [88, 95, 103, 111, 120, 130, 140, 151, 163, 176, 190, 206, 222, 240, 259][base64CharCodeToInt[compressed.charCodeAt(charIndex++)]];
					} else {
						this.tempo = (base64CharCodeToInt[compressed.charCodeAt(charIndex++)] << 6) | (base64CharCodeToInt[compressed.charCodeAt(charIndex++)]);
					}
					this.tempo = clamp(Config.tempoMin, Config.tempoMax + 1, this.tempo);
				} else if (command == SongTagCode.reverb) {
					if (variant == "beepbox") {
						this.reverb = base64CharCodeToInt[compressed.charCodeAt(charIndex++)] * 8;
						this.reverb = clamp(0, Config.reverbRange, this.reverb);
					}
					else {
						this.reverb = base64CharCodeToInt[compressed.charCodeAt(charIndex++)];
						this.reverb = clamp(0, Config.reverbRange, this.reverb);
					}
				} else if (command == SongTagCode.beatCount) {
					if (beforeThree && variant == "beepbox") {
						this.beatsPerBar = [6, 7, 8, 9, 10][base64CharCodeToInt[compressed.charCodeAt(charIndex++)]];
					} else {
						this.beatsPerBar = base64CharCodeToInt[compressed.charCodeAt(charIndex++)] + 1;
					}
					this.beatsPerBar = Math.max(Config.beatsPerBarMin, Math.min(Config.beatsPerBarMax, this.beatsPerBar));
				} else if (command == SongTagCode.barCount) {
					this.barCount = (base64CharCodeToInt[compressed.charCodeAt(charIndex++)] << 6) + base64CharCodeToInt[compressed.charCodeAt(charIndex++)] + 1;
					this.barCount = Math.max(Config.barCountMin, Math.min(Config.barCountMax, this.barCount));
					for (let channel = 0; channel < this.getChannelCount(); channel++) {
						for (let bar = this.channels[channel].bars.length; bar < this.barCount; bar++) {
							this.channels[channel].bars[bar] = (bar < 4) ? 1 : 0;
						}
						this.channels[channel].bars.length = this.barCount;
					}
				} else if (command == SongTagCode.patternCount) {
					if (variant == "beepbox" && beforeEight) {
						this.patternsPerChannel = base64CharCodeToInt[compressed.charCodeAt(charIndex++)] + 1;
					} else {
						this.patternsPerChannel = (base64CharCodeToInt[compressed.charCodeAt(charIndex++)] << 6) + base64CharCodeToInt[compressed.charCodeAt(charIndex++)] + 1;
					}
					this.patternsPerChannel = Math.max(1, Math.min(Config.barCountMax, this.patternsPerChannel));
					for (let channel = 0; channel < this.getChannelCount(); channel++) {
						for (let pattern = this.channels[channel].patterns.length; pattern < this.patternsPerChannel; pattern++) {
							this.channels[channel].patterns[pattern] = new Pattern();
						}
						this.channels[channel].patterns.length = this.patternsPerChannel;
					}
				} else if (command == SongTagCode.instrumentCount) {
					this.instrumentsPerChannel = base64CharCodeToInt[compressed.charCodeAt(charIndex++)] + 1;
					this.instrumentsPerChannel = Math.max(Config.instrumentsPerChannelMin, Math.min(Config.instrumentsPerChannelMax, this.instrumentsPerChannel));
					for (let channel = 0; channel < this.getChannelCount(); channel++) {
						const isNoiseChannel: boolean = channel >= this.pitchChannelCount && channel < this.pitchChannelCount + this.noiseChannelCount;
						const isModChannel: boolean = channel >= this.pitchChannelCount + this.noiseChannelCount;
						for (let instrumentIndex = this.channels[channel].instruments.length; instrumentIndex < this.instrumentsPerChannel; instrumentIndex++) {
							this.channels[channel].instruments[instrumentIndex] = new Instrument(isNoiseChannel, isModChannel);
						}
						this.channels[channel].instruments.length = this.instrumentsPerChannel;
						if (beforeSix && variant == "beepbox") {
							for (let instrumentIndex = 0; instrumentIndex < this.instrumentsPerChannel; instrumentIndex++) {
								this.channels[channel].instruments[instrumentIndex].setTypeAndReset(isNoiseChannel ? InstrumentType.noise : InstrumentType.chip, isNoiseChannel, isModChannel);
							}
						}
					}
				} else if (command == SongTagCode.rhythm) {
					this.rhythm = base64CharCodeToInt[compressed.charCodeAt(charIndex++)];
				} else if (command == SongTagCode.channelOctave) {
					if (beforeThree && variant == "beepbox") {
						channel = base64CharCodeToInt[compressed.charCodeAt(charIndex++)];
						// Set octave properly after note values are calculated, for now clamp it to the max possible window
						this.channels[channel].octave = clamp(0, Config.maxScrollableOctaves + 1, base64CharCodeToInt[compressed.charCodeAt(charIndex++)]);
						toSetOctaves[channel] = clamp(0, Config.maxScrollableOctaves - (+(window.localStorage.getItem("extraOctaves") || "0")) + 1, this.channels[channel].octave);
					} else {
						for (channel = 0; channel < this.getChannelCount(); channel++) {
							// Set octave properly after note values are calculated, for now clamp it to the max possible window
							this.channels[channel].octave = clamp(0, Config.maxScrollableOctaves + 1, base64CharCodeToInt[compressed.charCodeAt(charIndex++)]);
							toSetOctaves[channel] = clamp(0, Config.maxScrollableOctaves - (+(window.localStorage.getItem("extraOctaves") || "0")) + 1, this.channels[channel].octave);
						}
					}
				} else if (command == SongTagCode.startInstrument) {
					instrumentIndexIterator++;
					if (instrumentIndexIterator >= this.instrumentsPerChannel) {
						instrumentChannelIterator++;
						instrumentIndexIterator = 0;
					}
					const instrument: Instrument = this.channels[instrumentChannelIterator].instruments[instrumentIndexIterator];
					const instrumentType: number = clamp(0, InstrumentType.length, base64CharCodeToInt[compressed.charCodeAt(charIndex++)]);
					instrument.setTypeAndReset(instrumentType, instrumentChannelIterator >= this.pitchChannelCount && instrumentChannelIterator < this.pitchChannelCount + this.noiseChannelCount, instrumentChannelIterator >= this.pitchChannelCount + this.noiseChannelCount);
				} else if (command == SongTagCode.preset) {
					const presetValue: number = (base64CharCodeToInt[compressed.charCodeAt(charIndex++)] << 6) | (base64CharCodeToInt[compressed.charCodeAt(charIndex++)]);
					this.channels[instrumentChannelIterator].instruments[instrumentIndexIterator].preset = presetValue;
				} else if (command == SongTagCode.wave) {
					if (beforeThree && variant == "beepbox") {
						const legacyWaves: number[] = [1, 2, 3, 4, 5, 6, 7, 8, 0];
						channel = base64CharCodeToInt[compressed.charCodeAt(charIndex++)];
						this.channels[channel].instruments[0].chipWave = clamp(0, Config.chipWaves.length, legacyWaves[base64CharCodeToInt[compressed.charCodeAt(charIndex++)]] | 0);
					} else if (beforeSix && variant == "beepbox") {
						const legacyWaves: number[] = [1, 2, 3, 4, 5, 6, 7, 8, 0];
						for (channel = 0; channel < this.getChannelCount(); channel++) {
							for (let i: number = 0; i < this.instrumentsPerChannel; i++) {
								if (channel >= this.pitchChannelCount) {
									this.channels[channel].instruments[i].chipNoise = clamp(0, Config.chipNoises.length, base64CharCodeToInt[compressed.charCodeAt(charIndex++)]);
								} else {
									this.channels[channel].instruments[i].chipWave = clamp(0, Config.chipWaves.length, legacyWaves[base64CharCodeToInt[compressed.charCodeAt(charIndex++)]] | 0);
								}
							}
						}
					} else if (beforeSeven && variant == "beepbox") {
						const legacyWaves: number[] = [1, 2, 3, 4, 5, 6, 7, 8, 0];
						if (instrumentChannelIterator >= this.pitchChannelCount) {
							this.channels[instrumentChannelIterator].instruments[instrumentIndexIterator].chipNoise = clamp(0, Config.chipNoises.length, base64CharCodeToInt[compressed.charCodeAt(charIndex++)]);
						} else {
							this.channels[instrumentChannelIterator].instruments[instrumentIndexIterator].chipWave = clamp(0, Config.chipWaves.length, legacyWaves[base64CharCodeToInt[compressed.charCodeAt(charIndex++)]] | 0);
						}
					} else {
						if (instrumentChannelIterator >= this.pitchChannelCount) {
							this.channels[instrumentChannelIterator].instruments[instrumentIndexIterator].chipNoise = clamp(0, Config.chipNoises.length, base64CharCodeToInt[compressed.charCodeAt(charIndex++)]);
						} else {
							this.channels[instrumentChannelIterator].instruments[instrumentIndexIterator].chipWave = clamp(0, Config.chipWaves.length, base64CharCodeToInt[compressed.charCodeAt(charIndex++)]);
						}
					}
				} else if (command == SongTagCode.filterCutoff) {
					if (beforeSeven && variant == "beepbox") {
						const legacyToCutoff: number[] = [10, 6, 3, 0, 8, 5, 2];
						const legacyToEnvelope: number[] = [1, 1, 1, 1, 18, 19, 20];
						const filterNames: string[] = ["none", "bright", "medium", "soft", "decay bright", "decay medium", "decay soft"];

						if (beforeThree && variant == "beepbox") {
							channel = base64CharCodeToInt[compressed.charCodeAt(charIndex++)];
							const instrument: Instrument = this.channels[channel].instruments[0];
							const legacyFilter: number = [1, 3, 4, 5][clamp(0, filterNames.length, base64CharCodeToInt[compressed.charCodeAt(charIndex++)])];
							instrument.filterCutoff = legacyToCutoff[legacyFilter];
							instrument.filterEnvelope = legacyToEnvelope[legacyFilter];
							instrument.filterResonance = 0;
						} else if (beforeSix && variant == "beepbox") {
							for (channel = 0; channel < this.getChannelCount(); channel++) {
								for (let i: number = 0; i < this.instrumentsPerChannel; i++) {
									const instrument: Instrument = this.channels[channel].instruments[i];
									if (channel < this.pitchChannelCount) {
										const legacyFilter: number = clamp(0, filterNames.length, base64CharCodeToInt[compressed.charCodeAt(charIndex++)] + 1);
										instrument.filterCutoff = legacyToCutoff[legacyFilter];
										instrument.filterEnvelope = legacyToEnvelope[legacyFilter];
										instrument.filterResonance = 0;
									} else {
										instrument.filterCutoff = 10;
										instrument.filterEnvelope = 1;
										instrument.filterResonance = 0;
									}
								}
							}
						} else {
							const legacyFilter: number = clamp(0, filterNames.length, base64CharCodeToInt[compressed.charCodeAt(charIndex++)]);
							const instrument: Instrument = this.channels[instrumentChannelIterator].instruments[instrumentIndexIterator];
							instrument.filterCutoff = legacyToCutoff[legacyFilter];
							instrument.filterEnvelope = legacyToEnvelope[legacyFilter];
							instrument.filterResonance = 0;
						}
					} else {
						const instrument: Instrument = this.channels[instrumentChannelIterator].instruments[instrumentIndexIterator];
						instrument.filterCutoff = clamp(0, Config.filterCutoffRange, base64CharCodeToInt[compressed.charCodeAt(charIndex++)]);
					}
				} else if (command == SongTagCode.filterResonance) {
					this.channels[instrumentChannelIterator].instruments[instrumentIndexIterator].filterResonance = clamp(0, Config.filterResonanceRange, base64CharCodeToInt[compressed.charCodeAt(charIndex++)]);
				} else if (command == SongTagCode.filterEnvelope) {
					const instrument: Instrument = this.channels[instrumentChannelIterator].instruments[instrumentIndexIterator];
					if (instrument.type == InstrumentType.drumset) {
						for (let i: number = 0; i < Config.drumCount; i++) {
							instrument.drumsetEnvelopes[i] = clamp(0, Config.envelopes.length, base64CharCodeToInt[compressed.charCodeAt(charIndex++)]);
						}
					} else {
						instrument.filterEnvelope = clamp(0, Config.envelopes.length, base64CharCodeToInt[compressed.charCodeAt(charIndex++)]);
					}
				} else if (command == SongTagCode.pulseWidth) {
					if (variant == "beepbox") {
						// Convert back from beepbox's weird pulse width storage formula, rounding. The "7" in there is the old
						// piece of the formula "beepbox.Config.pulseWidthRange - 1".
						const instrument: Instrument = this.channels[instrumentChannelIterator].instruments[instrumentIndexIterator];
						instrument.pulseWidth = Math.round(clamp(0, Config.pulseWidthRange + 1, Math.pow(0.5, (7 - base64CharCodeToInt[compressed.charCodeAt(charIndex++)]) * 0.5) * 50));
						instrument.pulseEnvelope = clamp(0, Config.envelopes.length, base64CharCodeToInt[compressed.charCodeAt(charIndex++)]);
					}
					else {
						const instrument: Instrument = this.channels[instrumentChannelIterator].instruments[instrumentIndexIterator];
						instrument.pulseWidth = clamp(0, Config.pulseWidthRange + 1, base64CharCodeToInt[compressed.charCodeAt(charIndex++)]);
						instrument.pulseEnvelope = clamp(0, Config.envelopes.length, base64CharCodeToInt[compressed.charCodeAt(charIndex++)]);
					}
				} else if (command == SongTagCode.transition) {
					if (beforeThree && variant == "beepbox") {
						channel = base64CharCodeToInt[compressed.charCodeAt(charIndex++)];
						this.channels[channel].instruments[0].transition = clamp(0, Config.transitions.length, base64CharCodeToInt[compressed.charCodeAt(charIndex++)]);
					} else if (beforeSix && variant == "beepbox") {
						for (channel = 0; channel < this.getChannelCount(); channel++) {
							for (let i: number = 0; i < this.instrumentsPerChannel; i++) {
								this.channels[channel].instruments[i].transition = clamp(0, Config.transitions.length, base64CharCodeToInt[compressed.charCodeAt(charIndex++)]);
							}
						}
					} else {
						this.channels[instrumentChannelIterator].instruments[instrumentIndexIterator].transition = clamp(0, Config.transitions.length, base64CharCodeToInt[compressed.charCodeAt(charIndex++)]);
					}
				} else if (command == SongTagCode.vibrato) {
					if (beforeThree && variant == "beepbox") {
						const legacyEffects: number[] = [0, 3, 2, 0];
						const legacyEnvelopes: number[] = [1, 1, 1, 13];
						channel = base64CharCodeToInt[compressed.charCodeAt(charIndex++)];
						const effect: number = clamp(0, legacyEffects.length, base64CharCodeToInt[compressed.charCodeAt(charIndex++)]);
						const instrument: Instrument = this.channels[channel].instruments[0];
						instrument.vibrato = legacyEffects[effect];
						instrument.filterEnvelope = (instrument.filterEnvelope == 1)
							? legacyEnvelopes[effect]
							: instrument.filterEnvelope;
					} else if (beforeSix && variant == "beepbox") {
						const legacyEffects: number[] = [0, 1, 2, 3, 0, 0];
						const legacyEnvelopes: number[] = [1, 1, 1, 1, 16, 13];
						for (channel = 0; channel < this.getChannelCount(); channel++) {
							for (let i: number = 0; i < this.instrumentsPerChannel; i++) {
								const effect: number = clamp(0, legacyEffects.length, base64CharCodeToInt[compressed.charCodeAt(charIndex++)]);
								const instrument: Instrument = this.channels[channel].instruments[i];
								instrument.vibrato = legacyEffects[effect];
								instrument.filterEnvelope = (instrument.filterEnvelope == 1)
									? legacyEnvelopes[effect]
									: instrument.filterEnvelope;
							}
						}
					} else if (beforeSeven && variant == "beepbox") {
						const legacyEffects: number[] = [0, 1, 2, 3, 0, 0];
						const legacyEnvelopes: number[] = [1, 1, 1, 1, 16, 13];
						const effect: number = clamp(0, legacyEffects.length, base64CharCodeToInt[compressed.charCodeAt(charIndex++)]);
						const instrument: Instrument = this.channels[instrumentChannelIterator].instruments[instrumentIndexIterator];
						instrument.vibrato = legacyEffects[effect];
						instrument.filterEnvelope = (instrument.filterEnvelope == 1)
							? legacyEnvelopes[effect]
							: instrument.filterEnvelope;
					} else {
						const vibrato: number = clamp(0, Config.vibratos.length, base64CharCodeToInt[compressed.charCodeAt(charIndex++)]);
						this.channels[instrumentChannelIterator].instruments[instrumentIndexIterator].vibrato = vibrato;
					}
				} else if (command == SongTagCode.interval) {
					if (beforeThree && variant == "beepbox") {
						channel = base64CharCodeToInt[compressed.charCodeAt(charIndex++)];
						this.channels[channel].instruments[0].interval = clamp(0, Config.intervals.length, base64CharCodeToInt[compressed.charCodeAt(charIndex++)]);
					} else if (beforeSix && variant == "beepbox") {
						for (channel = 0; channel < this.getChannelCount(); channel++) {
							for (let i: number = 0; i < this.instrumentsPerChannel; i++) {
								const originalValue: number = base64CharCodeToInt[compressed.charCodeAt(charIndex++)];
								let interval: number = clamp(0, Config.intervals.length, originalValue);
								if (originalValue == 8) {
									// original "custom harmony" now maps to "hum" and "custom interval".
									interval = 2;
									this.channels[channel].instruments[i].chord = 3;
								}
								this.channels[channel].instruments[i].interval = interval;
							}
						}
					} else if (beforeSeven && variant == "beepbox") {
						const originalValue: number = base64CharCodeToInt[compressed.charCodeAt(charIndex++)];
						let interval: number = clamp(0, Config.intervals.length, originalValue);
						if (originalValue == 8) {
							// original "custom harmony" now maps to "hum" and "custom interval".
							interval = 2;
							this.channels[instrumentChannelIterator].instruments[instrumentIndexIterator].chord = 3;
						}
						this.channels[instrumentChannelIterator].instruments[instrumentIndexIterator].interval = interval;
					} else {
						this.channels[instrumentChannelIterator].instruments[instrumentIndexIterator].interval = clamp(0, Config.intervals.length, base64CharCodeToInt[compressed.charCodeAt(charIndex++)]);
					}
				} else if (command == SongTagCode.chord) {
					this.channels[instrumentChannelIterator].instruments[instrumentIndexIterator].chord = clamp(0, Config.chords.length, base64CharCodeToInt[compressed.charCodeAt(charIndex++)]);
				} else if (command == SongTagCode.effects) {
					this.channels[instrumentChannelIterator].instruments[instrumentIndexIterator].effects = clamp(0, Config.effectsNames.length, base64CharCodeToInt[compressed.charCodeAt(charIndex++)]);
				} else if (command == SongTagCode.volume) {
					if (beforeThree && variant == "beepbox") {
						channel = base64CharCodeToInt[compressed.charCodeAt(charIndex++)];
						const instrument: Instrument = this.channels[channel].instruments[0];
						instrument.volume = Math.round(clamp(-Config.volumeRange, 1, -base64CharCodeToInt[compressed.charCodeAt(charIndex++)] * 5.0));
					} else if (beforeSix && variant == "beepbox") {
						for (channel = 0; channel < this.getChannelCount(); channel++) {
							for (let i: number = 0; i < this.instrumentsPerChannel; i++) {
								const instrument: Instrument = this.channels[channel].instruments[i];
								instrument.volume = Math.round(clamp(-Config.volumeRange, 1, -base64CharCodeToInt[compressed.charCodeAt(charIndex++)] * 5.0));
							}
						}
					} else if (beforeSeven && variant == "beepbox") {
						const instrument: Instrument = this.channels[instrumentChannelIterator].instruments[instrumentIndexIterator];
						instrument.volume = Math.round(clamp(-Config.volumeRange, 1, -base64CharCodeToInt[compressed.charCodeAt(charIndex++)] * 5.0));
					} else if (variant == "beepbox") {
						const instrument: Instrument = this.channels[instrumentChannelIterator].instruments[instrumentIndexIterator];
						// Beepbox v7's volume range is 0-7 (0 is max, 7 is mute)
						instrument.volume = Math.round(clamp(-Config.volumeRange / 2, 1, -base64CharCodeToInt[compressed.charCodeAt(charIndex++)] * 25.0 / 7.0));
					}
					else {
						const instrument: Instrument = this.channels[instrumentChannelIterator].instruments[instrumentIndexIterator];
						// Volume is stored in two bytes in jummbox just in case range ever exceeds one byte, e.g. through later waffling on the subject.
						instrument.volume = Math.round(clamp(-Config.volumeRange / 2, Config.volumeRange / 2 + 1, ((base64CharCodeToInt[compressed.charCodeAt(charIndex++)] << 6) | (base64CharCodeToInt[compressed.charCodeAt(charIndex++)])) - Config.volumeRange / 2));
					}
				} else if (command == SongTagCode.panning) {
					const instrument: Instrument = this.channels[instrumentChannelIterator].instruments[instrumentIndexIterator];

					if (variant == "beepbox") {
						// Beepbox has a panMax of 8 (9 total positions), Jummbox has a panMax of 100 (101 total positions)
						instrument.pan = clamp(0, Config.panMax + 1, Math.round(base64CharCodeToInt[compressed.charCodeAt(charIndex++)] * ((Config.panMax) / 8.0)));
					}
					else {
						instrument.pan = clamp(0, Config.panMax + 1, (base64CharCodeToInt[compressed.charCodeAt(charIndex++)] << 6) + base64CharCodeToInt[compressed.charCodeAt(charIndex++)]);
					}
				}
				else if (command == SongTagCode.detune) {
					const instrument: Instrument = this.channels[instrumentChannelIterator].instruments[instrumentIndexIterator];

					instrument.detune = clamp(Config.detuneMin, Config.detuneMax + 1, ((base64CharCodeToInt[compressed.charCodeAt(charIndex++)] << 6) + base64CharCodeToInt[compressed.charCodeAt(charIndex++)]) + Config.detuneMin);
				}
				else if (command == SongTagCode.customChipWave) {
					let instrument: Instrument = this.channels[instrumentChannelIterator].instruments[instrumentIndexIterator];
					// Pop custom wave values
					for (let j: number = 0; j < 64; j++) {
						instrument.customChipWave[j]
							= clamp(-24, 25, base64CharCodeToInt[compressed.charCodeAt(charIndex++)] - 24);
					}

					let sum: number = 0.0;
					for (let i: number = 0; i < instrument.customChipWave.length; i++) {
						sum += instrument.customChipWave[i];
					}
					const average: number = sum / instrument.customChipWave.length;

					// Perform the integral on the wave. The chipSynth will perform the derivative to get the original wave back but with antialiasing.
					let cumulative: number = 0;
					let wavePrev: number = 0;
					for (let i: number = 0; i < instrument.customChipWave.length; i++) {
						cumulative += wavePrev;
						wavePrev = instrument.customChipWave[i] - average;
						instrument.customChipWaveIntegral[i] = cumulative;
					}

					// 65th, last sample is for anti-aliasing
					instrument.customChipWaveIntegral[64] = 0.0;

				} else if (command == SongTagCode.algorithm) {
					this.channels[instrumentChannelIterator].instruments[instrumentIndexIterator].algorithm = clamp(0, Config.algorithms.length, base64CharCodeToInt[compressed.charCodeAt(charIndex++)]);
				} else if (command == SongTagCode.feedbackType) {
					this.channels[instrumentChannelIterator].instruments[instrumentIndexIterator].feedbackType = clamp(0, Config.feedbacks.length, base64CharCodeToInt[compressed.charCodeAt(charIndex++)]);
				} else if (command == SongTagCode.feedbackAmplitude) {
					this.channels[instrumentChannelIterator].instruments[instrumentIndexIterator].feedbackAmplitude = clamp(0, Config.operatorAmplitudeMax + 1, base64CharCodeToInt[compressed.charCodeAt(charIndex++)]);
				} else if (command == SongTagCode.feedbackEnvelope) {
					this.channels[instrumentChannelIterator].instruments[instrumentIndexIterator].feedbackEnvelope = clamp(0, Config.envelopes.length, base64CharCodeToInt[compressed.charCodeAt(charIndex++)]);
				} else if (command == SongTagCode.operatorFrequencies) {
					for (let o: number = 0; o < Config.operatorCount; o++) {
						this.channels[instrumentChannelIterator].instruments[instrumentIndexIterator].operators[o].frequency = clamp(0, Config.operatorFrequencies.length, base64CharCodeToInt[compressed.charCodeAt(charIndex++)]);
					}
				} else if (command == SongTagCode.operatorAmplitudes) {
					for (let o: number = 0; o < Config.operatorCount; o++) {
						this.channels[instrumentChannelIterator].instruments[instrumentIndexIterator].operators[o].amplitude = clamp(0, Config.operatorAmplitudeMax + 1, base64CharCodeToInt[compressed.charCodeAt(charIndex++)]);
					}
				} else if (command == SongTagCode.operatorEnvelopes) {
					for (let o: number = 0; o < Config.operatorCount; o++) {
						this.channels[instrumentChannelIterator].instruments[instrumentIndexIterator].operators[o].envelope = clamp(0, Config.envelopes.length, base64CharCodeToInt[compressed.charCodeAt(charIndex++)]);
					}
				} else if (command == SongTagCode.spectrum) {
					const instrument: Instrument = this.channels[instrumentChannelIterator].instruments[instrumentIndexIterator];
					if (instrument.type == InstrumentType.spectrum) {
						const byteCount: number = Math.ceil(Config.spectrumControlPoints * Config.spectrumControlPointBits / 6)
						const bits: BitFieldReader = new BitFieldReader(compressed, charIndex, charIndex + byteCount);
						for (let i: number = 0; i < Config.spectrumControlPoints; i++) {
							instrument.spectrumWave.spectrum[i] = bits.read(Config.spectrumControlPointBits);
						}
						instrument.spectrumWave.markCustomWaveDirty();
						charIndex += byteCount;
					} else if (instrument.type == InstrumentType.drumset) {
						const byteCount: number = Math.ceil(Config.drumCount * Config.spectrumControlPoints * Config.spectrumControlPointBits / 6)
						const bits: BitFieldReader = new BitFieldReader(compressed, charIndex, charIndex + byteCount);
						for (let j: number = 0; j < Config.drumCount; j++) {
							for (let i: number = 0; i < Config.spectrumControlPoints; i++) {
								instrument.drumsetSpectrumWaves[j].spectrum[i] = bits.read(Config.spectrumControlPointBits);
							}
							instrument.drumsetSpectrumWaves[j].markCustomWaveDirty();
						}
						charIndex += byteCount;
					} else {
						throw new Error("Unhandled instrument type for spectrum song tag code.");
					}
				} else if (command == SongTagCode.harmonics) {
					const instrument: Instrument = this.channels[instrumentChannelIterator].instruments[instrumentIndexIterator];
					const byteCount: number = Math.ceil(Config.harmonicsControlPoints * Config.harmonicsControlPointBits / 6)
					const bits: BitFieldReader = new BitFieldReader(compressed, charIndex, charIndex + byteCount);
					for (let i: number = 0; i < Config.harmonicsControlPoints; i++) {
						instrument.harmonicsWave.harmonics[i] = bits.read(Config.harmonicsControlPointBits);
					}
					instrument.harmonicsWave.markCustomWaveDirty();
					charIndex += byteCount;
				} else if (command == SongTagCode.bars) {
					let subStringLength: number;
					if (beforeThree && variant == "beepbox") {
						channel = base64CharCodeToInt[compressed.charCodeAt(charIndex++)];
						const barCount: number = base64CharCodeToInt[compressed.charCodeAt(charIndex++)];
						subStringLength = Math.ceil(barCount * 0.5);
						const bits: BitFieldReader = new BitFieldReader(compressed, charIndex, charIndex + subStringLength);
						for (let i: number = 0; i < barCount; i++) {
							this.channels[channel].bars[i] = bits.read(3) + 1;
						}
					} else if (beforeFive && variant == "beepbox") {
						let neededBits: number = 0;
						while ((1 << neededBits) < this.patternsPerChannel) neededBits++;
						subStringLength = Math.ceil(this.getChannelCount() * this.barCount * neededBits / 6);
						const bits: BitFieldReader = new BitFieldReader(compressed, charIndex, charIndex + subStringLength);
						for (channel = 0; channel < this.getChannelCount(); channel++) {
							for (let i: number = 0; i < this.barCount; i++) {
								this.channels[channel].bars[i] = bits.read(neededBits) + 1;
							}
						}
					} else {
						let neededBits: number = 0;
						while ((1 << neededBits) < this.patternsPerChannel + 1) neededBits++;
						subStringLength = Math.ceil(this.getChannelCount() * this.barCount * neededBits / 6);
						const bits: BitFieldReader = new BitFieldReader(compressed, charIndex, charIndex + subStringLength);
						for (channel = 0; channel < this.getChannelCount(); channel++) {
							for (let i: number = 0; i < this.barCount; i++) {
								this.channels[channel].bars[i] = bits.read(neededBits);
							}
						}
					}
					charIndex += subStringLength;
				} else if (command == SongTagCode.patterns) {
					let bitStringLength: number = 0;
					if (beforeThree && variant == "beepbox") {
						channel = base64CharCodeToInt[compressed.charCodeAt(charIndex++)];

						// The old format used the next character to represent the number of patterns in the channel, which is usually eight, the default. 
						charIndex++; //let patternCount: number = base64CharCodeToInt[compressed.charCodeAt(charIndex++)];

						bitStringLength = base64CharCodeToInt[compressed.charCodeAt(charIndex++)];
						bitStringLength = bitStringLength << 6;
						bitStringLength += base64CharCodeToInt[compressed.charCodeAt(charIndex++)];
					} else {
						channel = 0;
						let bitStringLengthLength: number = Math.min(4, base64CharCodeToInt[compressed.charCodeAt(charIndex++)]);
						while (bitStringLengthLength > 0) {
							bitStringLength = bitStringLength << 6;
							bitStringLength += base64CharCodeToInt[compressed.charCodeAt(charIndex++)];
							bitStringLengthLength--;
						}
					}

					const bits: BitFieldReader = new BitFieldReader(compressed, charIndex, charIndex + bitStringLength);
					charIndex += bitStringLength;

					let neededInstrumentBits: number = 0;
					while ((1 << neededInstrumentBits) < this.instrumentsPerChannel) neededInstrumentBits++;
					while (true) {
						const isNoiseChannel: boolean = this.getChannelIsNoise(channel);
						const isModChannel: boolean = this.getChannelIsMod(channel);

						// Some info about modulator settings immediately follows in mod channels.
						if (isModChannel) {
							for (let instrumentIndex: number = 0; instrumentIndex < this.instrumentsPerChannel; instrumentIndex++) {

								let instrument: Instrument = this.channels[channel].instruments[instrumentIndex];

								for (let mod: number = 0; mod < Config.modCount; mod++) {
									instrument.modStatuses[mod] = bits.read(2);

									// Channel/Instrument is only used if the status isn't "song" or "none".
									if (instrument.modStatuses[mod] == ModStatus.msForPitch || instrument.modStatuses[mod] == ModStatus.msForNoise) {

										// Clamp to pitch/noise max
										if (instrument.modStatuses[mod] == ModStatus.msForPitch) {
											instrument.modChannels[mod] = clamp(0, this.pitchChannelCount + 1, bits.read(8));
										}
										else {
											instrument.modChannels[mod] = clamp(0, this.noiseChannelCount + 1, bits.read(8));
										}

										instrument.modInstruments[mod] = clamp(0, this.instrumentsPerChannel + 1, bits.read(neededInstrumentBits));
									}

									// Mod setting is only used if the status isn't "none".
									if (instrument.modStatuses[mod] != ModStatus.msNone) {
										instrument.modSettings[mod] = bits.read(6);
									}
								}
							}
						}

						const octaveOffset: number = (isNoiseChannel || isModChannel) ? 0 : this.channels[channel].octave * 12;
						let note: Note | null = null;
						let pin: NotePin | null = null;
						let lastPitch: number = ((isNoiseChannel || isModChannel) ? 4 : 12) + octaveOffset;
						const recentPitches: number[] = isModChannel ? [0, 1, 2, 3, 4, 5] : (isNoiseChannel ? [4, 6, 7, 2, 3, 8, 0, 10] : [12, 19, 24, 31, 36, 7, 0]);
						const recentShapes: any[] = [];
						for (let i: number = 0; i < recentPitches.length; i++) {
							recentPitches[i] += octaveOffset;
						}
						for (let i: number = 0; i < this.patternsPerChannel; i++) {
							const newPattern: Pattern = this.channels[channel].patterns[i];
							newPattern.reset();
							newPattern.instrument = bits.read(neededInstrumentBits);

							if (!(variant == "beepbox" && beforeThree) && bits.read(1) == 0) continue;

							let curPart: number = 0;
							const newNotes: Note[] = newPattern.notes;
							// Due to arbitrary note positioning, mod channels don't end the count until curPart actually exceeds the max
							while (curPart < this.beatsPerBar * Config.partsPerBeat + (+isModChannel)) {

								const useOldShape: boolean = bits.read(1) == 1;
								let newNote: boolean = false;
								let shapeIndex: number = 0;
								if (useOldShape) {
									shapeIndex = bits.readLongTail(0, 0);
								} else {
									newNote = bits.read(1) == 1;
								}

								if (!useOldShape && !newNote) {
									// For mod channels, check if you need to move backward too (notes can appear in any order and offset from each other).
									if (isModChannel) {
										const isBackwards: boolean = bits.read(1) == 1;
										const restLength: number = bits.readPartDuration();
										if (isBackwards) {
											curPart -= restLength;
										}
										else {
											curPart += restLength;
										}
									} else {
										const restLength: number = (beforeSeven && variant == "beepbox")
											? bits.readLegacyPartDuration() * Config.partsPerBeat / Config.rhythms[this.rhythm].stepsPerBeat
											: bits.readPartDuration();
										curPart += restLength;

									}
								} else {
									let shape: any;
									let pinObj: any;
									let pitch: number;
									if (useOldShape) {
										shape = recentShapes[shapeIndex];
										recentShapes.splice(shapeIndex, 1);
									} else {
										shape = {};

										shape.pitchCount = 1;
										while (shape.pitchCount < 4 && bits.read(1) == 1) shape.pitchCount++;

										shape.pinCount = bits.readPinCount();

										if (variant == "beepbox") {
											shape.initialVolume = bits.read(2) * 2;
										} else if (!isModChannel) {
											shape.initialVolume = bits.read(3);
										} else {
											shape.initialVolume = bits.read(9);
										}

										shape.pins = [];
										shape.length = 0;
										shape.bendCount = 0;
										for (let j: number = 0; j < shape.pinCount; j++) {
											pinObj = {};
											pinObj.pitchBend = bits.read(1) == 1;
											if (pinObj.pitchBend) shape.bendCount++;
											shape.length += (beforeSeven && variant == "beepbox")
												? bits.readLegacyPartDuration() * Config.partsPerBeat / Config.rhythms[this.rhythm].stepsPerBeat
												: bits.readPartDuration();
											pinObj.time = shape.length;

											if (variant == "beepbox") {
												pinObj.volume = bits.read(2) * 2;
											} else if (!isModChannel) {
												pinObj.volume = bits.read(3);
											}
											else {
												pinObj.volume = bits.read(9);
											}
											shape.pins.push(pinObj);
										}
									}
									recentShapes.unshift(shape);
									if (recentShapes.length > 10) recentShapes.pop();

									note = new Note(0, curPart, curPart + shape.length, shape.initialVolume);
									note.pitches = [];
									note.pins.length = 1;
									const pitchBends: number[] = [];
									for (let j: number = 0; j < shape.pitchCount + shape.bendCount; j++) {
										const useOldPitch: boolean = bits.read(1) == 1;
										if (!useOldPitch) {
											const interval: number = bits.readPitchInterval();
											pitch = lastPitch;
											let intervalIter: number = interval;
											while (intervalIter > 0) {
												pitch++;
												while (recentPitches.indexOf(pitch) != -1) pitch++;
												intervalIter--;
											}
											while (intervalIter < 0) {
												pitch--;
												while (recentPitches.indexOf(pitch) != -1) pitch--;
												intervalIter++;
											}
										} else {
											const pitchIndex: number = bits.read(3);
											pitch = recentPitches[pitchIndex];
											recentPitches.splice(pitchIndex, 1);
										}

										recentPitches.unshift(pitch);
										if (recentPitches.length > 8) recentPitches.pop();

										if (j < shape.pitchCount) {
											note.pitches.push(pitch);
										} else {
											pitchBends.push(pitch);
										}

										if (j == shape.pitchCount - 1) {
											lastPitch = note.pitches[0];
										} else {
											lastPitch = pitch;
										}
									}

									pitchBends.unshift(note.pitches[0]);

									for (const pinObj of shape.pins) {
										if (pinObj.pitchBend) pitchBends.shift();
										pin = makeNotePin(pitchBends[0] - note.pitches[0], pinObj.time, pinObj.volume);
										note.pins.push(pin);
									}
									curPart = note.end;

									newNotes.push(note);
								}
							}
						}

						if (beforeThree && variant == "beepbox") {
							break;
						} else {
							channel++;
							if (channel >= this.getChannelCount()) break;
						}
					} // while (true)
				}
			}

			for (let channel: number = 0; channel < this.getChannelCount(); channel++) {
				if (toSetOctaves[channel] != null) {
					this.channels[channel].octave = toSetOctaves[channel];
				}
			}
		}

		public toJsonObject(enableIntro: boolean = true, loopCount: number = 1, enableOutro: boolean = true): Object {
			const channelArray: Object[] = [];
			for (let channel: number = 0; channel < this.getChannelCount(); channel++) {
				const instrumentArray: Object[] = [];
				const isNoiseChannel: boolean = this.getChannelIsNoise(channel);
				const isModChannel: boolean = this.getChannelIsMod(channel);
				for (let i: number = 0; i < this.instrumentsPerChannel; i++) {
					instrumentArray.push(this.channels[channel].instruments[i].toJsonObject());
				}

				const patternArray: Object[] = [];
				for (const pattern of this.channels[channel].patterns) {
					const noteArray: Object[] = [];
					for (const note of pattern.notes) {
						let volumeCap: number = this.getVolumeCapForSetting(isModChannel, this.channels[channel].instruments[pattern.instrument].modSettings[Config.modCount - note.pitches[0] - 1]);
						const pointArray: Object[] = [];
						for (const pin of note.pins) {
							pointArray.push({
								"tick": (pin.time + note.start) * Config.rhythms[this.rhythm].stepsPerBeat / Config.partsPerBeat,
								"pitchBend": pin.interval,
								"volume": Math.round(pin.volume * 100 / volumeCap),
							});
						}

						noteArray.push({
							"pitches": note.pitches,
							"points": pointArray,
						});
					}

					patternArray.push({
						"instrument": pattern.instrument + 1,
						"notes": noteArray,
					});
				}

				const sequenceArray: number[] = [];
				if (enableIntro) for (let i: number = 0; i < this.loopStart; i++) {
					sequenceArray.push(this.channels[channel].bars[i]);
				}
				for (let l: number = 0; l < loopCount; l++) for (let i: number = this.loopStart; i < this.loopStart + this.loopLength; i++) {
					sequenceArray.push(this.channels[channel].bars[i]);
				}
				if (enableOutro) for (let i: number = this.loopStart + this.loopLength; i < this.barCount; i++) {
					sequenceArray.push(this.channels[channel].bars[i]);
				}

				channelArray.push({
					"type": isModChannel ? "mod" : (isNoiseChannel ? "drum" : "pitch"),
					"octaveScrollBar": this.channels[channel].octave,
					"instruments": instrumentArray,
					"patterns": patternArray,
					"sequence": sequenceArray,
				});
			}

			return {
				"name": this.title,
				"format": Song._format,
				"version": Song._latestJummBoxVersion,
				"scale": Config.scales[this.scale].name,
				"key": Config.keys[this.key].name,
				"introBars": this.loopStart,
				"loopBars": this.loopLength,
				"beatsPerBar": this.beatsPerBar,
				"ticksPerBeat": Config.rhythms[this.rhythm].stepsPerBeat,
				"beatsPerMinute": this.tempo,
				"reverb": this.reverb,
				//"outroBars": this.barCount - this.loopStart - this.loopLength; // derive this from bar arrays?
				//"patternCount": this.patternsPerChannel, // derive this from pattern arrays?
				//"instrumentsPerChannel": this.instrumentsPerChannel, //derive this from instrument arrays?
				"channels": channelArray,
			};
		}

		public fromJsonObject(jsonObject: any): void {
			this.initToDefault(true);
			if (!jsonObject) return;

			//const version: number = jsonObject["version"] | 0;
			//if (version > Song._latestVersion) return; // Go ahead and try to parse something from the future I guess? JSON is pretty easy-going!

			if (jsonObject["name"] != undefined) {
				this.title = jsonObject["name"];
			}

			this.scale = 0; // default to free.
			if (jsonObject["scale"] != undefined) {
				const oldScaleNames: Dictionary<number> = { "romani :)": 8, "romani :(": 9 };
				const scale: number = oldScaleNames[jsonObject["scale"]] != undefined ? oldScaleNames[jsonObject["scale"]] : Config.scales.findIndex(scale => scale.name == jsonObject["scale"]);
				if (scale != -1) this.scale = scale;
			}

			if (jsonObject["key"] != undefined) {
				if (typeof (jsonObject["key"]) == "number") {
					this.key = ((jsonObject["key"] + 1200) >>> 0) % Config.keys.length;
				} else if (typeof (jsonObject["key"]) == "string") {
					const key: string = jsonObject["key"];
					const letter: string = key.charAt(0).toUpperCase();
					const symbol: string = key.charAt(1).toLowerCase();
					const letterMap: Readonly<Dictionary<number>> = { "C": 0, "D": 2, "E": 4, "F": 5, "G": 7, "A": 9, "B": 11 };
					const accidentalMap: Readonly<Dictionary<number>> = { "#": 1, "♯": 1, "b": -1, "♭": -1 };
					let index: number | undefined = letterMap[letter];
					const offset: number | undefined = accidentalMap[symbol];
					if (index != undefined) {
						if (offset != undefined) index += offset;
						if (index < 0) index += 12;
						index = index % 12;
						this.key = index;
					}
				}
			}

			if (jsonObject["beatsPerMinute"] != undefined) {
				this.tempo = clamp(Config.tempoMin, Config.tempoMax + 1, jsonObject["beatsPerMinute"] | 0);
			}

			if (jsonObject["reverb"] != undefined) {
				this.reverb = clamp(0, Config.reverbRange, jsonObject["reverb"] | 0);
			}

			if (jsonObject["beatsPerBar"] != undefined) {
				this.beatsPerBar = Math.max(Config.beatsPerBarMin, Math.min(Config.beatsPerBarMax, jsonObject["beatsPerBar"] | 0));
			}

			let importedPartsPerBeat: number = 4;
			if (jsonObject["ticksPerBeat"] != undefined) {
				importedPartsPerBeat = (jsonObject["ticksPerBeat"] | 0) || 4;
				this.rhythm = Config.rhythms.findIndex(rhythm => rhythm.stepsPerBeat == importedPartsPerBeat);
				if (this.rhythm == -1) {
					this.rhythm = 1;
				}
			}

			let maxInstruments: number = 1;
			let maxPatterns: number = 1;
			let maxBars: number = 1;
			if (jsonObject["channels"]) {
				for (const channelObject of jsonObject["channels"]) {
					if (channelObject["instruments"]) maxInstruments = Math.max(maxInstruments, channelObject["instruments"].length | 0);
					if (channelObject["patterns"]) maxPatterns = Math.max(maxPatterns, channelObject["patterns"].length | 0);
					if (channelObject["sequence"]) maxBars = Math.max(maxBars, channelObject["sequence"].length | 0);
				}
			}

			this.instrumentsPerChannel = maxInstruments;
			this.patternsPerChannel = maxPatterns;
			this.barCount = maxBars;

			if (jsonObject["introBars"] != undefined) {
				this.loopStart = clamp(0, this.barCount, jsonObject["introBars"] | 0);
			}
			if (jsonObject["loopBars"] != undefined) {
				this.loopLength = clamp(1, this.barCount - this.loopStart + 1, jsonObject["loopBars"] | 0);
			}

			const newPitchChannels: Channel[] = [];
			const newNoiseChannels: Channel[] = [];
			const newModChannels: Channel[] = [];
			if (jsonObject["channels"]) {
				for (let channelIndex: number = 0; channelIndex < jsonObject["channels"].length; channelIndex++) {
					let channelObject: any = jsonObject["channels"][channelIndex];

					const channel: Channel = new Channel();

					let isNoiseChannel: boolean = false;
					let isModChannel: boolean = false;
					if (channelObject["type"] != undefined) {
						isNoiseChannel = (channelObject["type"] == "drum");
						isModChannel = (channelObject["type"] == "mod");
					} else {
						// for older files, assume drums are channel 3.
						isNoiseChannel = (channelIndex >= 3);
					}
					if (isNoiseChannel) {
						newNoiseChannels.push(channel);
					} else if (isModChannel) {
						newModChannels.push(channel);
					}
					else {
						newPitchChannels.push(channel);
					}

					if (channelObject["octaveScrollBar"] != undefined) {
						channel.octave = clamp(0, Config.maxScrollableOctaves - (+(window.localStorage.getItem("extraOctaves") || "0")) + 1, channelObject["octaveScrollBar"] | 0);
					}

					for (let i: number = channel.instruments.length; i < this.instrumentsPerChannel; i++) {
						channel.instruments[i] = new Instrument(isNoiseChannel, isModChannel);
					}
					channel.instruments.length = this.instrumentsPerChannel;

					for (let i: number = channel.patterns.length; i < this.patternsPerChannel; i++) {
						channel.patterns[i] = new Pattern();
					}
					channel.patterns.length = this.patternsPerChannel;

					for (let i: number = 0; i < this.barCount; i++) {
						channel.bars[i] = 1;
					}
					channel.bars.length = this.barCount;

					for (let i: number = 0; i < this.instrumentsPerChannel; i++) {
						const instrument: Instrument = channel.instruments[i];
						instrument.fromJsonObject(channelObject["instruments"][i], isNoiseChannel, isModChannel);
					}

					for (let i: number = 0; i < this.patternsPerChannel; i++) {
						const pattern: Pattern = channel.patterns[i];

						let patternObject: any = undefined;
						if (channelObject["patterns"]) patternObject = channelObject["patterns"][i];
						if (patternObject == undefined) continue;

						pattern.instrument = clamp(0, this.instrumentsPerChannel, (patternObject["instrument"] | 0) - 1);

						if (patternObject["notes"] && patternObject["notes"].length > 0) {
							const maxNoteCount: number = Math.min(this.beatsPerBar * Config.partsPerBeat, patternObject["notes"].length >>> 0);

							//let tickClock: number = 0;
							for (let j: number = 0; j < patternObject["notes"].length; j++) {
								if (j >= maxNoteCount) break;

								const noteObject = patternObject["notes"][j];
								if (!noteObject || !noteObject["pitches"] || !(noteObject["pitches"].length >= 1) || !noteObject["points"] || !(noteObject["points"].length >= 2)) {
									continue;
								}

								const note: Note = new Note(0, 0, 0, 0);
								note.pitches = [];
								note.pins = [];

								for (let k: number = 0; k < noteObject["pitches"].length; k++) {
									const pitch: number = noteObject["pitches"][k] | 0;
									if (note.pitches.indexOf(pitch) != -1) continue;
									note.pitches.push(pitch);
									if (note.pitches.length >= 4) break;
								}
								if (note.pitches.length < 1) continue;

								//let noteClock: number = tickClock;
								let startInterval: number = 0;
								for (let k: number = 0; k < noteObject["points"].length; k++) {
									const pointObject: any = noteObject["points"][k];
									if (pointObject == undefined || pointObject["tick"] == undefined) continue;
									const interval: number = (pointObject["pitchBend"] == undefined) ? 0 : (pointObject["pitchBend"] | 0);

									const time: number = Math.round((+pointObject["tick"]) * Config.partsPerBeat / importedPartsPerBeat);

									let volumeCap: number = this.getVolumeCapForSetting(isModChannel, channel.instruments[pattern.instrument].modSettings[Config.modCount - note.pitches[0] - 1]);

									const volume: number = (pointObject["volume"] == undefined) ? volumeCap : Math.max(0, Math.min(volumeCap, Math.round((pointObject["volume"] | 0) * volumeCap / 100)));

									if (time > this.beatsPerBar * Config.partsPerBeat) continue;
									if (note.pins.length == 0) {
										//if (time < noteClock) continue;
										note.start = time;
										startInterval = interval;
									} else {
										//if (time <= noteClock) continue;
									}
									//noteClock = time;

									note.pins.push(makeNotePin(interval - startInterval, time - note.start, volume));
								}
								if (note.pins.length < 2) continue;

								note.end = note.pins[note.pins.length - 1].time + note.start;

								const maxPitch: number = isNoiseChannel ? Config.drumCount - 1 : Config.maxPitch;
								let lowestPitch: number = maxPitch;
								let highestPitch: number = 0;
								for (let k: number = 0; k < note.pitches.length; k++) {
									note.pitches[k] += startInterval;
									if (note.pitches[k] < 0 || note.pitches[k] > maxPitch) {
										note.pitches.splice(k, 1);
										k--;
									}
									if (note.pitches[k] < lowestPitch) lowestPitch = note.pitches[k];
									if (note.pitches[k] > highestPitch) highestPitch = note.pitches[k];
								}
								if (note.pitches.length < 1) continue;

								for (let k: number = 0; k < note.pins.length; k++) {
									const pin: NotePin = note.pins[k];
									if (pin.interval + lowestPitch < 0) pin.interval = -lowestPitch;
									if (pin.interval + highestPitch > maxPitch) pin.interval = maxPitch - highestPitch;
									if (k >= 2) {
										if (pin.interval == note.pins[k - 1].interval &&
											pin.interval == note.pins[k - 2].interval &&
											pin.volume == note.pins[k - 1].volume &&
											pin.volume == note.pins[k - 2].volume) {
											note.pins.splice(k - 1, 1);
											k--;
										}
									}
								}

								pattern.notes.push(note);
								//tickClock = note.end;
							}
						}
					}

					for (let i: number = 0; i < this.barCount; i++) {
						channel.bars[i] = channelObject["sequence"] ? Math.min(this.patternsPerChannel, channelObject["sequence"][i] >>> 0) : 0;
					}
				}
			}

			if (newPitchChannels.length > Config.pitchChannelCountMax) newPitchChannels.length = Config.pitchChannelCountMax;
			if (newNoiseChannels.length > Config.noiseChannelCountMax) newNoiseChannels.length = Config.noiseChannelCountMax;
			if (newModChannels.length > Config.modChannelCountMax) newModChannels.length = Config.modChannelCountMax;
			this.pitchChannelCount = newPitchChannels.length;
			this.noiseChannelCount = newNoiseChannels.length;
			this.modChannelCount = newModChannels.length;
			this.channels.length = 0;
			Array.prototype.push.apply(this.channels, newPitchChannels);
			Array.prototype.push.apply(this.channels, newNoiseChannels);
			Array.prototype.push.apply(this.channels, newModChannels);
		}

		public getPattern(channel: number, bar: number): Pattern | null {
			if (bar < 0 || bar >= this.barCount) return null;
			const patternIndex: number = this.channels[channel].bars[bar];
			if (patternIndex == 0) return null;
			return this.channels[channel].patterns[patternIndex - 1];
		}

		public getPatternInstrument(channel: number, bar: number): number {
			const pattern: Pattern | null = this.getPattern(channel, bar);
			return pattern == null ? 0 : pattern.instrument;
		}

		public getBeatsPerMinute(): number {
			return this.tempo;
		}

	}

	class Tone {
		public instrument: Instrument;
		public readonly pitches: number[] = [0, 0, 0, 0];
		public pitchCount: number = 0;
		public chordSize: number = 0;
		public drumsetPitch: number = 0;
		public note: Note | null = null;
		public prevNote: Note | null = null;
		public nextNote: Note | null = null;
		public prevNotePitchIndex: number = 0;
		public nextNotePitchIndex: number = 0;
		public active: boolean = false;
		public noteStart: number = 0;
		public noteEnd: number = 0;
		public noteLengthTicks: number = 0;
		public ticksSinceReleased: number = 0;
		public liveInputSamplesHeld: number = 0;
		public lastInterval: number = 0;
		public lastVolume: number = 0;
		public stereoVolume1: number = 0.0;
		public stereoVolume2: number = 0.0;
		public stereoOffset: number = 0.0;
		public stereoDelay: number = 0.0;
		public sample: number = 0.0;
		public readonly phases: number[] = [];
		public readonly phaseDeltas: number[] = [];
		public readonly volumeStarts: number[] = [];
		public readonly volumeDeltas: number[] = [];
		public volumeStart: number = 0.0;
		public volumeDelta: number = 0.0;
		public phaseDeltaScale: number = 0.0;
		public pulseWidth: number = 0.0;
		public pulseWidthDelta: number = 0.0;
		public filter: number = 0.0;
		public filterScale: number = 0.0;
		public filterSample0: number = 0.0;
		public filterSample1: number = 0.0;
		public vibratoScale: number = 0.0;
		public intervalMult: number = 0.0;
		public intervalVolumeMult: number = 1.0;
		public feedbackOutputs: number[] = [];
		public feedbackMult: number = 0.0;
		public feedbackDelta: number = 0.0;
		public stereoVolumeLStart: number = 0.0;
		public stereoVolumeRStart: number = 0.0;
		public stereoVolumeLDelta: number = 0.0;
		public stereoVolumeRDelta: number = 0.0;
		public stereoDelayStart: number = 0.0;
		public stereoDelayEnd: number = 0.0;
		public stereoDelayDelta: number = 0.0;
		public customVolumeStart: number = 0.0;
		public customVolumeEnd: number = 0.0;
		public filterResonanceStart: number = 0.0;
		public filterResonanceDelta: number = 0.0;
		public isFirstOrder: boolean = false;

		constructor() {
			this.reset();
		}

		public reset(): void {
			for (let i: number = 0; i < Config.operatorCount; i++) {
				this.phases[i] = 0.0;
				this.feedbackOutputs[i] = 0.0;
			}
			this.sample = 0.0;
			this.filterSample0 = 0.0;
			this.filterSample1 = 0.0;
			this.liveInputSamplesHeld = 0.0;
		}

	}

	export class Synth {
		//debugVal: number = 0;

		private warmUpSynthesizer(song: Song | null): void {
			// Don't bother to generate the drum waves unless the song actually
			// uses them, since they may require a lot of computation.
			if (song != null) {
				for (let channel: number = 0; channel < song.getChannelCount(); channel++) {
					for (let instrument: number = 0; instrument < song.instrumentsPerChannel; instrument++) {
						Synth.getInstrumentSynthFunction(song.channels[channel].instruments[instrument]);
						song.channels[channel].instruments[instrument].warmUp();
					}

				}
			}
		}

		public computeLatestModValues(song: Song | null): void {

			if (this.song != null && this.song.modChannelCount > 0) {

				// Clear all mod values
				this.modValues = [];
				this.nextModValues = [];
				this.modInsValues = [];
				this.nextModInsValues = [];
				for (let channel: number = 0; channel < this.song.pitchChannelCount + this.song.noiseChannelCount; channel++) {
					this.modInsValues[channel] = [];
					this.nextModInsValues[channel] = [];
					for (let instrument: number = 0; instrument < this.song.instrumentsPerChannel; instrument++) {
						this.modInsValues[channel][instrument] = [];
						this.nextModInsValues[channel][instrument] = [];
					}
				}

				// For mod channels, calculate last set value for each mod
				for (let channel: number = this.song.pitchChannelCount + this.song.noiseChannelCount; channel < this.song.getChannelCount(); channel++) {
					if (!(song!.channels[channel].muted)) {

						let pattern: Pattern | null;
						for (let currentBar: number = this.bar - 1; currentBar >= 0; currentBar--) {
							pattern = song!.getPattern(channel, currentBar);
							let instrumentIdx: number = song!.getPatternInstrument(channel, currentBar);
							let instrument: Instrument = song!.channels[channel].instruments[instrumentIdx];
							if (pattern != null) {
								let latestPinTicks: number[] = [];
								let latestPinValues: number[] = [];

								for (const note of pattern.notes) {
									if (latestPinTicks[Config.modCount - 1 - note.pitches[0]] == null || note.end > latestPinTicks[Config.modCount - 1 - note.pitches[0]]) {
										latestPinTicks[Config.modCount - 1 - note.pitches[0]] = note.end;
										latestPinValues[Config.modCount - 1 - note.pitches[0]] = note.pins[note.pins.length - 1].volume;
									}
								}

								// Set modulator value, if it wasn't set in another pattern already scanned
								for (let mod: number = 0; mod < Config.modCount; mod++) {
									if (latestPinTicks[mod] != null) {
										if (!this.isModActive(instrument.modSettings[mod], (instrument.modStatuses[mod] == ModStatus.msForSong), instrument.modChannels[mod] + ((instrument.modStatuses[mod] == ModStatus.msForNoise) ? this.song!.pitchChannelCount : 0), instrument.modInstruments[mod]))
											this.setModValue(latestPinValues[mod], latestPinValues[mod], mod, instrument, instrument.modSettings[mod]);
									}
								}
							}
						}
					}
				}
			}
		}

		private static operatorAmplitudeCurve(amplitude: number): number {
			return (Math.pow(16.0, amplitude / 15.0) - 1.0) / 15.0;
		}

		public samplesPerSecond: number = 44100;

		public song: Song | null = null;
		public liveInputPressed: boolean = false;
		public liveInputPitches: number[] = [0];
		public liveInputChannel: number = 0;
		public loopRepeatCount: number = -1;
		public volume: number = 1.0;

		private playheadInternal: number = 0.0;
		private bar: number = 0;
		private beat: number = 0;
		private part: number = 0;
		private tick: number = 0;
		private tickSampleCountdown: number = 0;
		private paused: boolean = true;
		private modValues: (number | null)[];
		private modInsValues: (number | null)[][][];
		private nextModValues: (number | null)[];
		private nextModInsValues: (number | null)[][][];

		private readonly tonePool: Deque<Tone> = new Deque<Tone>();
		private readonly activeTones: Array<Deque<Tone>> = [];
		private readonly activeModTones: Array<Array<Deque<Tone>>> = [];
		//private readonly releasedModTones: Array<Array<Deque<Tone>>> = [];
		private readonly releasedTones: Array<Deque<Tone>> = [];
		private readonly liveInputTones: Deque<Tone> = new Deque<Tone>();

		//private highpassInput: number = 0.0;
		//private highpassOutput: number = 0.0;
		private limit: number = 0.0;

		private stereoBufferIndex: number = 0;
		private samplesForNone: Float32Array | null = null;
		private samplesForReverb: Float32Array | null = null;
		private samplesForChorus: Float32Array | null = null;
		private samplesForChorusReverb: Float32Array | null = null;

		private chorusDelayLine: Float32Array = new Float32Array(2048);
		private chorusDelayPos: number = 0;
		private chorusPhase: number = 0;

		private reverbDelayLine: Float32Array = new Float32Array(16384);
		private reverbDelayPos: number = 0;
		private reverbFeedback0: number = 0.0;
		private reverbFeedback1: number = 0.0;
		private reverbFeedback2: number = 0.0;
		private reverbFeedback3: number = 0.0;

		private audioCtx: any | null = null;
		private scriptNode: any | null = null;

		public get playing(): boolean {
			return !this.paused;
		}

		public get playhead(): number {
			return this.playheadInternal;
		}

		public set playhead(value: number) {
			if (this.song != null) {
				this.playheadInternal = Math.max(0, Math.min(this.song.barCount, value));
				let remainder: number = this.playheadInternal;
				this.bar = Math.floor(remainder);
				remainder = this.song.beatsPerBar * (remainder - this.bar);
				this.beat = Math.floor(remainder);
				remainder = Config.partsPerBeat * (remainder - this.beat);
				this.part = Math.floor(remainder);
				remainder = Config.ticksPerPart * (remainder - this.part);
				this.tick = Math.floor(remainder);
				const samplesPerTick: number = this.getSamplesPerTick();
				remainder = samplesPerTick * (remainder - this.tick);
				this.tickSampleCountdown = Math.floor(samplesPerTick - remainder);
			}
		}

		public getSamplesPerBar(): number {
			if (this.song == null) throw new Error();
			return this.getSamplesPerTick() * Config.ticksPerPart * Config.partsPerBeat * this.song.beatsPerBar;
		}

		// Returns the total samples in the song
		public getTotalSamples(enableIntro: boolean, enableOutro: boolean, loop: number): number {
			if (this.song == null)
				return -1;

			// Compute the window to be checked (start bar to end bar)
			let startBar: number = enableIntro ? 0 : this.song.loopStart;
			let endBar: number = enableOutro ? this.song.barCount : (this.song.loopStart + this.song.loopLength);
			let hasTempoMods: boolean = false;
			let hasNextBarMods: boolean = false;

			// Determine if any tempo or next bar mods happen anywhere in the window
			for (let channel: number = this.song.pitchChannelCount + this.song.noiseChannelCount; channel < this.song.getChannelCount(); channel++) {
				for (let bar: number = startBar; bar < endBar; bar++) {
					let pattern: Pattern | null = this.song.getPattern(channel, bar);
					if (pattern != null) {
						let instrument: Instrument = this.song.channels[channel].instruments[pattern.instrument];
						for (let mod: number = 0; mod < Config.modCount; mod++) {
							if (instrument.modSettings[mod] == ModSetting.mstTempo && instrument.modStatuses[mod] == ModStatus.msForSong) {
								hasTempoMods = true;
							}
							if (instrument.modSettings[mod] == ModSetting.mstNextBar && instrument.modStatuses[mod] == ModStatus.msForSong) {
								hasNextBarMods = true;
							}
						}
					}
				}
			}

			if (hasTempoMods || hasNextBarMods) {
				// Run from start bar to end bar and observe looping, computing average tempo across each bar
				let bar: number = startBar;
				let ended: boolean = false;
				let prevTempo: number = this.song.tempo;
				let totalSamples: number = 0;

				while (!ended) {
					// Compute the subsection of the pattern that will play
					let partsInBar: number = Config.partsPerBeat * this.song.beatsPerBar;
					let currentPart: number = 0;

					if (hasNextBarMods) {
						for (let channel: number = this.song.pitchChannelCount + this.song.noiseChannelCount; channel < this.song.getChannelCount(); channel++) {
							let pattern: Pattern | null = this.song.getPattern(channel, bar);
							if (pattern != null) {
								let instrument: Instrument = this.song.channels[channel].instruments[pattern.instrument];
								for (let mod: number = 0; mod < Config.modCount; mod++) {
									if (instrument.modSettings[mod] == ModSetting.mstNextBar && instrument.modStatuses[mod] == ModStatus.msForSong) {
										for (const note of pattern.notes) {
											if (note.pitches[0] == (Config.modCount - 1 - mod)) {
												// Find the earliest next bar note.
												if (partsInBar > note.start)
													partsInBar = note.start;
											}
										}
									}
								}
							}
						}
					}

					// Compute average tempo in this tick window, or use last tempo if nothing happened
					if (hasTempoMods) {
						let foundMod: boolean = false;
						for (let channel: number = this.song.pitchChannelCount + this.song.noiseChannelCount; channel < this.song.getChannelCount(); channel++) {
							if (foundMod == false) {
								let pattern: Pattern | null = this.song.getPattern(channel, bar);
								if (pattern != null) {
									let instrument: Instrument = this.song.channels[channel].instruments[pattern.instrument];
									for (let mod: number = 0; mod < Config.modCount; mod++) {
										if (foundMod == false && instrument.modSettings[mod] == ModSetting.mstTempo && instrument.modStatuses[mod] == ModStatus.msForSong) {
											// Only the first tempo mod instrument for this bar will be checked.
											foundMod = true;
											// Need to re-sort the notes by start time to make the next part much less painful.
											pattern.notes.sort(function (a, b) { return (a.start == b.start) ? a.pitches[0] - b.pitches[0] : a.start - b.start; });
											for (const note of pattern.notes) {
												if (note.pitches[0] == (Config.modCount - 1 - mod)) {
													// Compute samples up to this note
													totalSamples += (Math.min(partsInBar - currentPart, note.start - currentPart)) * Config.ticksPerPart * this.getSamplesPerTickSpecificBPM(prevTempo);

													if (note.start < partsInBar) {
														for (let pinIdx: number = 1; pinIdx < note.pins.length; pinIdx++) {
															// Compute samples up to this pin
															if (note.pins[pinIdx - 1].time + note.start <= partsInBar) {
																const tickLength: number = Config.ticksPerPart * Math.min(partsInBar - (note.start + note.pins[pinIdx - 1].time), note.pins[pinIdx].time - note.pins[pinIdx - 1].time);
																const prevPinTempo: number = this.song.modValueToReal(note.pins[pinIdx - 1].volume, ModSetting.mstTempo);
																let currPinTempo: number = this.song.modValueToReal(note.pins[pinIdx].volume, ModSetting.mstTempo);
																if (note.pins[pinIdx].time + note.start > partsInBar) {
																	// Compute an intermediary tempo since bar changed over mid-pin. Maybe I'm deep in "what if" territory now!
																	currPinTempo = this.song.modValueToReal(note.pins[pinIdx - 1].volume + (note.pins[pinIdx].volume - note.pins[pinIdx - 1].volume) * (partsInBar - (note.start + note.pins[pinIdx - 1].time)) / (note.pins[pinIdx].time - note.pins[pinIdx - 1].time), ModSetting.mstTempo);
																}
																let bpmScalar: number = Config.partsPerBeat * Config.ticksPerPart / 60;

																if (currPinTempo != prevPinTempo) {

																	// Definite integral of SamplesPerTick w/r/t beats to find total samples from start point to end point for a variable tempo
																	// The starting formula is
																	//	 SamplesPerTick = SamplesPerSec / ((PartsPerBeat * TicksPerPart) / SecPerMin) * BeatsPerMin )
																	//
																	// This is an expression of samples per tick "instantaneously", and it can be multiplied by a number of ticks to get a sample count.
																	// But this isn't the full story. BeatsPerMin, e.g. tempo, changes throughout the interval so it has to be expressed in terms of ticks, "t"
																	// ( Also from now on PartsPerBeat, TicksPerPart, and SecPerMin are compbined into one scalar, called "BPMScalar" )
																	// Substituting BPM for a step variable that moves with respect to the current tick, we get
																	//	 SamplesPerTick = SamplesPerSec / (BPMScalar * ( (EndTempo - StartTempo / TickLength) * t + StartTempo ) )
																	//
																	// When this equation is integrated from 0 to TickLength with respect to t, we get the following expression:
																	//   Samples = - SamplesPerSec * TickLength * ( log( BPMScalar * EndTempo * TickLength ) - log( BPMScalar * StartTempo * TickLength ) ) / BPMScalar * ( StartTempo - EndTempo )

																	totalSamples += - this.samplesPerSecond * tickLength * (Math.log(bpmScalar * currPinTempo * tickLength) - Math.log(bpmScalar * prevPinTempo * tickLength)) / (bpmScalar * (prevPinTempo - currPinTempo));

																}
																else {

																	// No tempo change between the two pins.
																	totalSamples += tickLength * this.getSamplesPerTickSpecificBPM(currPinTempo);

																}
																prevTempo = currPinTempo;
															}
															currentPart = Math.min(note.start + note.pins[pinIdx].time, partsInBar);
														}
													}
												}
											}
										}
									}
								}
							}
						}
					}

					// Compute samples for the rest of the bar
					totalSamples += (partsInBar - currentPart) * Config.ticksPerPart * this.getSamplesPerTickSpecificBPM(prevTempo);

					bar++;
					if (loop != 0 && bar == this.song.loopStart + this.song.loopLength) {
						bar = this.song.loopStart;
						if (loop > 0) loop--;
					}
					if (bar >= endBar) {
						ended = true;
					}
				}

				return Math.ceil(totalSamples);
			}
			else {
				// No tempo or next bar mods... phew! Just calculate normally.
				return this.getSamplesPerBar() * this.getTotalBars(enableIntro, enableOutro);
			}
		}

		public getTotalBars(enableIntro: boolean, enableOutro: boolean): number {
			if (this.song == null) throw new Error();
			let bars: number = this.song.loopLength * (this.loopRepeatCount + 1);
			if (enableIntro) bars += this.song.loopStart;
			if (enableOutro) bars += this.song.barCount - (this.song.loopStart + this.song.loopLength);
			return bars;
		}

		constructor(song: Song | string | null = null) {
			if (song != null) this.setSong(song);
		}

		public setSong(song: Song | string): void {
			if (typeof (song) == "string") {
				this.song = new Song(song);
			} else if (song instanceof Song) {
				this.song = song;
			}
		}

		public play(): void {
			if (!this.paused) return;
			this.paused = false;

			this.warmUpSynthesizer(this.song);

			this.computeLatestModValues(this.song);

			const contextClass = (window.AudioContext || window.webkitAudioContext);
			this.audioCtx = this.audioCtx || new contextClass();
			this.scriptNode = this.audioCtx.createScriptProcessor ? this.audioCtx.createScriptProcessor(2048, 0, 2) : this.audioCtx.createJavaScriptNode(2048, 0, 2); // 2048, 0 input channels, 2 output channels
			this.scriptNode.onaudioprocess = this.audioProcessCallback;
			this.scriptNode.channelCountMode = 'explicit';
			this.scriptNode.channelInterpretation = 'speakers';
			this.scriptNode.connect(this.audioCtx.destination);

			this.samplesPerSecond = this.audioCtx.sampleRate;

			if (this.song == null) return;

		}

		public pause(): void {
			if (this.paused) return;
			this.paused = true;
			this.scriptNode.disconnect(this.audioCtx.destination);
			if (this.audioCtx.close) {
				this.audioCtx.close(); // firefox is missing this function?
			}
			this.audioCtx = null;
			this.scriptNode = null;
			this.modValues = [];
			this.modInsValues = [];
			this.nextModValues = [];
			this.nextModInsValues = [];
		}

		public setModValue(volumeStart: number, volumeEnd: number, mod: number, instrument: Instrument, setting: ModSetting): number {
			let val: number;
			let nextVal: number;
			switch (setting) {
				case ModSetting.mstSongVolume:
				case ModSetting.mstReverb:
				case ModSetting.mstTempo:
					val = (this.song as Song).modValueToReal(volumeStart, setting);
					nextVal = (this.song as Song).modValueToReal(volumeEnd, setting);
					if (this.modValues[setting] == null || this.modValues[setting] != val || this.nextModValues[setting] != nextVal) {
						this.modValues[setting] = val;
						this.nextModValues[setting] = nextVal;
					}
					break;
				case ModSetting.mstInsVolume:
				case ModSetting.mstPan:
				case ModSetting.mstPulseWidth:
				case ModSetting.mstFilterCut:
				case ModSetting.mstFilterPeak:
				case ModSetting.mstFMSlider1:
				case ModSetting.mstFMSlider2:
				case ModSetting.mstFMSlider3:
				case ModSetting.mstFMSlider4:
				case ModSetting.mstFMFeedback:
				case ModSetting.mstDetune:
					val = this.song!.modValueToReal(volumeStart, setting);
					nextVal = this.song!.modValueToReal(volumeEnd, setting);
					let channelAdjust: number = instrument.modChannels[mod] + ((instrument.modStatuses[mod] == ModStatus.msForNoise) ? this.song!.pitchChannelCount : 0);

					if (this.modInsValues[channelAdjust][instrument.modInstruments[mod]][setting] == null
						|| this.modInsValues[channelAdjust][instrument.modInstruments[mod]][setting] != val
						|| this.nextModInsValues[channelAdjust][instrument.modInstruments[mod]][setting] != nextVal) {
						this.modInsValues[channelAdjust][instrument.modInstruments[mod]][setting] = val;
						this.nextModInsValues[channelAdjust][instrument.modInstruments[mod]][setting] = nextVal;
					}
					break;
				case ModSetting.mstNextBar:
					val = (this.song as Song).modValueToReal(volumeStart, setting);
					break;
				case ModSetting.mstNone:
				default:
					val = -1;
					break;
			}

			return val;
		}

		public getModValue(setting: ModSetting, forSong: boolean, channel?: number, instrument?: number, nextVal?: boolean): number {
			if (forSong) {
				if (this.modValues[setting] != null && this.nextModValues[setting] != null) {
					return nextVal ? this.nextModValues[setting]! : this.modValues[setting]!;
				}
			} else if (channel != undefined && instrument != undefined) {
				if (this.modInsValues[channel][instrument][setting] != null && this.nextModInsValues[channel][instrument][setting] != null) {
					return nextVal ? this.nextModInsValues[channel][instrument][setting]! : this.modInsValues[channel][instrument][setting]!;
				}
			}
			return -1;
		}

		// Checks if any mod is active for the given channel/instrument OR if any mod is active for the song scope. Could split the logic if needed later.
		public isAnyModActive(channel: number, instrument: number): boolean {
			for (let setting: number = 0; setting < ModSetting.mstMaxValue; setting++) {
				if ((this.modValues != undefined && this.modValues[setting] != null)
					|| (this.modInsValues != undefined && this.modInsValues[channel] != undefined && this.modInsValues[channel][instrument] != undefined && this.modInsValues[channel][instrument][setting] != null)) {
					return true;
				}
			}
			return false;
		}

		public unsetMod(setting: ModSetting, channel?: number, instrument?: number) {
			if (this.isModActive(setting, true) || (channel != undefined && instrument != undefined && this.isModActive(setting, false, channel, instrument))) {
				this.modValues[setting] = null;
				this.nextModValues[setting] = null;
				if (channel != undefined && instrument != undefined) {
					this.modInsValues[channel][instrument][setting] = null;
					this.nextModInsValues[channel][instrument][setting] = null;
				}
			}
		}

		public isModActive(setting: ModSetting, forSong: boolean, channel?: number, instrument?: number): boolean {
			if (forSong) {
				return (this.modValues != undefined && this.modValues[setting] != null);
			} else if (channel != undefined && instrument != undefined && this.modInsValues != undefined && this.modInsValues[channel] != null && this.modInsValues[channel][instrument] != null && this.modInsValues[channel][instrument][setting] != null) {
				return (this.modInsValues[channel][instrument][setting] != null);
			}
			return false;
		}

		private resetBuffers(): void {
			for (let i: number = 0; i < this.reverbDelayLine.length; i++) this.reverbDelayLine[i] = 0.0;
			for (let i: number = 0; i < this.chorusDelayLine.length; i++) this.chorusDelayLine[i] = 0.0;
			if (this.samplesForNone != null) for (let i: number = 0; i < this.samplesForNone.length; i++) this.samplesForNone[i] = 0.0;
			if (this.samplesForReverb != null) for (let i: number = 0; i < this.samplesForReverb.length; i++) this.samplesForReverb[i] = 0.0;
			if (this.samplesForChorus != null) for (let i: number = 0; i < this.samplesForChorus.length; i++) this.samplesForChorus[i] = 0.0;
			if (this.samplesForChorusReverb != null) for (let i: number = 0; i < this.samplesForChorusReverb.length; i++) this.samplesForChorusReverb[i] = 0.0;
		}

		public snapToStart(): void {
			this.bar = 0;
			this.snapToBar();
		}

		public snapToBar(bar?: number): void {
			if (bar !== undefined) this.bar = bar;
			this.playheadInternal = this.bar;
			this.beat = 0;
			this.part = 0;
			this.tick = 0;
			this.tickSampleCountdown = 0;
			this.reverbDelayPos = 0;
			this.reverbFeedback0 = 0.0;
			this.reverbFeedback1 = 0.0;
			this.reverbFeedback2 = 0.0;
			this.reverbFeedback3 = 0.0;
			//this.highpassInput = 0.0;
			//this.highpassOutput = 0.0;
			this.freeAllTones();
			this.resetBuffers();
		}

		public jumpIntoLoop(): void {
			if (!this.song) return;
			if (this.bar < this.song.loopStart || this.bar >= this.song.loopStart + this.song.loopLength) {
				const oldBar: number = this.bar;
				this.bar = this.song.loopStart;
				this.playheadInternal += this.bar - oldBar;

				if (this.playing)
					this.computeLatestModValues(this.song);
			}
		}

		public nextBar(): void {
			if (!this.song) return;
			const oldBar: number = this.bar;
			this.bar++;
			if (this.bar >= this.song.barCount) {
				this.bar = 0;
			}
			this.playheadInternal += this.bar - oldBar;
			
			if (this.playing)
				this.computeLatestModValues(this.song);
		}

		public skipBar(): void {
			if (!this.song) return;
			const samplesPerTick: number = this.getSamplesPerTick();
			this.bar++;
			this.beat = 0;
			this.part = 0;
			this.tick = 0;
			this.tickSampleCountdown = samplesPerTick;

			if (this.loopRepeatCount != 0 && this.bar == this.song.loopStart + this.song.loopLength) {
				this.bar = this.song.loopStart;
				if (this.loopRepeatCount > 0) this.loopRepeatCount--;
			}

		}

		public firstBar(): void {
			if (!this.song) return;
			this.bar = 0;
			this.playheadInternal = 0;
			this.beat = 0;
			this.part = 0;

			if (this.playing)
			this.computeLatestModValues(this.song);
		}

		public jumpToEditingBar(bar: number): void {
			if (!this.song) return;

			this.bar = bar;

			this.playheadInternal = bar;
			this.beat = 0;
			this.part = 0;

			if (this.playing)
				this.computeLatestModValues(this.song);
		}

		public prevBar(): void {
			if (!this.song) return;
			const oldBar: number = this.bar;
			this.bar--;
			if (this.bar < 0 || this.bar >= this.song.barCount) {
				this.bar = this.song.barCount - 1;
			}
			this.playheadInternal += this.bar - oldBar;

			if (this.playing)
			this.computeLatestModValues(this.song);
		}

		private audioProcessCallback = (audioProcessingEvent: any): void => {
			const outputBuffer = audioProcessingEvent.outputBuffer;
			const outputDataL: Float32Array = outputBuffer.getChannelData(0);
			const outputDataR: Float32Array = outputBuffer.getChannelData(1);
			if (this.paused) {
				for (let i: number = 0; i < outputBuffer.length; i++) {
					outputDataL[i] = 0.0;
					outputDataR[i] = 0.0;
				}
			} else {
				this.synthesize(outputDataL, outputDataR, outputBuffer.length);
			}
		}

		public synthesize(outputDataL: Float32Array, outputDataR: Float32Array, outputBufferLength: number): void {
			if (this.song == null) {
				for (let i: number = 0; i < outputBufferLength; i++) {
					outputDataL[i] = 0.0;
					outputDataR[i] = 0.0;
				}
				return;
			}

			const channelCount: number = this.song.pitchChannelCount + this.song.noiseChannelCount;

			for (let i: number = this.activeTones.length; i < channelCount; i++) {
				this.activeTones[i] = new Deque<Tone>();
				this.releasedTones[i] = new Deque<Tone>();
			}
			this.activeTones.length = channelCount;
			this.releasedTones.length = channelCount;

			for (let i: number = this.activeModTones.length; i < this.song.modChannelCount; i++) {
				this.activeModTones[i] = [];
				//this.releasedModTones[i] = [];
				for (let mod: number = 0; mod < Config.modCount; mod++) {
					this.activeModTones[i][mod] = new Deque<Tone>();
					//this.releasedModTones[i][mod] = new Deque<Tone>();
				}
				this.activeModTones[i].length = Config.modCount;
				//this.releasedModTones[i].length = Config.modCount;
			}
			this.activeModTones.length = this.song.modChannelCount;
			//this.releasedModTones.length = this.song.modChannelCount;

			let samplesPerTick: number = this.getSamplesPerTick();
			let bufferIndex: number = 0;
			let ended: boolean = false;

			// Check the bounds of the playhead:
			if (this.tickSampleCountdown == 0 || this.tickSampleCountdown > samplesPerTick) {
				this.tickSampleCountdown = samplesPerTick;
			}
			if (this.beat >= this.song.beatsPerBar) {
				this.bar++;
				this.beat = 0;
				this.part = 0;
				this.tick = 0;
				this.tickSampleCountdown = samplesPerTick;

				if (this.loopRepeatCount != 0 && this.bar == this.song.loopStart + this.song.loopLength) {
					this.bar = this.song.loopStart;
					if (this.loopRepeatCount > 0) this.loopRepeatCount--;
				}
			}
			if (this.bar >= this.song.barCount) {
				this.bar = 0;
				if (this.loopRepeatCount != -1) {
					ended = true;
					this.pause();
				}
			}

			//const synthStartTime: number = performance.now();

			const stereoBufferLength: number = outputBufferLength * 4;
			if (this.samplesForNone == null || this.samplesForNone.length != stereoBufferLength ||
				this.samplesForReverb == null || this.samplesForReverb.length != stereoBufferLength ||
				this.samplesForChorus == null || this.samplesForChorus.length != stereoBufferLength ||
				this.samplesForChorusReverb == null || this.samplesForChorusReverb.length != stereoBufferLength) {
				this.samplesForNone = new Float32Array(stereoBufferLength);
				this.samplesForReverb = new Float32Array(stereoBufferLength);
				this.samplesForChorus = new Float32Array(stereoBufferLength);
				this.samplesForChorusReverb = new Float32Array(stereoBufferLength);
				this.stereoBufferIndex = 0;
			}
			let stereoBufferIndex: number = this.stereoBufferIndex;
			const samplesForNone: Float32Array = this.samplesForNone;
			const samplesForReverb: Float32Array = this.samplesForReverb;
			const samplesForChorus: Float32Array = this.samplesForChorus;
			const samplesForChorusReverb: Float32Array = this.samplesForChorusReverb;

			const volume: number = +this.volume;
			const chorusDelayLine: Float32Array = this.chorusDelayLine;
			const reverbDelayLine: Float32Array = this.reverbDelayLine;
			const chorusDuration: number = 2.0;
			const chorusAngle: number = Math.PI * 2.0 / (chorusDuration * this.samplesPerSecond);
			const chorusRange: number = 150 * this.samplesPerSecond / 44100;
			const chorusOffset0: number = 0x800 - 1.51 * chorusRange;
			const chorusOffset1: number = 0x800 - 2.10 * chorusRange;
			const chorusOffset2: number = 0x800 - 3.35 * chorusRange;
			const chorusOffset3: number = 0x800 - 1.47 * chorusRange;
			const chorusOffset4: number = 0x800 - 2.15 * chorusRange;
			const chorusOffset5: number = 0x800 - 3.25 * chorusRange;
			let chorusPhase: number = this.chorusPhase % (Math.PI * 2.0);
			let chorusDelayPos: number = this.chorusDelayPos & 0x7FF;
			let reverbDelayPos: number = this.reverbDelayPos & 0x3FFF;
			let reverbFeedback0: number = +this.reverbFeedback0;
			let reverbFeedback1: number = +this.reverbFeedback1;
			let reverbFeedback2: number = +this.reverbFeedback2;
			let reverbFeedback3: number = +this.reverbFeedback3;
			let useReverb: number = this.song.reverb;
			if (this.isModActive(ModSetting.mstReverb, true)) {
				useReverb = this.getModValue(ModSetting.mstReverb, true);
			}
			const reverb: number = Math.pow(useReverb / Config.reverbRange, 0.667) * 0.425;
			//const highpassFilter: number = Math.pow(0.5, 400 / this.samplesPerSecond);
			const limitDecay: number = 1.0 - Math.pow(0.5, 4.0 / this.samplesPerSecond);
			const limitRise: number = 1.0 - Math.pow(0.5, 4000.0 / this.samplesPerSecond);
			//let highpassInput: number = +this.highpassInput;
			//let highpassOutput: number = +this.highpassOutput;
			let limit: number = +this.limit;

			while (bufferIndex < outputBufferLength && !ended) {

				const samplesLeftInBuffer: number = outputBufferLength - bufferIndex;
				const runLength: number = (this.tickSampleCountdown <= samplesLeftInBuffer)
					? this.tickSampleCountdown
					: samplesLeftInBuffer;

				for (let modChannel: number = 0, channel: number = this.song.pitchChannelCount + this.song.noiseChannelCount; modChannel < this.song.modChannelCount; modChannel++ , channel++) {
					// Also determines mod tones.
					this.determineCurrentActiveTones(this.song, channel);

					for (let mod: number = 0; mod < Config.modCount; mod++) {
						for (let i: number = 0; i < this.activeModTones[modChannel][mod].count(); i++) {
							const tone: Tone = this.activeModTones[modChannel][mod].get(i);

							if (this.song.channels[channel].muted == false)
								this.playTone(this.song, stereoBufferIndex, stereoBufferLength, channel, samplesPerTick, runLength, tone, false, false);
						}
					}
					// Could do released mod tones here too, but that functionality is unused currently.
					/* for (let i: number = 0; i < this.releasedModtones[channel].count(); i++) { ... */
				}

				for (let channel: number = 0; channel < this.song.pitchChannelCount + this.song.noiseChannelCount; channel++) {

					if (channel == this.liveInputChannel) {
						this.determineLiveInputTones(this.song);

						for (let i: number = 0; i < this.liveInputTones.count(); i++) {
							const tone: Tone = this.liveInputTones.get(i);
							// Hmm. Will allow active input from a muted channel for now.
							//if (this.song.channels[channel].muted == false)
							this.playTone(this.song, stereoBufferIndex, stereoBufferLength, channel, samplesPerTick, runLength, tone, false, false);
						}
					}

					if (this.song.channels[channel].muted == false) {
						this.determineCurrentActiveTones(this.song, channel);
						for (let i: number = 0; i < this.activeTones[channel].count(); i++) {
							const tone: Tone = this.activeTones[channel].get(i);
							this.playTone(this.song, stereoBufferIndex, stereoBufferLength, channel, samplesPerTick, runLength, tone, false, false);
						}
						for (let i: number = 0; i < this.releasedTones[channel].count(); i++) {
							const tone: Tone = this.releasedTones[channel].get(i);
							if (tone.ticksSinceReleased >= tone.instrument.getTransition().releaseTicks) {
								this.freeReleasedTone(channel, i);
								i--;
								continue;
							}

							const shouldFadeOutFast: boolean = (i + this.activeTones[channel].count() >= Config.maximumTonesPerChannel);

							this.playTone(this.song, stereoBufferIndex, stereoBufferLength, channel, samplesPerTick, runLength, tone, true, shouldFadeOutFast);
						}
					}
				}

				// Post processing:
				let chorusTap0Index: number = chorusDelayPos + chorusOffset0 - chorusRange * Math.sin(chorusPhase + 0);
				let chorusTap1Index: number = chorusDelayPos + chorusOffset1 - chorusRange * Math.sin(chorusPhase + 2.1);
				let chorusTap2Index: number = chorusDelayPos + chorusOffset2 - chorusRange * Math.sin(chorusPhase + 4.2);
				let chorusTap3Index: number = chorusDelayPos + 0x400 + chorusOffset3 - chorusRange * Math.sin(chorusPhase + 3.2);
				let chorusTap4Index: number = chorusDelayPos + 0x400 + chorusOffset4 - chorusRange * Math.sin(chorusPhase + 5.3);
				let chorusTap5Index: number = chorusDelayPos + 0x400 + chorusOffset5 - chorusRange * Math.sin(chorusPhase + 1.0);
				chorusPhase += chorusAngle * runLength;
				const chorusTap0End: number = chorusDelayPos + runLength + chorusOffset0 - chorusRange * Math.sin(chorusPhase + 0);
				const chorusTap1End: number = chorusDelayPos + runLength + chorusOffset1 - chorusRange * Math.sin(chorusPhase + 2.1);
				const chorusTap2End: number = chorusDelayPos + runLength + chorusOffset2 - chorusRange * Math.sin(chorusPhase + 4.2);
				const chorusTap3End: number = chorusDelayPos + runLength + 0x400 + chorusOffset3 - chorusRange * Math.sin(chorusPhase + 3.2);
				const chorusTap4End: number = chorusDelayPos + runLength + 0x400 + chorusOffset4 - chorusRange * Math.sin(chorusPhase + 5.3);
				const chorusTap5End: number = chorusDelayPos + runLength + 0x400 + chorusOffset5 - chorusRange * Math.sin(chorusPhase + 1.0);
				const chorusTap0Delta: number = (chorusTap0End - chorusTap0Index) / runLength;
				const chorusTap1Delta: number = (chorusTap1End - chorusTap1Index) / runLength;
				const chorusTap2Delta: number = (chorusTap2End - chorusTap2Index) / runLength;
				const chorusTap3Delta: number = (chorusTap3End - chorusTap3Index) / runLength;
				const chorusTap4Delta: number = (chorusTap4End - chorusTap4Index) / runLength;
				const chorusTap5Delta: number = (chorusTap5End - chorusTap5Index) / runLength;
				const runEnd: number = bufferIndex + runLength;
				for (let i: number = bufferIndex; i < runEnd; i++) {
					const bufferIndexL: number = stereoBufferIndex;
					const bufferIndexR: number = stereoBufferIndex + 1;
					const sampleForNoneL: number = samplesForNone[bufferIndexL]; samplesForNone[bufferIndexL] = 0.0;
					const sampleForNoneR: number = samplesForNone[bufferIndexR]; samplesForNone[bufferIndexR] = 0.0;
					const sampleForReverbL: number = samplesForReverb[bufferIndexL]; samplesForReverb[bufferIndexL] = 0.0;
					const sampleForReverbR: number = samplesForReverb[bufferIndexR]; samplesForReverb[bufferIndexR] = 0.0;
					const sampleForChorusL: number = samplesForChorus[bufferIndexL]; samplesForChorus[bufferIndexL] = 0.0;
					const sampleForChorusR: number = samplesForChorus[bufferIndexR]; samplesForChorus[bufferIndexR] = 0.0;
					const sampleForChorusReverbL: number = samplesForChorusReverb[bufferIndexL]; samplesForChorusReverb[bufferIndexL] = 0.0;
					const sampleForChorusReverbR: number = samplesForChorusReverb[bufferIndexR]; samplesForChorusReverb[bufferIndexR] = 0.0;
					stereoBufferIndex += 2;

					const combinedChorusL: number = sampleForChorusL + sampleForChorusReverbL;
					const combinedChorusR: number = sampleForChorusR + sampleForChorusReverbR;

					const chorusTap0Ratio: number = chorusTap0Index % 1;
					const chorusTap1Ratio: number = chorusTap1Index % 1;
					const chorusTap2Ratio: number = chorusTap2Index % 1;
					const chorusTap3Ratio: number = chorusTap3Index % 1;
					const chorusTap4Ratio: number = chorusTap4Index % 1;
					const chorusTap5Ratio: number = chorusTap5Index % 1;
					const chorusTap0A: number = chorusDelayLine[(chorusTap0Index) & 0x7FF];
					const chorusTap0B: number = chorusDelayLine[(chorusTap0Index + 1) & 0x7FF];
					const chorusTap1A: number = chorusDelayLine[(chorusTap1Index) & 0x7FF];
					const chorusTap1B: number = chorusDelayLine[(chorusTap1Index + 1) & 0x7FF];
					const chorusTap2A: number = chorusDelayLine[(chorusTap2Index) & 0x7FF];
					const chorusTap2B: number = chorusDelayLine[(chorusTap2Index + 1) & 0x7FF];
					const chorusTap3A: number = chorusDelayLine[(chorusTap3Index) & 0x7FF];
					const chorusTap3B: number = chorusDelayLine[(chorusTap3Index + 1) & 0x7FF];
					const chorusTap4A: number = chorusDelayLine[(chorusTap4Index) & 0x7FF];
					const chorusTap4B: number = chorusDelayLine[(chorusTap4Index + 1) & 0x7FF];
					const chorusTap5A: number = chorusDelayLine[(chorusTap5Index) & 0x7FF];
					const chorusTap5B: number = chorusDelayLine[(chorusTap5Index + 1) & 0x7FF];
					const chorusTap0: number = chorusTap0A + (chorusTap0B - chorusTap0A) * chorusTap0Ratio;
					const chorusTap1: number = chorusTap1A + (chorusTap1B - chorusTap1A) * chorusTap1Ratio;
					const chorusTap2: number = chorusTap2A + (chorusTap2B - chorusTap2A) * chorusTap2Ratio;
					const chorusTap3: number = chorusTap3A + (chorusTap3B - chorusTap3A) * chorusTap3Ratio;
					const chorusTap4: number = chorusTap4A + (chorusTap4B - chorusTap4A) * chorusTap4Ratio;
					const chorusTap5: number = chorusTap5A + (chorusTap5B - chorusTap5A) * chorusTap5Ratio;
					const chorusSampleL = 0.5 * (combinedChorusL - chorusTap0 + chorusTap1 - chorusTap2);
					const chorusSampleR = 0.5 * (combinedChorusR - chorusTap3 + chorusTap4 - chorusTap5);
					chorusDelayLine[chorusDelayPos] = combinedChorusL;
					chorusDelayLine[(chorusDelayPos + 0x400) & 0x7FF] = combinedChorusR;
					chorusDelayPos = (chorusDelayPos + 1) & 0x7FF;
					chorusTap0Index += chorusTap0Delta;
					chorusTap1Index += chorusTap1Delta;
					chorusTap2Index += chorusTap2Delta;
					chorusTap3Index += chorusTap3Delta;
					chorusTap4Index += chorusTap4Delta;
					chorusTap5Index += chorusTap5Delta;

					// Reverb, implemented using a feedback delay network with a Hadamard matrix and lowpass filters.
					// good ratios:    0.555235 + 0.618033 + 0.818 +   1.0 = 2.991268
					// Delay lengths:  3041     + 3385     + 4481  +  5477 = 16384 = 2^14
					// Buffer offsets: 3041    -> 6426   -> 10907 -> 16384
					const reverbDelayPos1: number = (reverbDelayPos + 3041) & 0x3FFF;
					const reverbDelayPos2: number = (reverbDelayPos + 6426) & 0x3FFF;
					const reverbDelayPos3: number = (reverbDelayPos + 10907) & 0x3FFF;
					const reverbSample0: number = (reverbDelayLine[reverbDelayPos]);
					const reverbSample1: number = reverbDelayLine[reverbDelayPos1];
					const reverbSample2: number = reverbDelayLine[reverbDelayPos2];
					const reverbSample3: number = reverbDelayLine[reverbDelayPos3];
					const reverbTemp0: number = -(reverbSample0 + sampleForChorusReverbL + sampleForReverbL) + reverbSample1;
					const reverbTemp1: number = -(reverbSample0 + sampleForChorusReverbR + sampleForReverbR) - reverbSample1;
					const reverbTemp2: number = -reverbSample2 + reverbSample3;
					const reverbTemp3: number = -reverbSample2 - reverbSample3;
					reverbFeedback0 += ((reverbTemp0 + reverbTemp2) * reverb - reverbFeedback0) * 0.5;
					reverbFeedback1 += ((reverbTemp1 + reverbTemp3) * reverb - reverbFeedback1) * 0.5;
					reverbFeedback2 += ((reverbTemp0 - reverbTemp2) * reverb - reverbFeedback2) * 0.5;
					reverbFeedback3 += ((reverbTemp1 - reverbTemp3) * reverb - reverbFeedback3) * 0.5;
					reverbDelayLine[reverbDelayPos1] = reverbFeedback0;
					reverbDelayLine[reverbDelayPos2] = reverbFeedback1;
					reverbDelayLine[reverbDelayPos3] = reverbFeedback2;
					reverbDelayLine[reverbDelayPos] = reverbFeedback3;
					reverbDelayPos = (reverbDelayPos + 1) & 0x3FFF;

					const sampleL = sampleForNoneL + chorusSampleL + sampleForReverbL + reverbSample1 + reverbSample2 + reverbSample3;
					const sampleR = sampleForNoneR + chorusSampleR + sampleForReverbR + reverbSample0 + reverbSample2 - reverbSample3;

					/*
					highpassOutput = highpassOutput * highpassFilter + sample - highpassInput;
					highpassInput = sample;
					// use highpassOutput instead of sample below?
					*/

					// A compressor/limiter.
					const absL: number = sampleL < 0.0 ? -sampleL : sampleL;
					const absR: number = sampleR < 0.0 ? -sampleR : sampleR;
					const abs: number = absL > absR ? absL : absR;
					limit += (abs - limit) * (limit < abs ? limitRise : limitDecay);
					const limitedVolume = volume / (limit >= 1 ? limit * 1.05 : limit * 0.8 + 0.25);
					outputDataL[i] = sampleL * limitedVolume;
					outputDataR[i] = sampleR * limitedVolume;
				}

				bufferIndex += runLength;

				this.tickSampleCountdown -= runLength;
				if (this.tickSampleCountdown <= 0) {

					// Track how long tones have been released, and free them if there are too many.
					for (let channel: number = 0; channel < this.song.pitchChannelCount + this.song.noiseChannelCount; channel++) {
						for (let i: number = 0; i < this.releasedTones[channel].count(); i++) {
							const tone: Tone = this.releasedTones[channel].get(i);
							tone.ticksSinceReleased++;

							const shouldFadeOutFast: boolean = (i + this.activeTones[channel].count() >= Config.maximumTonesPerChannel);
							if (shouldFadeOutFast) {
								this.freeReleasedTone(channel, i);
								i--;
							}
						}
					}

					this.tick++;
					this.tickSampleCountdown = samplesPerTick;
					if (this.tick == Config.ticksPerPart) {
						this.tick = 0;
						this.part++;

						// Check if any active tones should be released.
						for (let channel: number = 0; channel < this.song.pitchChannelCount + this.song.noiseChannelCount; channel++) {
							for (let i: number = 0; i < this.activeTones[channel].count(); i++) {
								const tone: Tone = this.activeTones[channel].get(i);
								const transition: Transition = tone.instrument.getTransition();
								if (!transition.isSeamless && tone.note != null && tone.note.end == this.part + this.beat * Config.partsPerBeat) {
									if (transition.releases) {
										this.releaseTone(channel, tone);
									} else {
										this.freeTone(tone);
									}
									this.activeTones[channel].remove(i);
									i--;
								}
							}
						}

						for (let channel: number = 0; channel < this.song.modChannelCount; channel++) {
							for (let mod: number = 0; mod < Config.modCount; mod++) {
								for (let i: number = 0; i < this.activeModTones[channel][mod].count(); i++) {
									const tone: Tone = this.activeModTones[channel][mod].get(i);
									const transition: Transition = tone.instrument.getTransition();
									if (!transition.isSeamless && tone.note != null && tone.note.end == this.part + this.beat * Config.partsPerBeat) {
										this.freeTone(tone);
										this.activeModTones[channel][mod].remove(i);
										i--;
									}
								}
							}
						}

						if (this.part == Config.partsPerBeat) {
							this.part = 0;
							this.beat++;
							if (this.beat == this.song.beatsPerBar) {
								// bar changed, reset for next bar:
								this.beat = 0;
								this.bar++;
								if (this.loopRepeatCount != 0 && this.bar == this.song.loopStart + this.song.loopLength) {
									this.bar = this.song.loopStart;
									if (this.loopRepeatCount > 0) this.loopRepeatCount--;
								}
								if (this.bar >= this.song.barCount) {
									this.bar = 0;
									if (this.loopRepeatCount != -1) {
										ended = true;
										this.resetBuffers();
										this.pause();
									}
								}
							}
						}
					}
				}

				// Update mod values so that next values copy to current values
				for (let setting: number = 0; setting < ModSetting.mstMaxValue; setting++) {
					if (this.nextModValues != null && this.nextModValues[setting] != null)
						this.modValues[setting] = this.nextModValues[setting];
				}

				// Set samples per tick if song tempo mods changed it
				if (this.isModActive(ModSetting.mstTempo, true)) {
					samplesPerTick = this.getSamplesPerTick();
				}

				for (let setting: number = 0; setting < ModSetting.mstMaxValue; setting++) {
					for (let channel: number = 0; channel < channelCount; channel++) {
						for (let instrument: number = 0; instrument < this.song.instrumentsPerChannel; instrument++) {
							if (this.nextModInsValues != null && this.nextModInsValues[channel] != null && this.nextModInsValues[channel][instrument] != null && this.nextModInsValues[channel][instrument][setting] != null) {
								this.modInsValues[channel][instrument][setting] = this.nextModInsValues[channel][instrument][setting];
							}
						}
					}
				}
			}

			// Optimization: Avoid persistent reverb values in the float denormal range.
			const epsilon: number = (1.0e-24);
			if (-epsilon < reverbFeedback0 && reverbFeedback0 < epsilon) reverbFeedback0 = 0.0;
			if (-epsilon < reverbFeedback1 && reverbFeedback1 < epsilon) reverbFeedback1 = 0.0;
			if (-epsilon < reverbFeedback2 && reverbFeedback2 < epsilon) reverbFeedback2 = 0.0;
			if (-epsilon < reverbFeedback3 && reverbFeedback3 < epsilon) reverbFeedback3 = 0.0;
			//if (-epsilon < highpassInput && highpassInput < epsilon) highpassInput = 0.0;
			//if (-epsilon < highpassOutput && highpassOutput < epsilon) highpassOutput = 0.0;
			if (-epsilon < limit && limit < epsilon) limit = 0.0;

			this.stereoBufferIndex = (this.stereoBufferIndex + outputBufferLength * 2) % stereoBufferLength;
			this.chorusPhase = chorusPhase;
			this.chorusDelayPos = chorusDelayPos;
			this.reverbDelayPos = reverbDelayPos;
			this.reverbFeedback0 = reverbFeedback0;
			this.reverbFeedback1 = reverbFeedback1;
			this.reverbFeedback2 = reverbFeedback2;
			this.reverbFeedback3 = reverbFeedback3;
			//this.highpassInput = highpassInput;
			//this.highpassOutput = highpassOutput;
			this.limit = limit;

			this.playheadInternal = (((this.tick + 1.0 - this.tickSampleCountdown / samplesPerTick) / 2.0 + this.part) / Config.partsPerBeat + this.beat) / this.song.beatsPerBar + this.bar;

			/*
			const synthDuration: number = performance.now() - synthStartTime;
			// Performance measurements:
			samplesAccumulated += outputBufferLength;
			samplePerformance += synthDuration;
			
			if (samplesAccumulated >= 44100 * 4) {
				const secondsGenerated = samplesAccumulated / 44100;
				const secondsRequired = samplePerformance / 1000;
				const ratio = secondsRequired / secondsGenerated;
				console.log(ratio);
				samplePerformance = 0;
				samplesAccumulated = 0;
			}
			*/

			//this.debugVal += outputBufferLength;
			//console.log(this.bar + " ~ " + this.debugVal);
		}

		private freeTone(tone: Tone): void {
			this.tonePool.pushBack(tone);
		}

		private newTone(): Tone {
			if (this.tonePool.count() > 0) {
				const tone: Tone = this.tonePool.popBack();
				tone.reset();
				tone.active = false;
				return tone;
			}
			return new Tone();
		}

		private releaseTone(channel: number, tone: Tone): void {
			if (this.song == null || !this.song.getChannelIsMod(channel)) {
				this.releasedTones[channel].pushFront(tone);
			}
			else {
				/*
				for (let mod = 0; mod < Config.modCount; mod++) {
					this.releasedModTones[channel - (this.song.pitchChannelCount + this.song.noiseChannelCount)][mod].pushFront(tone);
				}
				*/
			}
		}

		private freeReleasedTone(channel: number, toneIndex: number): void {
			if (this.song == null || !this.song.getChannelIsMod(channel)) {
				this.freeTone(this.releasedTones[channel].get(toneIndex));
				this.releasedTones[channel].remove(toneIndex);
			} else {
				/*
				for (let mod = 0; mod < Config.modCount; mod++) {
					this.freeTone(this.releasedModTones[channel - (this.song.pitchChannelCount + this.song.noiseChannelCount)][mod].get(toneIndex));
					this.releasedModTones[channel][mod].remove(toneIndex);
				}
				*/
			}
		}
		
		public freeAllTones(): void {
			while (this.liveInputTones.count() > 0) {
				this.freeTone(this.liveInputTones.popBack());
			}
			for (let i = 0; i < this.activeTones.length; i++) {
				while (this.activeTones[i].count() > 0) {
					this.freeTone(this.activeTones[i].popBack());
				}
			}
			for (let i = 0; i < this.releasedTones.length; i++) {
				while (this.releasedTones[i].count() > 0) {
					this.freeTone(this.releasedTones[i].popBack());
				}
			}
			for (let i = 0; i < this.activeModTones.length; i++) {
				for (let mod = 0; mod < this.activeModTones[i].length; mod++) {
					while (this.activeModTones[i][mod].count() > 0) {
						this.freeTone(this.activeModTones[i][mod].popBack());
					}
				}
			}
			/*
			for (let i = 0; i < this.releasedModTones.length; i++) {
				for (let mod = 0; mod < this.releasedModTones[i].length; mod++) {
					while (this.releasedModTones[i][mod].count() > 0) {
						this.freeTone(this.releasedModTones[i][mod].popBack());
					}
				}
			}
			*/
		}
		
		private determineLiveInputTones(song: Song): void {
			if (this.liveInputPressed) {
				// TODO: Support multiple live pitches correctly. Distinguish between arpeggio and harmony behavior like with song notes.
				const instrument: Instrument = song.channels[this.liveInputChannel].instruments[song.getPatternInstrument(this.liveInputChannel, this.bar)];

				let tone: Tone;
				if (this.liveInputTones.count() == 0) {
					tone = this.newTone();
					this.liveInputTones.pushBack(tone);
				} else if (!instrument.getTransition().isSeamless && this.liveInputTones.peakFront().pitches[0] != this.liveInputPitches[0]) {
					// pitches[0] changed, start a new tone.
					this.releaseTone(this.liveInputChannel, this.liveInputTones.popFront());
					tone = this.newTone();
					this.liveInputTones.pushBack(tone);
				} else {
					tone = this.liveInputTones.get(0);
				}

				for (let i: number = 0; i < this.liveInputPitches.length; i++) {
					tone.pitches[i] = this.liveInputPitches[i];
				}
				tone.pitchCount = this.liveInputPitches.length;
				tone.chordSize = 1;
				tone.instrument = instrument;
				tone.note = tone.prevNote = tone.nextNote = null;
			} else {
				while (this.liveInputTones.count() > 0) {
					this.releaseTone(this.liveInputChannel, this.liveInputTones.popBack());
				}
			}
		}

		private determineCurrentActiveTones(song: Song, channel: number): void {
			const instrument: Instrument = song.channels[channel].instruments[song.getPatternInstrument(channel, this.bar)];
			const pattern: Pattern | null = song.getPattern(channel, this.bar);
			const time: number = this.part + this.beat * Config.partsPerBeat;
			
			if (this.song != null && song.getChannelIsMod(channel)) {
				// Offset channel (first mod channel is 0 index in mod tone array)
				let modChannelIdx = channel - (song.pitchChannelCount + song.noiseChannelCount);

				// For mod channels, notes aren't strictly arranged chronologically. Also, each pitch value could play or not play at a given time. So... a bit more computation involved!
				// The same transition logic should apply though, even though it isn't really used by mod channels.
				let notes: (Note | null)[] = [];
				let prevNotes: (Note | null)[] = [];
				let nextNotes: (Note | null)[] = [];
				let fillCount: number = Config.modCount;
				while (fillCount--) {
					notes.push(null);
					prevNotes.push(null);
					nextNotes.push(null);
				}

				if (pattern != null) {
					for (let i: number = 0; i < pattern.notes.length; i++) {
						if (pattern.notes[i].end <= time) {
							// Actually need to check which note starts closer to the start of this note.
							if (prevNotes[pattern.notes[i].pitches[0]] == null || pattern.notes[i].end > (prevNotes[pattern.notes[i].pitches[0]] as Note).start) {
								prevNotes[pattern.notes[i].pitches[0]] = pattern.notes[i];
							}
						}
						else if (pattern.notes[i].start <= time && pattern.notes[i].end > time) {
							notes[pattern.notes[i].pitches[0]] = pattern.notes[i];
						}
						else if (pattern.notes[i].start > time) {
							// Actually need to check which note starts closer to the end of this note.
							if (nextNotes[pattern.notes[i].pitches[0]] == null || pattern.notes[i].start < (nextNotes[pattern.notes[i].pitches[0]] as Note).start) {
								nextNotes[pattern.notes[i].pitches[0]] = pattern.notes[i];
							}
						}
					}
				}

				for (let mod: number = 0; mod < Config.modCount; mod++) {
					const toneList: Deque<Tone> = this.activeModTones[modChannelIdx][mod];
					if (notes[mod] != null) {
						if (prevNotes[mod] != null && (prevNotes[mod] as Note).end != (notes[mod] as Note).start) prevNotes[mod] = null;
						if (nextNotes[mod] != null && (nextNotes[mod] as Note).start != (notes[mod] as Note).end) nextNotes[mod] = null;
						this.syncTones(channel, toneList, instrument, (notes[mod] as Note).pitches, (notes[mod] as Note), (prevNotes[mod] as Note), (nextNotes[mod] as Note), time);
					} else {
						while (toneList.count() > 0) {
							// Automatically free or release seamless tones if there's no new note to take over.
							if (toneList.peakBack().instrument.getTransition().releases) {
								this.releaseTone(channel, toneList.popBack());
							} else {
								this.freeTone(toneList.popBack());
							}
						}
					}
				}
			}
			else {

				let note: Note | null = null;
				let prevNote: Note | null = null;
				let nextNote: Note | null = null;

				if (pattern != null && !song.channels[channel].muted) {
					for (let i: number = 0; i < pattern.notes.length; i++) {
						if (pattern.notes[i].end <= time) {
							prevNote = pattern.notes[i];
						} else if (pattern.notes[i].start <= time && pattern.notes[i].end > time) {
							note = pattern.notes[i];
						} else if (pattern.notes[i].start > time) {
							nextNote = pattern.notes[i];
							break;
						}
					}
				}

				const toneList: Deque<Tone> = this.activeTones[channel];
				if (note != null) {
					if (prevNote != null && prevNote.end != note.start) prevNote = null;
					if (nextNote != null && nextNote.start != note.end) nextNote = null;
					this.syncTones(channel, toneList, instrument, note.pitches, note, prevNote, nextNote, time);
				} else {
					while (toneList.count() > 0) {
						// Automatically free or release seamless tones if there's no new note to take over.
						if (toneList.peakBack().instrument.getTransition().releases) {
							this.releaseTone(channel, toneList.popBack());
						} else {
							this.freeTone(toneList.popBack());
						}
					}
				}
			}
		}
		
		private syncTones(channel: number, toneList: Deque<Tone>, instrument: Instrument, pitches: number[], note: Note, prevNote: Note | null, nextNote: Note | null, currentPart: number): void {
			let toneCount: number = 0;
			if (instrument.getChord().arpeggiates) {
				let tone: Tone;
				if (toneList.count() == 0) {
					tone = this.newTone();
					toneList.pushBack(tone);
				} else {
					tone = toneList.get(0);
				}
				toneCount = 1;

				for (let i = 0; i < pitches.length; i++) {
					tone.pitches[i] = pitches[i];
				}
				tone.pitchCount = pitches.length;
				tone.chordSize = 1;
				tone.instrument = instrument;
				tone.note = note;
				tone.noteStart = note.start;
				tone.noteEnd = note.end;
				tone.prevNote = prevNote;
				tone.nextNote = nextNote;
				tone.prevNotePitchIndex = 0;
				tone.nextNotePitchIndex = 0;
			} else {
				const transition: Transition = instrument.getTransition();
				for (let i: number = 0; i < pitches.length; i++) {

					const strumOffsetParts: number = i * instrument.getChord().strumParts;
					let prevNoteForThisTone: Note | null = (prevNote && prevNote.pitches.length > i) ? prevNote : null;
					let noteForThisTone: Note = note;
					let nextNoteForThisTone: Note | null = (nextNote && nextNote.pitches.length > i) ? nextNote : null;
					let noteStart: number = noteForThisTone.start + strumOffsetParts;

					if (noteStart > currentPart) {
						if (toneList.count() > i && transition.isSeamless && prevNoteForThisTone != null) {
							nextNoteForThisTone = noteForThisTone;
							noteForThisTone = prevNoteForThisTone;
							prevNoteForThisTone = null;
							noteStart = noteForThisTone.start + strumOffsetParts;
						} else {
							break;
						}
					}

					let noteEnd: number = noteForThisTone.end;
					if (transition.isSeamless && nextNoteForThisTone != null) {
						noteEnd = Math.min(Config.partsPerBeat * this.song!.beatsPerBar, noteEnd + strumOffsetParts);
					}

					let tone: Tone;
					if (toneList.count() > i) {
						tone = toneList.get(i);
					} else {
						tone = this.newTone();
						toneList.pushBack(tone);
					}
					toneCount++;

					tone.pitches[0] = noteForThisTone.pitches[i];
					tone.pitchCount = 1;
					tone.chordSize = noteForThisTone.pitches.length;
					tone.instrument = instrument;
					tone.note = noteForThisTone;
					tone.noteStart = noteStart;
					tone.noteEnd = noteEnd;
					tone.prevNote = prevNoteForThisTone;
					tone.nextNote = nextNoteForThisTone;
					tone.prevNotePitchIndex = i;
					tone.nextNotePitchIndex = i;
				}
			}
			while (toneList.count() > toneCount) {
				// Automatically free or release seamless tones if there's no new note to take over.
				if (toneList.peakBack().instrument.getTransition().releases) {
					this.releaseTone(channel, toneList.popBack());
				} else {
					this.freeTone(toneList.popBack());
				}
			}
		}
		
		private playTone(song: Song, stereoBufferIndex: number, stereoBufferLength: number, channel: number, samplesPerTick: number, runLength: number, tone: Tone, released: boolean, shouldFadeOutFast: boolean): void {
			Synth.computeTone(this, song, channel, samplesPerTick, runLength, tone, released, shouldFadeOutFast);
			let synthBuffer: Float32Array;
			switch (tone.instrument.effects) {
				case 0: synthBuffer = this.samplesForNone!; break;
				case 1: synthBuffer = this.samplesForReverb!; break;
				case 2: synthBuffer = this.samplesForChorus!; break;
				case 3: synthBuffer = this.samplesForChorusReverb!; break;
				default: throw new Error();
			}
			const synthesizer: Function = Synth.getInstrumentSynthFunction(tone.instrument);
			synthesizer(this, synthBuffer, stereoBufferIndex, stereoBufferLength, runLength * 2, tone, tone.instrument);
		}

		private static computeEnvelope(envelope: Envelope, time: number, beats: number, customVolume: number): number {
			switch (envelope.type) {
				case EnvelopeType.custom: return customVolume;
				case EnvelopeType.steady: return 1.0;
				case EnvelopeType.twang:
					return 1.0 / (1.0 + time * envelope.speed);
				case EnvelopeType.swell:
					return 1.0 - 1.0 / (1.0 + time * envelope.speed);
				case EnvelopeType.tremolo:
					return 0.5 - Math.cos(beats * 2.0 * Math.PI * envelope.speed) * 0.5;
				case EnvelopeType.tremolo2:
					return 0.75 - Math.cos(beats * 2.0 * Math.PI * envelope.speed) * 0.25;
				case EnvelopeType.punch:
					return Math.max(1.0, 2.0 - time * 10.0);
				case EnvelopeType.flare:
					const speed: number = envelope.speed;
					const attack: number = 0.25 / Math.sqrt(speed);
					return time < attack ? time / attack : 1.0 / (1.0 + (time - attack) * speed);
				case EnvelopeType.decay:
					return Math.pow(2, -envelope.speed * time);
				default: throw new Error("Unrecognized operator envelope type.");
			}
		}

		private static computeChordVolume(chordSize: number): number {
			return 1.0 / ((chordSize - 1) * 0.25 + 1.0);
		}

		private static computeTone(synth: Synth, song: Song, channel: number, samplesPerTick: number, runLength: number, tone: Tone, released: boolean, shouldFadeOutFast: boolean): void {
			const instrument: Instrument = tone.instrument;
			const transition: Transition = instrument.getTransition();
			const chord: Chord = instrument.getChord();
			const chordVolume: number = chord.arpeggiates ? 1 : Synth.computeChordVolume(tone.chordSize);
			const isNoiseChannel: boolean = song.getChannelIsNoise(channel);
			const intervalScale: number = isNoiseChannel ? Config.noiseInterval : 1;
			const secondsPerPart: number = Config.ticksPerPart * samplesPerTick / synth.samplesPerSecond;
			const beatsPerPart: number = 1.0 / Config.partsPerBeat;
			const toneWasActive: boolean = tone.active;
			const tickSampleCountdown: number = synth.tickSampleCountdown;
			const startRatio: number = 1.0 - (tickSampleCountdown) / samplesPerTick;
			const endRatio: number = 1.0 - (tickSampleCountdown - runLength) / samplesPerTick;
			const ticksIntoBar: number = (synth.beat * Config.partsPerBeat + synth.part) * Config.ticksPerPart + synth.tick;
			const partTimeTickStart: number = (ticksIntoBar) / Config.ticksPerPart;
			const partTimeTickEnd: number = (ticksIntoBar + 1) / Config.ticksPerPart;
			const partTimeStart: number = partTimeTickStart + (partTimeTickEnd - partTimeTickStart) * startRatio;
			const partTimeEnd: number = partTimeTickStart + (partTimeTickEnd - partTimeTickStart) * endRatio;
			const instrumentIdx: number = (synth.song as Song).channels[channel].instruments.findIndex(i => i == instrument);

			tone.phaseDeltaScale = 0.0;
			tone.filter = 1.0;
			tone.filterScale = 1.0;
			tone.vibratoScale = 0.0;
			tone.intervalMult = 1.0;
			tone.intervalVolumeMult = 1.0;
			tone.active = false;

			let startPan: number = instrument.pan;
			let endPan: number = instrument.pan;
			if (synth.isModActive(ModSetting.mstPan, false, channel, instrumentIdx)) {
				startPan = synth.getModValue(ModSetting.mstPan, false, channel, instrumentIdx, false);
				endPan = synth.getModValue(ModSetting.mstPan, false, channel, instrumentIdx, true);
			}

			const useStartPan: number = (startPan - Config.panCenter) / Config.panCenter;
			const useEndPan: number = (endPan - Config.panCenter) / Config.panCenter;
			const maxDelay: number = 0.0013 * synth.samplesPerSecond;
			tone.stereoDelayStart = -useStartPan * maxDelay;
			const delayEnd: number = -useEndPan * maxDelay;
			tone.stereoDelayDelta = (delayEnd - tone.stereoDelayStart) / runLength;
			tone.stereoVolumeLStart = Math.cos((1 + useStartPan) * Math.PI * 0.25) * 1.414;
			tone.stereoVolumeRStart = Math.cos((1 - useStartPan) * Math.PI * 0.25) * 1.414;
			const stereoVolumeLEnd: number = Math.cos((1 + useEndPan) * Math.PI * 0.25) * 1.414;
			const stereoVolumeREnd: number = Math.cos((1 - useEndPan) * Math.PI * 0.25) * 1.414;
			tone.stereoVolumeLDelta = (stereoVolumeLEnd - tone.stereoVolumeLStart) / runLength;
			tone.stereoVolumeRDelta = (stereoVolumeREnd - tone.stereoVolumeRStart) / runLength;

			let resetPhases: boolean = true;
			let partsSinceStart: number = 0.0;
			let intervalStart: number = 0.0;
			let intervalEnd: number = 0.0;
			let transitionVolumeStart: number = 1.0;
			let transitionVolumeEnd: number = 1.0;
			let chordVolumeStart: number = chordVolume;
			let chordVolumeEnd: number = chordVolume;
			let customVolumeStart: number = 0.0;
			let customVolumeEnd: number = 0.0;
			let decayTimeStart: number = 0.0;
			let decayTimeEnd: number = 0.0;

			let volumeReferencePitch: number;
			let basePitch: number;
			let baseVolume: number;
			let pitchDamping: number;
			if (instrument.type == InstrumentType.spectrum) {
				if (isNoiseChannel) {
					basePitch = Config.spectrumBasePitch;
					baseVolume = 0.6; // Note: spectrum is louder for drum channels than pitch channels!
				} else {
					basePitch = Config.keys[song.key].basePitch;
					baseVolume = 0.3;
				}
				volumeReferencePitch = Config.spectrumBasePitch;
				pitchDamping = 28;
			} else if (instrument.type == InstrumentType.drumset) {
				basePitch = Config.spectrumBasePitch;
				baseVolume = 0.45;
				volumeReferencePitch = basePitch;
				pitchDamping = 48;
			} else if (instrument.type == InstrumentType.noise) {
				basePitch = Config.chipNoises[instrument.chipNoise].basePitch;
				baseVolume = 0.19;
				volumeReferencePitch = basePitch;
				pitchDamping = Config.chipNoises[instrument.chipNoise].isSoft ? 24.0 : 60.0;
			} else if (instrument.type == InstrumentType.fm) {
				basePitch = Config.keys[song.key].basePitch;
				baseVolume = 0.03;
				volumeReferencePitch = 16;
				pitchDamping = 48;
			} else if (instrument.type == InstrumentType.chip || instrument.type == InstrumentType.customChipWave) {
				basePitch = Config.keys[song.key].basePitch;
				baseVolume = 0.03375; // looks low compared to drums, but it's doubled for chorus and drums tend to be loud anyway.
				volumeReferencePitch = 16;
				pitchDamping = 48;
			} else if (instrument.type == InstrumentType.harmonics) {
				basePitch = Config.keys[song.key].basePitch;
				baseVolume = 0.025;
				volumeReferencePitch = 16;
				pitchDamping = 48;
			} else if (instrument.type == InstrumentType.pwm) {
				basePitch = Config.keys[song.key].basePitch;
				baseVolume = 0.04725;
				volumeReferencePitch = 16;
				pitchDamping = 48;
			} else if (instrument.type == InstrumentType.mod) {
				baseVolume = 1.0;
				volumeReferencePitch = 0;
				pitchDamping = 1.0;
				basePitch = 0;
			} else {
				throw new Error("Unknown instrument type in computeTone.");
			}

			for (let i: number = 0; i < Config.operatorCount; i++) {
				tone.phaseDeltas[i] = 0.0;
				tone.volumeStarts[i] = 0.0;
				tone.volumeDeltas[i] = 0.0;
			}

			if (released) {
				const ticksSoFar: number = tone.noteLengthTicks + tone.ticksSinceReleased;
				const startTicksSinceReleased: number = tone.ticksSinceReleased + startRatio;
				const endTicksSinceReleased: number = tone.ticksSinceReleased + endRatio;
				const startTick: number = tone.noteLengthTicks + startTicksSinceReleased;
				const endTick: number = tone.noteLengthTicks + endTicksSinceReleased;
				const toneTransition: Transition = tone.instrument.getTransition();
				resetPhases = false;
				partsSinceStart = Math.floor(ticksSoFar / Config.ticksPerPart);
				intervalStart = intervalEnd = tone.lastInterval;
				customVolumeStart = customVolumeEnd = Synth.expressionToVolumeMult(tone.lastVolume);
				transitionVolumeStart = Synth.expressionToVolumeMult((1.0 - startTicksSinceReleased / toneTransition.releaseTicks) * 6.0);
				transitionVolumeEnd = Synth.expressionToVolumeMult((1.0 - endTicksSinceReleased / toneTransition.releaseTicks) * 6.0);
				decayTimeStart = startTick / Config.ticksPerPart;
				decayTimeEnd = endTick / Config.ticksPerPart;

				if (shouldFadeOutFast) {
					transitionVolumeStart *= 1.0 - startRatio;
					transitionVolumeEnd *= 1.0 - endRatio;
				}
			} else if (tone.note == null) {
				transitionVolumeStart = transitionVolumeEnd = 1;
				customVolumeStart = customVolumeEnd = 1;
				tone.lastInterval = 0;
				tone.lastVolume = 3;
				tone.ticksSinceReleased = 0;
				resetPhases = false;

				const heldTicksStart: number = tone.liveInputSamplesHeld / samplesPerTick;
				tone.liveInputSamplesHeld += runLength;
				const heldTicksEnd: number = tone.liveInputSamplesHeld / samplesPerTick;
				tone.noteLengthTicks = heldTicksEnd;
				const heldPartsStart: number = heldTicksStart / Config.ticksPerPart;
				const heldPartsEnd: number = heldTicksEnd / Config.ticksPerPart;
				partsSinceStart = Math.floor(heldPartsStart);
				decayTimeStart = heldPartsStart;
				decayTimeEnd = heldPartsEnd;
			} else {
				const note: Note = tone.note;
				const prevNote: Note | null = tone.prevNote;
				const nextNote: Note | null = tone.nextNote;

				const time: number = synth.part + synth.beat * Config.partsPerBeat;
				const partsPerBar: number = Config.partsPerBeat * song.beatsPerBar;
				const noteStart: number = tone.noteStart;
				const noteEnd: number = tone.noteEnd;

				partsSinceStart = time - noteStart;

				let endPinIndex: number;
				for (endPinIndex = 1; endPinIndex < note.pins.length - 1; endPinIndex++) {
					if (note.pins[endPinIndex].time + note.start > time) break;
				}
				const startPin: NotePin = note.pins[endPinIndex - 1];
				const endPin: NotePin = note.pins[endPinIndex];
				const noteStartTick: number = noteStart * Config.ticksPerPart;
				const noteEndTick: number = noteEnd * Config.ticksPerPart;
				const noteLengthTicks: number = noteEndTick - noteStartTick;
				const pinStart: number = (note.start + startPin.time) * Config.ticksPerPart;
				const pinEnd: number = (note.start + endPin.time) * Config.ticksPerPart;

				tone.lastInterval = note.pins[note.pins.length - 1].interval;
				tone.lastVolume = note.pins[note.pins.length - 1].volume;
				tone.ticksSinceReleased = 0;
				tone.noteLengthTicks = noteLengthTicks;

				const tickTimeStart: number = time * Config.ticksPerPart + synth.tick;
				const tickTimeEnd: number = time * Config.ticksPerPart + synth.tick + 1;
				const noteTicksPassedTickStart: number = tickTimeStart - noteStartTick;
				const noteTicksPassedTickEnd: number = tickTimeEnd - noteStartTick;
				const pinRatioStart: number = Math.min(1.0, (tickTimeStart - pinStart) / (pinEnd - pinStart));
				const pinRatioEnd: number = Math.min(1.0, (tickTimeEnd - pinStart) / (pinEnd - pinStart));
				let customVolumeTickStart: number = startPin.volume + (endPin.volume - startPin.volume) * pinRatioStart;
				let customVolumeTickEnd: number = startPin.volume + (endPin.volume - startPin.volume) * pinRatioEnd;
				let transitionVolumeTickStart: number = 1.0;
				let transitionVolumeTickEnd: number = 1.0;
				let chordVolumeTickStart: number = chordVolume;
				let chordVolumeTickEnd: number = chordVolume;
				let intervalTickStart: number = startPin.interval + (endPin.interval - startPin.interval) * pinRatioStart;
				let intervalTickEnd: number = startPin.interval + (endPin.interval - startPin.interval) * pinRatioEnd;
				let decayTimeTickStart: number = partTimeTickStart - noteStart;
				let decayTimeTickEnd: number = partTimeTickEnd - noteStart;

				resetPhases = (tickTimeStart + startRatio - noteStartTick == 0.0) || !toneWasActive;

				// if seamless, don't reset phases at start. (it's probably not necessary to constantly reset phases if there are no notes? Just do it once when note starts? But make sure that reset phases doesn't also reset stuff that this function did to set up the tone. Remember when the first run length was lost!
				// if slide, average the interval, decayTime, and custom volume at the endpoints and interpolate between over slide duration.
				// note that currently seamless and slide make different assumptions about whether a note at the end of a bar will connect with the next bar!
				const maximumSlideTicks: number = noteLengthTicks * 0.5;
				if (transition.isSeamless && !transition.slides && note.start == 0) {
					// Special case for seamless, no-slide transition: assume the previous bar ends with another seamless note, don't reset tone history.
					resetPhases = !toneWasActive;
				} else if (transition.isSeamless && prevNote != null) {
					resetPhases = !toneWasActive;
					if (transition.slides) {
						const slideTicks: number = Math.min(maximumSlideTicks, transition.slideTicks);
						const slideRatioStartTick: number = Math.max(0.0, 1.0 - noteTicksPassedTickStart / slideTicks);
						const slideRatioEndTick: number = Math.max(0.0, 1.0 - noteTicksPassedTickEnd / slideTicks);
						const intervalDiff: number = ((prevNote.pitches[tone.prevNotePitchIndex] + prevNote.pins[prevNote.pins.length - 1].interval) - tone.pitches[0]) * 0.5;
						const volumeDiff: number = (prevNote.pins[prevNote.pins.length - 1].volume - note.pins[0].volume) * 0.5;
						const decayTimeDiff: number = (prevNote.end - prevNote.start) * 0.5;
						intervalTickStart += slideRatioStartTick * intervalDiff;
						intervalTickEnd += slideRatioEndTick * intervalDiff;
						customVolumeTickStart += slideRatioStartTick * volumeDiff;
						customVolumeTickEnd += slideRatioEndTick * volumeDiff;
						decayTimeTickStart += slideRatioStartTick * decayTimeDiff;
						decayTimeTickEnd += slideRatioEndTick * decayTimeDiff;

						if (!chord.arpeggiates) {
							const chordSizeDiff: number = (prevNote.pitches.length - tone.chordSize) * 0.5;
							chordVolumeTickStart = Synth.computeChordVolume(tone.chordSize + slideRatioStartTick * chordSizeDiff);
							chordVolumeTickEnd = Synth.computeChordVolume(tone.chordSize + slideRatioEndTick * chordSizeDiff);
						}
					}
				}
				if (transition.isSeamless && !transition.slides && note.end == partsPerBar) {
					// Special case for seamless, no-slide transition: assume the next bar starts with another seamless note, don't fade out.
				} else if (transition.isSeamless && nextNote != null) {
					if (transition.slides) {
						const slideTicks: number = Math.min(maximumSlideTicks, transition.slideTicks);
						const slideRatioStartTick: number = Math.max(0.0, 1.0 - (noteLengthTicks - noteTicksPassedTickStart) / slideTicks);
						const slideRatioEndTick: number = Math.max(0.0, 1.0 - (noteLengthTicks - noteTicksPassedTickEnd) / slideTicks);
						const intervalDiff: number = (nextNote.pitches[tone.nextNotePitchIndex] - (tone.pitches[0] + note.pins[note.pins.length - 1].interval)) * 0.5;
						const volumeDiff: number = (nextNote.pins[0].volume - note.pins[note.pins.length - 1].volume) * 0.5;
						const decayTimeDiff: number = -(noteEnd - noteStart) * 0.5;
						intervalTickStart += slideRatioStartTick * intervalDiff;
						intervalTickEnd += slideRatioEndTick * intervalDiff;
						customVolumeTickStart += slideRatioStartTick * volumeDiff;
						customVolumeTickEnd += slideRatioEndTick * volumeDiff;
						decayTimeTickStart += slideRatioStartTick * decayTimeDiff;
						decayTimeTickEnd += slideRatioEndTick * decayTimeDiff;

						if (!chord.arpeggiates) {
							const chordSizeDiff: number = (nextNote.pitches.length - tone.chordSize) * 0.5;
							chordVolumeTickStart = Synth.computeChordVolume(tone.chordSize + slideRatioStartTick * chordSizeDiff);
							chordVolumeTickEnd = Synth.computeChordVolume(tone.chordSize + slideRatioEndTick * chordSizeDiff);
						}
					}
				} else if (!transition.releases) {
					const releaseTicks: number = transition.releaseTicks;
					if (releaseTicks > 0.0) {
						transitionVolumeTickStart *= Math.min(1.0, (noteLengthTicks - noteTicksPassedTickStart) / releaseTicks);
						transitionVolumeTickEnd *= Math.min(1.0, (noteLengthTicks - noteTicksPassedTickEnd) / releaseTicks);
					}
				}

				intervalStart = intervalTickStart + (intervalTickEnd - intervalTickStart) * startRatio;
				intervalEnd = intervalTickStart + (intervalTickEnd - intervalTickStart) * endRatio;
				if (instrument.type != InstrumentType.mod) {
					customVolumeStart = Synth.expressionToVolumeMult(customVolumeTickStart + (customVolumeTickEnd - customVolumeTickStart) * startRatio);
					customVolumeEnd = Synth.expressionToVolumeMult(customVolumeTickStart + (customVolumeTickEnd - customVolumeTickStart) * endRatio);
				} else {
					customVolumeStart = customVolumeTickStart + (customVolumeTickEnd - customVolumeTickStart) * startRatio;
					customVolumeEnd = customVolumeTickStart + (customVolumeTickEnd - customVolumeTickStart) * endRatio;
					tone.customVolumeStart = customVolumeStart;
					tone.customVolumeEnd = customVolumeEnd;

				}
				transitionVolumeStart = transitionVolumeTickStart + (transitionVolumeTickEnd - transitionVolumeTickStart) * startRatio;
				transitionVolumeEnd = transitionVolumeTickStart + (transitionVolumeTickEnd - transitionVolumeTickStart) * endRatio;
				chordVolumeStart = chordVolumeTickStart + (chordVolumeTickEnd - chordVolumeTickStart) * startRatio;
				chordVolumeEnd = chordVolumeTickStart + (chordVolumeTickEnd - chordVolumeTickStart) * endRatio;
				decayTimeStart = decayTimeTickStart + (decayTimeTickEnd - decayTimeTickStart) * startRatio;
				decayTimeEnd = decayTimeTickStart + (decayTimeTickEnd - decayTimeTickStart) * endRatio;
			}

			const sampleTime: number = 1.0 / synth.samplesPerSecond;
			tone.active = true;

			if (instrument.type == InstrumentType.chip || instrument.type == InstrumentType.fm || instrument.type == InstrumentType.harmonics || instrument.type == InstrumentType.pwm || instrument.type == InstrumentType.customChipWave) {
				const lfoEffectStart: number = Synth.getLFOAmplitude(instrument, secondsPerPart * partTimeStart);
				const lfoEffectEnd: number = Synth.getLFOAmplitude(instrument, secondsPerPart * partTimeEnd);
				const vibratoScale: number = (partsSinceStart < Config.vibratos[instrument.vibrato].delayParts) ? 0.0 : Config.vibratos[instrument.vibrato].amplitude;
				const vibratoStart: number = vibratoScale * lfoEffectStart;
				const vibratoEnd: number = vibratoScale * lfoEffectEnd;
				intervalStart += vibratoStart;
				intervalEnd += vibratoEnd;
			}

			if (!transition.isSeamless || (!(!transition.slides && tone.note != null && tone.note.start == 0) && !(tone.prevNote != null))) {
				const attackSeconds: number = transition.attackSeconds;
				if (attackSeconds > 0.0) {
					transitionVolumeStart *= Math.min(1.0, secondsPerPart * decayTimeStart / attackSeconds);
					transitionVolumeEnd *= Math.min(1.0, secondsPerPart * decayTimeEnd / attackSeconds);
				}
			}

			const instrumentVolumeMult: number = Synth.instrumentVolumeToVolumeMult(instrument.volume);

			if (instrument.type == InstrumentType.drumset) {
				// It's possible that the note will change while the user is editing it,
				// but the tone's pitches don't get updated because the tone has already
				// ended and is fading out. To avoid an array index out of bounds error, clamp the pitch.
				tone.drumsetPitch = tone.pitches[0];
				if (tone.note != null) tone.drumsetPitch += tone.note.pickMainInterval();
				tone.drumsetPitch = Math.max(0, Math.min(Config.drumCount - 1, tone.drumsetPitch));
			}

			let filterCutModStart: number = instrument.filterCutoff;
			let filterCutModEnd: number = instrument.filterCutoff;
			if (synth.isModActive(ModSetting.mstFilterCut, false, channel, instrumentIdx)) {
				filterCutModStart = song.modValueToReal(synth.getModValue(ModSetting.mstFilterCut, false, channel, instrumentIdx, false), ModSetting.mstFilterCut);
				filterCutModEnd = song.modValueToReal(synth.getModValue(ModSetting.mstFilterCut, false, channel, instrumentIdx, true), ModSetting.mstFilterCut);
			}

			let cutoffOctavesModStart: number;
			let cutoffOctavesModEnd: number;
			if (instrument.type == InstrumentType.drumset) {
				cutoffOctavesModStart = 0;
				cutoffOctavesModEnd = 0;
			}
			else {
				cutoffOctavesModStart = (filterCutModStart - (Config.filterCutoffRange - 1)) * 0.5;
				cutoffOctavesModEnd = (filterCutModEnd - (Config.filterCutoffRange - 1)) * 0.5;
			}

			const filterEnvelope: Envelope = (instrument.type == InstrumentType.drumset) ? instrument.getDrumsetEnvelope(tone.drumsetPitch) : instrument.getFilterEnvelope();
			const filterCutoffHzStart: number = Config.filterCutoffMaxHz * Math.pow(2.0, cutoffOctavesModStart);
			const filterCutoffHzEnd: number = Config.filterCutoffMaxHz * Math.pow(2.0, cutoffOctavesModEnd);
			const filterBaseStart: number = 2.0 * Math.sin(Math.PI * filterCutoffHzStart / synth.samplesPerSecond);
			const filterBaseEnd: number = 2.0 * Math.sin(Math.PI * filterCutoffHzEnd / synth.samplesPerSecond);
			const filterMin: number = 2.0 * Math.sin(Math.PI * Config.filterCutoffMinHz / synth.samplesPerSecond);
			tone.filter = filterBaseStart * Synth.computeEnvelope(filterEnvelope, secondsPerPart * decayTimeStart, beatsPerPart * partTimeStart, customVolumeStart);
			let endFilter: number = filterBaseEnd * Synth.computeEnvelope(filterEnvelope, secondsPerPart * decayTimeEnd, beatsPerPart * partTimeEnd, customVolumeEnd);
			tone.filter = Math.min(Config.filterMax, Math.max(filterMin, tone.filter));
			endFilter = Math.min(Config.filterMax, Math.max(filterMin, endFilter));
			tone.filterScale = Math.pow(endFilter / tone.filter, 1.0 / runLength);

			let filterVolumeStart: number = Math.pow(0.5, cutoffOctavesModStart * 0.35);
			let filterVolumeEnd: number = Math.pow(0.5, cutoffOctavesModEnd * 0.35);

			tone.filterResonanceStart = instrument.getFilterResonance();
			tone.filterResonanceDelta = 0.0;

			let useFilterResonanceStart: number = instrument.filterResonance;
			let useFilterResonanceEnd: number = instrument.filterResonance;

			tone.isFirstOrder = (instrument.type == InstrumentType.drumset) ? false : (useFilterResonanceStart == 0);

			if (synth.isModActive(ModSetting.mstFilterPeak, false, channel, instrumentIdx)) {
				// This flag is used to avoid the special casing when filter resonance == 0 without mods. So, it will sound a bit different,
				// but the effect and ability to smoothly modulate will be preserved.
				tone.isFirstOrder = false;

				useFilterResonanceStart = song.modValueToReal(synth.getModValue(ModSetting.mstFilterPeak, false, channel, instrumentIdx, false), ModSetting.mstFilterPeak);
				useFilterResonanceEnd = song.modValueToReal(synth.getModValue(ModSetting.mstFilterPeak, false, channel, instrumentIdx, true), ModSetting.mstFilterPeak);

				// Also set cut in the tone.
				tone.filterResonanceStart = Config.filterMaxResonance * Math.pow(Math.max(0, useFilterResonanceStart - 1) / (Config.filterResonanceRange - 2), 0.5);
				const filterResonanceEnd: number = Config.filterMaxResonance * Math.pow(Math.max(0, useFilterResonanceEnd - 1) / (Config.filterResonanceRange - 2), 0.5);

				// Just a linear delta. Could get messy since it's not an amazing approximation of sqrt?
				tone.filterResonanceDelta = (filterResonanceEnd - tone.filterResonanceStart) / runLength;
			}
			else {
				// Still need to compute this, mods or no. This calc is delegated to the tone level instead of the synth level, a notable difference from beepbox.
				// No functional difference though.
				tone.filterResonanceStart = Config.filterMaxResonance * Math.pow(Math.max(0, useFilterResonanceStart - 1) / (Config.filterResonanceRange - 2), 0.5);
			}

			if (tone.isFirstOrder == false) {
				filterVolumeStart = Math.pow(filterVolumeStart, 1.7) * Math.pow(0.5, 0.125 * (useFilterResonanceStart - 1));
				filterVolumeEnd = Math.pow(filterVolumeEnd, 1.7) * Math.pow(0.5, 0.125 * (useFilterResonanceEnd - 1));
			}
			if (filterEnvelope.type == EnvelopeType.decay) {
				filterVolumeStart *= (1.25 + .025 * filterEnvelope.speed);
				filterVolumeEnd *= (1.25 + .025 * filterEnvelope.speed);
			} else if (filterEnvelope.type == EnvelopeType.twang) {
				filterVolumeStart *= (1 + .02 * filterEnvelope.speed);
				filterVolumeEnd *= (1 + .02 * filterEnvelope.speed);
			}

			if (resetPhases) {
				tone.reset();
			}

			if (instrument.type == InstrumentType.fm) {
				// phase modulation!

				let sineVolumeBoostStart: number = 1.0;
				let sineVolumeBoostEnd: number = 1.0;
				let totalCarrierVolumeStart: number = 0.0;
				let totalCarrierVolumeEnd: number = 0.0;

				let arpeggioInterval: number = 0;
				if (tone.pitchCount > 1 && !chord.harmonizes) {
					const arpeggio: number = Math.floor((synth.tick + synth.part * Config.ticksPerPart) / Config.rhythms[song.rhythm].ticksPerArpeggio);
					const arpeggioPattern: ReadonlyArray<number> = Config.rhythms[song.rhythm].arpeggioPatterns[tone.pitchCount - 1];
					arpeggioInterval = tone.pitches[arpeggioPattern[arpeggio % arpeggioPattern.length]] - tone.pitches[0];
				}

				const carrierCount: number = Config.algorithms[instrument.algorithm].carrierCount;
				for (let i: number = 0; i < Config.operatorCount; i++) {

					let detuneStart: number = instrument.detune / 25;
					let detuneEnd: number = instrument.detune / 25;
					if (synth.isModActive(ModSetting.mstDetune, false, channel, instrumentIdx)) {
						detuneStart = synth.getModValue(ModSetting.mstDetune, false, channel, instrumentIdx, false) / 25;
						detuneEnd = synth.getModValue(ModSetting.mstDetune, false, channel, instrumentIdx, true) / 25;
					}

					const associatedCarrierIndex: number = Config.algorithms[instrument.algorithm].associatedCarrier[i] - 1;
					const pitch: number = tone.pitches[!chord.harmonizes ? 0 : ((i < tone.pitchCount) ? i : ((associatedCarrierIndex < tone.pitchCount) ? associatedCarrierIndex : 0))];
					const freqMult = Config.operatorFrequencies[instrument.operators[i].frequency].mult;
					const interval = Config.operatorCarrierInterval[associatedCarrierIndex] + arpeggioInterval;
					const startPitch: number = basePitch + (pitch + intervalStart + detuneStart) * intervalScale + interval;
					const startFreq: number = freqMult * (Instrument.frequencyFromPitch(startPitch)) + Config.operatorFrequencies[instrument.operators[i].frequency].hzOffset;

					tone.phaseDeltas[i] = startFreq * sampleTime * Config.sineWaveLength;

					let amplitudeStart: number = instrument.operators[i].amplitude;
					let amplitudeEnd: number = instrument.operators[i].amplitude;
					if (synth.isModActive(ModSetting.mstFMSlider1 + i, false, channel, instrumentIdx)) {
						amplitudeStart *= synth.getModValue(ModSetting.mstFMSlider1 + i, false, channel, instrumentIdx, false) / 15.0;
						amplitudeEnd *= synth.getModValue(ModSetting.mstFMSlider1 + i, false, channel, instrumentIdx, true) / 15.0;
					}

					const amplitudeCurveStart: number = Synth.operatorAmplitudeCurve(amplitudeStart);
					const amplitudeCurveEnd: number = Synth.operatorAmplitudeCurve(amplitudeEnd);
					const amplitudeMultStart: number = amplitudeCurveStart * Config.operatorFrequencies[instrument.operators[i].frequency].amplitudeSign;
					const amplitudeMultEnd: number = amplitudeCurveEnd * Config.operatorFrequencies[instrument.operators[i].frequency].amplitudeSign;
					let volumeStart: number = amplitudeMultStart;
					let volumeEnd: number = amplitudeMultEnd;

					// Check for mod-related volume delta
					if (synth.isModActive(ModSetting.mstInsVolume, false, channel, instrumentIdx)) {
						// Linear falloff below 0, normal volume formula above 0. Seems to work best for scaling since the normal volume mult formula has a big gap from -25 to -24.
						const startVal: number = synth.getModValue(ModSetting.mstInsVolume, false, channel, instrumentIdx, false);
						const endVal: number = synth.getModValue(ModSetting.mstInsVolume, false, channel, instrumentIdx, true)
						volumeStart *= ((startVal <= 0) ? ((startVal + Config.volumeRange / 2) / (Config.volumeRange / 2)) : this.instrumentVolumeToVolumeMult(startVal));
						volumeEnd *= ((endVal <= 0) ? ((endVal + Config.volumeRange / 2) / (Config.volumeRange / 2)) : this.instrumentVolumeToVolumeMult(endVal));
					}

					// Check for SONG mod-related volume delta
					if (synth.isModActive(ModSetting.mstSongVolume, true)) {
						volumeStart *= (synth.getModValue(ModSetting.mstSongVolume, true, undefined, undefined, false)) / 100.0;
						volumeEnd *= (synth.getModValue(ModSetting.mstSongVolume, true, undefined, undefined, true)) / 100.0;
					}

					if (i < carrierCount) {
						// carrier
						const endPitch: number = basePitch + (pitch + intervalEnd + detuneEnd) * intervalScale + interval;
						const pitchVolumeStart: number = Math.pow(2.0, -(startPitch - volumeReferencePitch) / pitchDamping);
						const pitchVolumeEnd: number = Math.pow(2.0, -(endPitch - volumeReferencePitch) / pitchDamping);
						volumeStart *= pitchVolumeStart;
						volumeEnd *= pitchVolumeEnd;

						totalCarrierVolumeStart += amplitudeCurveStart;
						totalCarrierVolumeEnd += amplitudeCurveEnd;
					} else {
						// modulator
						volumeStart *= Config.sineWaveLength * 1.5;
						volumeEnd *= Config.sineWaveLength * 1.5;

						sineVolumeBoostStart *= 1.0 - Math.min(1.0, amplitudeStart / 15);
						sineVolumeBoostEnd *= 1.0 - Math.min(1.0, amplitudeEnd / 15);
					}
					const operatorEnvelope: Envelope = Config.envelopes[instrument.operators[i].envelope];

					volumeStart *= Synth.computeEnvelope(operatorEnvelope, secondsPerPart * decayTimeStart, beatsPerPart * partTimeStart, customVolumeStart);
					volumeEnd *= Synth.computeEnvelope(operatorEnvelope, secondsPerPart * decayTimeEnd, beatsPerPart * partTimeEnd, customVolumeEnd);

					tone.volumeStarts[i] = volumeStart;
					tone.volumeDeltas[i] = (volumeEnd - volumeStart) / runLength;
				}

				let useFeedbackAmplitudeStart: number = instrument.feedbackAmplitude;
				let useFeedbackAmplitudeEnd: number = instrument.feedbackAmplitude;
				if (synth.isModActive(ModSetting.mstFMFeedback, false, channel, instrumentIdx)) {
					useFeedbackAmplitudeStart *= synth.getModValue(ModSetting.mstFMFeedback, false, channel, instrumentIdx, false) / 15.0;
					useFeedbackAmplitudeEnd *= synth.getModValue(ModSetting.mstFMFeedback, false, channel, instrumentIdx, true) / 15.0;
				}

				const feedbackAmplitudeStart: number = Config.sineWaveLength * 0.3 * useFeedbackAmplitudeStart / 15.0;
				const feedbackAmplitudeEnd: number = Config.sineWaveLength * 0.3 * useFeedbackAmplitudeEnd / 15.0;
				const feedbackEnvelope: Envelope = Config.envelopes[instrument.feedbackEnvelope];
				let feedbackStart: number = feedbackAmplitudeStart * Synth.computeEnvelope(feedbackEnvelope, secondsPerPart * decayTimeStart, beatsPerPart * partTimeStart, customVolumeStart);
				let feedbackEnd: number = feedbackAmplitudeEnd * Synth.computeEnvelope(feedbackEnvelope, secondsPerPart * decayTimeEnd, beatsPerPart * partTimeEnd, customVolumeEnd);
				tone.feedbackMult = feedbackStart;
				tone.feedbackDelta = (feedbackEnd - tone.feedbackMult) / runLength;

				const volumeMult: number = baseVolume * instrumentVolumeMult;
				tone.volumeStart = filterVolumeStart * volumeMult * transitionVolumeStart * chordVolumeStart;
				const volumeEnd: number = filterVolumeEnd * volumeMult * transitionVolumeEnd * chordVolumeEnd;
				tone.volumeDelta = (volumeEnd - tone.volumeStart) / runLength;

				sineVolumeBoostStart *= (Math.pow(2.0, (2.0 - 1.4 * feedbackAmplitudeStart / 15.0)) - 1.0) / 3.0;
				sineVolumeBoostEnd *= (Math.pow(2.0, (2.0 - 1.4 * feedbackAmplitudeEnd / 15.0)) - 1.0) / 3.0;
				sineVolumeBoostStart *= 1.0 - Math.min(1.0, Math.max(0.0, totalCarrierVolumeStart - 1) / 2.0);
				sineVolumeBoostEnd *= 1.0 - Math.min(1.0, Math.max(0.0, totalCarrierVolumeEnd - 1) / 2.0);
				tone.volumeStart *= 1.0 + sineVolumeBoostStart * 3.0;
				tone.volumeDelta *= 1.0 + (sineVolumeBoostStart + sineVolumeBoostEnd) * 1.5; // Volume boosts are averaged such that delta brings you to next target start boost.
			} else if (instrument.type == InstrumentType.mod) {
				// Modulator value is used for data, so don't actually compute audio nonsense for it.
				tone.volumeStart = transitionVolumeStart;
				let volumeEnd: number = transitionVolumeEnd;

				tone.volumeStart *= customVolumeStart;
				volumeEnd *= customVolumeEnd;

				tone.volumeDelta = (volumeEnd - tone.volumeStart) / runLength;

			} else {
				let detuneStart: number = instrument.detune / 25;
				let detuneEnd: number = instrument.detune / 25;
				if (synth.isModActive(ModSetting.mstDetune, false, channel, instrumentIdx)) {
					detuneStart = synth.getModValue(ModSetting.mstDetune, false, channel, instrumentIdx, false) / 25;
					detuneEnd = synth.getModValue(ModSetting.mstDetune, false, channel, instrumentIdx, true) / 25;
				}

				let pitch: number = tone.pitches[0];

				if (tone.pitchCount > 1) {
					const arpeggio: number = Math.floor((synth.tick + synth.part * Config.ticksPerPart) / Config.rhythms[song.rhythm].ticksPerArpeggio);
					if (chord.harmonizes) {
						const arpeggioPattern: ReadonlyArray<number> = Config.rhythms[song.rhythm].arpeggioPatterns[tone.pitchCount - 2];
						const intervalOffset: number = tone.pitches[1 + arpeggioPattern[arpeggio % arpeggioPattern.length]] - tone.pitches[0];
						tone.intervalMult = Math.pow(2.0, intervalOffset / 12.0);
						tone.intervalVolumeMult = Math.pow(2.0, -intervalOffset / pitchDamping);
					} else {
						const arpeggioPattern: ReadonlyArray<number> = Config.rhythms[song.rhythm].arpeggioPatterns[tone.pitchCount - 1];
						pitch = tone.pitches[arpeggioPattern[arpeggio % arpeggioPattern.length]];
					}
				}

				const startPitch: number = basePitch + (pitch + intervalStart + detuneStart) * intervalScale;
				const endPitch: number = basePitch + (pitch + intervalEnd + detuneEnd) * intervalScale;
				const startFreq: number = Instrument.frequencyFromPitch(startPitch);
				const pitchVolumeStart: number = Math.pow(2.0, -(startPitch - volumeReferencePitch) / pitchDamping);
				const pitchVolumeEnd: number = Math.pow(2.0, -(endPitch - volumeReferencePitch) / pitchDamping);
				let settingsVolumeMultStart: number = baseVolume * filterVolumeStart;
				let settingsVolumeMultEnd: number = baseVolume * filterVolumeEnd;
				if (instrument.type == InstrumentType.noise) {
					settingsVolumeMultStart *= Config.chipNoises[instrument.chipNoise].volume;
					settingsVolumeMultEnd *= Config.chipNoises[instrument.chipNoise].volume;
				}
				if (instrument.type == InstrumentType.chip || instrument.type == InstrumentType.customChipWave) {
					settingsVolumeMultStart *= Config.chipWaves[instrument.chipWave].volume;
					settingsVolumeMultEnd *= Config.chipWaves[instrument.chipWave].volume;
				}
				if (instrument.type == InstrumentType.chip || instrument.type == InstrumentType.harmonics || instrument.type == InstrumentType.customChipWave) {
					settingsVolumeMultStart *= Config.intervals[instrument.interval].volume;
					settingsVolumeMultEnd *= Config.intervals[instrument.interval].volume;
				}
				if (instrument.type == InstrumentType.pwm) {

					// Check for PWM mods to this instrument
					let pulseWidthModStart: number = instrument.pulseWidth / (Config.pulseWidthRange * 2);
					let pulseWidthModEnd: number = instrument.pulseWidth / (Config.pulseWidthRange * 2);
					if (synth.isModActive(ModSetting.mstPulseWidth, false, channel, instrumentIdx)) {
						pulseWidthModStart = (synth.getModValue(ModSetting.mstPulseWidth, false, channel, instrumentIdx, false)) / (Config.pulseWidthRange * 2);
						pulseWidthModEnd = (synth.getModValue(ModSetting.mstPulseWidth, false, channel, instrumentIdx, true)) / (Config.pulseWidthRange * 2);
					}

					const pulseEnvelope: Envelope = Config.envelopes[instrument.pulseEnvelope];
					const pulseWidthStart: number = pulseWidthModStart * Synth.computeEnvelope(pulseEnvelope, secondsPerPart * decayTimeStart, beatsPerPart * partTimeStart, customVolumeStart);
					const pulseWidthEnd: number = pulseWidthModEnd * Synth.computeEnvelope(pulseEnvelope, secondsPerPart * decayTimeEnd, beatsPerPart * partTimeEnd, customVolumeEnd);

					tone.pulseWidth = pulseWidthStart;
					tone.pulseWidthDelta = (pulseWidthEnd - pulseWidthStart) / runLength;
				}

				tone.phaseDeltas[0] = startFreq * sampleTime;

				tone.volumeStart = transitionVolumeStart * chordVolumeStart * pitchVolumeStart * settingsVolumeMultStart * instrumentVolumeMult;
				let volumeEnd: number = transitionVolumeEnd * chordVolumeEnd * pitchVolumeEnd * settingsVolumeMultEnd * instrumentVolumeMult;

				if (filterEnvelope.type != EnvelopeType.custom && (instrument.type != InstrumentType.pwm || Config.envelopes[instrument.pulseEnvelope].type != EnvelopeType.custom)) {
					tone.volumeStart *= customVolumeStart;
					volumeEnd *= customVolumeEnd;
				}

				// Check for mod-related volume delta
				if (synth.isModActive(ModSetting.mstInsVolume, false, channel, instrumentIdx)) {
					// Linear falloff below 0, normal volume formula above 0. Seems to work best for scaling since the normal volume mult formula has a big gap from -25 to -24.
					const startVal: number = synth.getModValue(ModSetting.mstInsVolume, false, channel, instrumentIdx, false);
					const endVal: number = synth.getModValue(ModSetting.mstInsVolume, false, channel, instrumentIdx, true)
					tone.volumeStart *= ((startVal <= 0) ? ((startVal + Config.volumeRange / 2) / (Config.volumeRange / 2)) : this.instrumentVolumeToVolumeMult(startVal));
					volumeEnd *= ((endVal <= 0) ? ((endVal + Config.volumeRange / 2) / (Config.volumeRange / 2)) : this.instrumentVolumeToVolumeMult(endVal));
				}
				// Check for SONG mod-related volume delta
				if (synth.isModActive(ModSetting.mstSongVolume, true)) {
					tone.volumeStart *= (synth.getModValue(ModSetting.mstSongVolume, true, undefined, undefined, false)) / 100.0;
					volumeEnd *= (synth.getModValue(ModSetting.mstSongVolume, true, undefined, undefined, true)) / 100.0;
				}

				tone.volumeDelta = (volumeEnd - tone.volumeStart) / runLength;
			}

			tone.phaseDeltaScale = Math.pow(2.0, ((intervalEnd - intervalStart) * intervalScale / 12.0) / runLength);
		}

		public static getLFOAmplitude(instrument: Instrument, secondsIntoBar: number): number {
			let effect: number = 0.0;
			for (const vibratoPeriodSeconds of Config.vibratos[instrument.vibrato].periodsSeconds) {
				effect += Math.sin(Math.PI * 2.0 * secondsIntoBar / vibratoPeriodSeconds);
			}
			return effect;
		}

		private static readonly fmSynthFunctionCache: Dictionary<Function> = {};

		private static getInstrumentSynthFunction(instrument: Instrument): Function {
			if (instrument.type == InstrumentType.fm) {
				const fingerprint: string = instrument.algorithm + "_" + instrument.feedbackType;
				if (Synth.fmSynthFunctionCache[fingerprint] == undefined) {
					const synthSource: string[] = [];

					for (const line of Synth.fmSourceTemplate) {
						if (line.indexOf("// CARRIER OUTPUTS") != -1) {
							const outputs: string[] = [];
							for (let j: number = 0; j < Config.algorithms[instrument.algorithm].carrierCount; j++) {
								outputs.push("operator" + j + "Scaled");
							}
							synthSource.push(line.replace("/*operator#Scaled*/", outputs.join(" + ")));
						} else if (line.indexOf("// INSERT OPERATOR COMPUTATION HERE") != -1) {
							for (let j: number = Config.operatorCount - 1; j >= 0; j--) {
								for (const operatorLine of Synth.operatorSourceTemplate) {
									if (operatorLine.indexOf("/* + operator@Scaled*/") != -1) {
										let modulators = "";
										for (const modulatorNumber of Config.algorithms[instrument.algorithm].modulatedBy[j]) {
											modulators += " + operator" + (modulatorNumber - 1) + "Scaled";
										}

										const feedbackIndices: ReadonlyArray<number> = Config.feedbacks[instrument.feedbackType].indices[j];
										if (feedbackIndices.length > 0) {
											modulators += " + feedbackMult * (";
											const feedbacks: string[] = [];
											for (const modulatorNumber of feedbackIndices) {
												feedbacks.push("operator" + (modulatorNumber - 1) + "Output");
											}
											modulators += feedbacks.join(" + ") + ")";
										}
										synthSource.push(operatorLine.replace(/\#/g, j + "").replace("/* + operator@Scaled*/", modulators));
									} else {
										synthSource.push(operatorLine.replace(/\#/g, j + ""));
									}
								}
							}
						} else if (line.indexOf("#") != -1) {
							for (let j = 0; j < Config.operatorCount; j++) {
								synthSource.push(line.replace(/\#/g, j + ""));
							}
						} else {
							synthSource.push(line);
						}
					}

					//console.log(synthSource.join("\n"));

					Synth.fmSynthFunctionCache[fingerprint] = new Function("synth", "data", "stereoBufferIndex", "stereoBufferLength", "runLength", "tone", "instrument", synthSource.join("\n"));
				}
				return Synth.fmSynthFunctionCache[fingerprint];
			} else if (instrument.type == InstrumentType.chip) {
				return Synth.chipSynth;
			} else if (instrument.type == InstrumentType.customChipWave) {
				return Synth.chipSynth;
			} else if (instrument.type == InstrumentType.harmonics) {
				return Synth.harmonicsSynth;
			} else if (instrument.type == InstrumentType.pwm) {
				return Synth.pulseWidthSynth;
			} else if (instrument.type == InstrumentType.noise) {
				return Synth.noiseSynth;
			} else if (instrument.type == InstrumentType.spectrum) {
				return Synth.spectrumSynth;
			} else if (instrument.type == InstrumentType.drumset) {
				return Synth.drumsetSynth;
			} else if (instrument.type == InstrumentType.mod) {
				return Synth.modSynth;
			} else {
				throw new Error("Unrecognized instrument type: " + instrument.type);
			}
		}

		private static chipSynth(synth: Synth, data: Float32Array, stereoBufferIndex: number, stereoBufferLength: number, runLength: number, tone: Tone, instrument: Instrument): void {
			var wave: Float64Array;
			var volumeScale: number;

			const isCustomWave: boolean = (instrument.type == InstrumentType.customChipWave);

			if (!isCustomWave) {
				wave = Config.chipWaves[instrument.chipWave].samples;
				volumeScale = 1.0;
			}
			else {
				wave = instrument.customChipWaveIntegral;
				// Integrals for custom chip wave can get rather big. This "zero point" can be config'ed later.
				volumeScale = 0.1;
			}

			const waveLength: number = +wave.length - 1; // The first sample is duplicated at the end, don't double-count it.

			const intervalA: number = +Math.pow(2.0, (Config.intervals[instrument.interval].offset + Config.intervals[instrument.interval].spread) / 12.0);
			const intervalB: number = Math.pow(2.0, (Config.intervals[instrument.interval].offset - Config.intervals[instrument.interval].spread) / 12.0) * tone.intervalMult;
			const intervalSign: number = tone.intervalVolumeMult * Config.intervals[instrument.interval].sign;
			if (instrument.interval == 0 && !instrument.getChord().customInterval) tone.phases[1] = tone.phases[0];
			const deltaRatio: number = intervalB / intervalA;
			let phaseDeltaA: number = tone.phaseDeltas[0] * intervalA * waveLength;
			let phaseDeltaB: number = phaseDeltaA * deltaRatio;
			const phaseDeltaScale: number = +tone.phaseDeltaScale;
			let volume: number = +tone.volumeStart;
			const volumeDelta: number = +tone.volumeDelta;
			let phaseA: number = (tone.phases[0] % 1) * waveLength;
			let phaseB: number = (tone.phases[1] % 1) * waveLength;

			const isFirstOrder: boolean = tone.isFirstOrder;
			let filter1: number = +tone.filter;
			let filter2: number = isFirstOrder ? 1.0 : filter1;
			const filterScale1: number = +tone.filterScale;
			const filterScale2: number = isFirstOrder ? 1.0 : filterScale1;
			let filterResonance: number = tone.filterResonanceStart;
			let filterResonanceDelta: number = tone.filterResonanceDelta;
			let filterSample0: number = +tone.filterSample0;
			let filterSample1: number = +tone.filterSample1;

			const phaseAInt: number = phaseA | 0;
			const phaseBInt: number = phaseB | 0;
			const indexA: number = phaseAInt % waveLength;
			const indexB: number = phaseBInt % waveLength;
			const phaseRatioA: number = phaseA - phaseAInt;
			const phaseRatioB: number = phaseB - phaseBInt;
			let prevWaveIntegralA: number = wave[indexA];
			let prevWaveIntegralB: number = wave[indexB];
			prevWaveIntegralA += (wave[indexA + 1] - prevWaveIntegralA) * phaseRatioA;
			prevWaveIntegralB += (wave[indexB + 1] - prevWaveIntegralB) * phaseRatioB;

			const stopIndex: number = stereoBufferIndex + runLength;
			stereoBufferIndex += tone.stereoOffset;

			let stereoVolumeL: number = tone.stereoVolumeLStart;
			let stereoVolumeLDelta: number = tone.stereoVolumeLDelta;
			let stereoVolumeR: number = tone.stereoVolumeRStart;
			let stereoVolumeRDelta: number = tone.stereoVolumeRDelta;
			let stereoDelay: number = tone.stereoDelayStart;
			let stereoDelayDelta: number = tone.stereoDelayDelta;
			let delays: number[];

			//console.log("S: " + stereoBufferIndex + " P: " + stopIndex);

			while (stereoBufferIndex < stopIndex) {

				phaseA += phaseDeltaA;
				phaseB += phaseDeltaB;

				const phaseAInt: number = phaseA | 0;
				const phaseBInt: number = phaseB | 0;
				const indexA: number = phaseAInt % waveLength;
				const indexB: number = phaseBInt % waveLength;
				let nextWaveIntegralA: number = wave[indexA];
				let nextWaveIntegralB: number = wave[indexB];
				const phaseRatioA: number = phaseA - phaseAInt;
				const phaseRatioB: number = phaseB - phaseBInt;
				nextWaveIntegralA += (wave[indexA + 1] - nextWaveIntegralA) * phaseRatioA;
				nextWaveIntegralB += (wave[indexB + 1] - nextWaveIntegralB) * phaseRatioB;
				let waveA: number = (nextWaveIntegralA - prevWaveIntegralA) / phaseDeltaA;
				let waveB: number = (nextWaveIntegralB - prevWaveIntegralB) / phaseDeltaB;
				prevWaveIntegralA = nextWaveIntegralA;
				prevWaveIntegralB = nextWaveIntegralB;

				const combinedWave: number = (waveA + waveB * intervalSign);

				const feedback: number = filterResonance + filterResonance / (1.0 - filter1);
				filterSample0 += filter1 * (combinedWave - filterSample0 + feedback * (filterSample0 - filterSample1));
				filterSample1 += filter2 * (filterSample0 - filterSample1);

				filter1 *= filterScale1;
				filter2 *= filterScale2;
				phaseDeltaA *= phaseDeltaScale;
				phaseDeltaB *= phaseDeltaScale;
				filterResonance += filterResonanceDelta;

				const output: number = filterSample1 * volume * volumeScale;
				volume += volumeDelta;

				//const absStereoDelay: number = Math.abs(stereoDelay);
				//const fracStereoDelay: number = absStereoDelay % 1;
				//const floorStereoDelay: number = absStereoDelay | 0;

				//delays = stereoDelay < 0 ? [0, 0, floorStereoDelay * 2, fracStereoDelay] : [floorStereoDelay * 2, fracStereoDelay, 0, 0];

				// Optimized ver: can remove the above three declarations, but muddier conceptually. Still has that conditional, too...
				delays = stereoDelay < 0 ? [0, 0, ((-stereoDelay) | 0) * 2, (-stereoDelay) % 1] : [(stereoDelay | 0) * 2, stereoDelay % 1, 0, 0];

				data[(stereoBufferIndex + delays[0]) % stereoBufferLength] += output * stereoVolumeL * (1 - delays[1]);
				data[(stereoBufferIndex + delays[0] + 2) % stereoBufferLength] += output * stereoVolumeL * delays[1];
				data[(stereoBufferIndex + delays[2] + 1) % stereoBufferLength] += output * stereoVolumeR * (1 - delays[3]);
				data[(stereoBufferIndex + delays[2] + 3) % stereoBufferLength] += output * stereoVolumeR * delays[3];

				stereoVolumeL += stereoVolumeLDelta;
				stereoVolumeR += stereoVolumeRDelta;
				stereoDelay += stereoDelayDelta;

				stereoBufferIndex += 2;
			}

			//debugString += "," + data.subarray(stereoBufferIndex - runLength, stereoBufferIndex).toString();
			//console.log(stereoBufferIndex);

			tone.phases[0] = phaseA / waveLength;
			tone.phases[1] = phaseB / waveLength;

			const epsilon: number = (1.0e-24);
			if (-epsilon < filterSample0 && filterSample0 < epsilon) filterSample0 = 0.0;
			if (-epsilon < filterSample1 && filterSample1 < epsilon) filterSample1 = 0.0;
			tone.filterSample0 = filterSample0;
			tone.filterSample1 = filterSample1;

		}


		private static harmonicsSynth(synth: Synth, data: Float32Array, stereoBufferIndex: number, stereoBufferLength: number, runLength: number, tone: Tone, instrument: Instrument): void {
			const wave: Float32Array = instrument.harmonicsWave.getCustomWave();
			const waveLength: number = +wave.length - 1; // The first sample is duplicated at the end, don't double-count it.

			const intervalA: number = +Math.pow(2.0, (Config.intervals[instrument.interval].offset + Config.intervals[instrument.interval].spread) / 12.0);
			const intervalB: number = Math.pow(2.0, (Config.intervals[instrument.interval].offset - Config.intervals[instrument.interval].spread) / 12.0) * tone.intervalMult;
			const intervalSign: number = tone.intervalVolumeMult * Config.intervals[instrument.interval].sign;
			if (instrument.interval == 0 && !instrument.getChord().customInterval) tone.phases[1] = tone.phases[0];
			const deltaRatio: number = intervalB / intervalA;
			let phaseDeltaA: number = tone.phaseDeltas[0] * intervalA * waveLength;
			let phaseDeltaB: number = phaseDeltaA * deltaRatio;
			const phaseDeltaScale: number = +tone.phaseDeltaScale;
			let volume: number = +tone.volumeStart;
			const volumeDelta: number = +tone.volumeDelta;
			let phaseA: number = (tone.phases[0] % 1) * waveLength;
			let phaseB: number = (tone.phases[1] % 1) * waveLength;

			const isFirstOrder: boolean = tone.isFirstOrder;
			let filter1: number = +tone.filter;
			let filter2: number = isFirstOrder ? 1.0 : filter1;
			const filterScale1: number = +tone.filterScale;
			const filterScale2: number = isFirstOrder ? 1.0 : filterScale1;
			let filterResonance: number = tone.filterResonanceStart;
			let filterResonanceDelta: number = tone.filterResonanceDelta;
			let filterSample0: number = +tone.filterSample0;
			let filterSample1: number = +tone.filterSample1;

			const phaseAInt: number = phaseA | 0;
			const phaseBInt: number = phaseB | 0;
			const indexA: number = phaseAInt % waveLength;
			const indexB: number = phaseBInt % waveLength;
			const phaseRatioA: number = phaseA - phaseAInt;
			const phaseRatioB: number = phaseB - phaseBInt;
			let prevWaveIntegralA: number = wave[indexA];
			let prevWaveIntegralB: number = wave[indexB];
			prevWaveIntegralA += (wave[indexA + 1] - prevWaveIntegralA) * phaseRatioA;
			prevWaveIntegralB += (wave[indexB + 1] - prevWaveIntegralB) * phaseRatioB;

			const stopIndex: number = stereoBufferIndex + runLength;
			stereoBufferIndex += tone.stereoOffset;

			let stereoVolumeL: number = tone.stereoVolumeLStart;
			let stereoVolumeLDelta: number = tone.stereoVolumeLDelta;
			let stereoVolumeR: number = tone.stereoVolumeRStart;
			let stereoVolumeRDelta: number = tone.stereoVolumeRDelta;
			let stereoDelay: number = tone.stereoDelayStart;
			let stereoDelayDelta: number = tone.stereoDelayDelta;
			let delays: number[];
			while (stereoBufferIndex < stopIndex) {

				phaseA += phaseDeltaA;
				phaseB += phaseDeltaB;

				const phaseAInt: number = phaseA | 0;
				const phaseBInt: number = phaseB | 0;
				const indexA: number = phaseAInt % waveLength;
				const indexB: number = phaseBInt % waveLength;
				let nextWaveIntegralA: number = wave[indexA];
				let nextWaveIntegralB: number = wave[indexB];
				const phaseRatioA: number = phaseA - phaseAInt;
				const phaseRatioB: number = phaseB - phaseBInt;
				nextWaveIntegralA += (wave[indexA + 1] - nextWaveIntegralA) * phaseRatioA;
				nextWaveIntegralB += (wave[indexB + 1] - nextWaveIntegralB) * phaseRatioB;
				let waveA: number = (nextWaveIntegralA - prevWaveIntegralA) / phaseDeltaA;
				let waveB: number = (nextWaveIntegralB - prevWaveIntegralB) / phaseDeltaB;

				prevWaveIntegralA = nextWaveIntegralA;
				prevWaveIntegralB = nextWaveIntegralB;

				const combinedWave: number = (waveA + waveB * intervalSign);

				const feedback: number = filterResonance + filterResonance / (1.0 - filter1);
				filterSample0 += filter1 * (combinedWave - filterSample0 + feedback * (filterSample0 - filterSample1));
				filterSample1 += filter2 * (filterSample0 - filterSample1);

				filter1 *= filterScale1;
				filter2 *= filterScale2;
				phaseDeltaA *= phaseDeltaScale;
				phaseDeltaB *= phaseDeltaScale;
				filterResonance += filterResonanceDelta;

				const output: number = filterSample1 * volume;
				volume += volumeDelta;

				//const absStereoDelay: number = Math.abs(stereoDelay);
				//const fracStereoDelay: number = absStereoDelay % 1;
				//const floorStereoDelay: number = absStereoDelay | 0;

				//delays = stereoDelay < 0 ? [0, 0, floorStereoDelay * 2, fracStereoDelay] : [floorStereoDelay * 2, fracStereoDelay, 0, 0];

				// Optimized ver: can remove the above three declarations, but muddier conceptually. Still has that conditional, too...
				delays = stereoDelay < 0 ? [0, 0, ((-stereoDelay) | 0) * 2, (-stereoDelay) % 1] : [(stereoDelay | 0) * 2, stereoDelay % 1, 0, 0];

				data[(stereoBufferIndex + delays[0]) % stereoBufferLength] += output * stereoVolumeL * (1 - delays[1]);
				data[(stereoBufferIndex + delays[0] + 2) % stereoBufferLength] += output * stereoVolumeL * delays[1];
				data[(stereoBufferIndex + delays[2] + 1) % stereoBufferLength] += output * stereoVolumeR * (1 - delays[3]);
				data[(stereoBufferIndex + delays[2] + 3) % stereoBufferLength] += output * stereoVolumeR * delays[3];

				stereoVolumeL += stereoVolumeLDelta;
				stereoVolumeR += stereoVolumeRDelta;
				stereoDelay += stereoDelayDelta;

				stereoBufferIndex += 2;
			}

			tone.phases[0] = phaseA / waveLength;
			tone.phases[1] = phaseB / waveLength;

			const epsilon: number = (1.0e-24);
			if (-epsilon < filterSample0 && filterSample0 < epsilon) filterSample0 = 0.0;
			if (-epsilon < filterSample1 && filterSample1 < epsilon) filterSample1 = 0.0;
			tone.filterSample0 = filterSample0;
			tone.filterSample1 = filterSample1;
		}

		private static pulseWidthSynth(synth: Synth, data: Float32Array, stereoBufferIndex: number, stereoBufferLength: number, runLength: number, tone: Tone, instrument: Instrument): void {
			let phaseDelta: number = tone.phaseDeltas[0];
			const phaseDeltaScale: number = +tone.phaseDeltaScale;
			let volume: number = +tone.volumeStart;
			const volumeDelta: number = +tone.volumeDelta;
			let phase: number = (tone.phases[0] % 1);

			let pulseWidth: number = tone.pulseWidth;
			const pulseWidthDelta: number = tone.pulseWidthDelta;

			const isFirstOrder: boolean = tone.isFirstOrder;
			let filter1: number = +tone.filter;
			let filter2: number = isFirstOrder ? 1.0 : filter1;
			const filterScale1: number = +tone.filterScale;
			const filterScale2: number = isFirstOrder ? 1.0 : filterScale1;
			let filterResonance: number = tone.filterResonanceStart;
			let filterResonanceDelta: number = tone.filterResonanceDelta;
			let filterSample0: number = +tone.filterSample0;
			let filterSample1: number = +tone.filterSample1;

			const stopIndex: number = stereoBufferIndex + runLength;
			stereoBufferIndex += tone.stereoOffset;

			let stereoVolumeL: number = tone.stereoVolumeLStart;
			let stereoVolumeLDelta: number = tone.stereoVolumeLDelta;
			let stereoVolumeR: number = tone.stereoVolumeRStart;
			let stereoVolumeRDelta: number = tone.stereoVolumeRDelta;
			let stereoDelay: number = tone.stereoDelayStart;
			let stereoDelayDelta: number = tone.stereoDelayDelta;
			let delays: number[];

			while (stereoBufferIndex < stopIndex) {

				const sawPhaseA: number = phase % 1;
				const sawPhaseB: number = (phase + pulseWidth) % 1;

				let pulseWave: number = sawPhaseB - sawPhaseA;

				// This a PolyBLEP, which smooths out discontinuities at any frequency to reduce aliasing. 
				if (sawPhaseA < phaseDelta) {
					var t = sawPhaseA / phaseDelta;
					pulseWave += (t + t - t * t - 1) * 0.5;
				} else if (sawPhaseA > 1.0 - phaseDelta) {
					var t = (sawPhaseA - 1.0) / phaseDelta;
					pulseWave += (t + t + t * t + 1) * 0.5;
				}
				if (sawPhaseB < phaseDelta) {
					var t = sawPhaseB / phaseDelta;
					pulseWave -= (t + t - t * t - 1) * 0.5;
				} else if (sawPhaseB > 1.0 - phaseDelta) {
					var t = (sawPhaseB - 1.0) / phaseDelta;
					pulseWave -= (t + t + t * t + 1) * 0.5;
				}

				const feedback: number = filterResonance + filterResonance / (1.0 - filter1);
				filterSample0 += filter1 * (pulseWave - filterSample0 + feedback * (filterSample0 - filterSample1));
				filterSample1 += filter2 * (filterSample0 - filterSample1);

				filter1 *= filterScale1;
				filter2 *= filterScale2;

				phase += phaseDelta;
				phaseDelta *= phaseDeltaScale;
				pulseWidth += pulseWidthDelta;
				filterResonance += filterResonanceDelta;

				const output: number = filterSample1 * volume;
				volume += volumeDelta;

				//const absStereoDelay: number = Math.abs(stereoDelay);
				//const fracStereoDelay: number = absStereoDelay % 1;
				//const floorStereoDelay: number = absStereoDelay | 0;

				//delays = stereoDelay < 0 ? [0, 0, floorStereoDelay * 2, fracStereoDelay] : [floorStereoDelay * 2, fracStereoDelay, 0, 0];

				// Optimized ver: can remove the above three declarations, but muddier conceptually. Still has that conditional, too...
				delays = stereoDelay < 0 ? [0, 0, ((-stereoDelay) | 0) * 2, (-stereoDelay) % 1] : [(stereoDelay | 0) * 2, stereoDelay % 1, 0, 0];

				data[(stereoBufferIndex + delays[0]) % stereoBufferLength] += output * stereoVolumeL * (1 - delays[1]);
				data[(stereoBufferIndex + delays[0] + 2) % stereoBufferLength] += output * stereoVolumeL * delays[1];
				data[(stereoBufferIndex + delays[2] + 1) % stereoBufferLength] += output * stereoVolumeR * (1 - delays[3]);
				data[(stereoBufferIndex + delays[2] + 3) % stereoBufferLength] += output * stereoVolumeR * delays[3];

				stereoVolumeL += stereoVolumeLDelta;
				stereoVolumeR += stereoVolumeRDelta;
				stereoDelay += stereoDelayDelta;

				stereoBufferIndex += 2;
			}

			tone.phases[0] = phase;

			const epsilon: number = (1.0e-24);
			if (- epsilon < filterSample0 && filterSample0 < epsilon) filterSample0 = 0.0;
			if (-epsilon < filterSample1 && filterSample1 < epsilon) filterSample1 = 0.0;
			tone.filterSample0 = filterSample0;
			tone.filterSample1 = filterSample1;
		}

		private static fmSourceTemplate: string[] = (`
			const sineWave = beepbox.Config.sineWave;
			
			let phaseDeltaScale = +tone.phaseDeltaScale;
			// I'm adding 1000 to the phase to ensure that it's never negative even when modulated by other waves because negative numbers don't work with the modulus operator very well.
			let operator#Phase       = +((tone.phases[#] % 1) + 1000) * beepbox.Config.sineWaveLength;
			let operator#PhaseDelta  = +tone.phaseDeltas[#];
			let operator#OutputMult  = +tone.volumeStarts[#];
			const operator#OutputDelta = +tone.volumeDeltas[#];
			let operator#Output      = +tone.feedbackOutputs[#];
			let feedbackMult         = +tone.feedbackMult;
			const feedbackDelta        = +tone.feedbackDelta;
			let volume = +tone.volumeStart;
			const volumeDelta = +tone.volumeDelta;
			
			const isFirstOrder = tone.isFirstOrder;
			let filter1 = +tone.filter;
			let filter2 = isFirstOrder ? 1.0 : filter1;
			const filterScale1 = +tone.filterScale;
			const filterScale2 = isFirstOrder ? 1.0 : filterScale1;
			let filterResonance = tone.filterResonanceStart;
			let filterResonanceDelta = tone.filterResonanceDelta;
			let filterSample0 = +tone.filterSample0;
			let filterSample1 = +tone.filterSample1;
			
			const stopIndex = stereoBufferIndex + runLength;
			stereoBufferIndex += tone.stereoOffset;
			let stereoVolumeL = tone.stereoVolumeLStart;
			let stereoVolumeLDelta = tone.stereoVolumeLDelta;
			let stereoVolumeR = tone.stereoVolumeRStart;
			let stereoVolumeRDelta = tone.stereoVolumeRDelta;
			let stereoDelay = tone.stereoDelayStart;
			let stereoDelayDelta = tone.stereoDelayDelta;
			let delays = [];
			while (stereoBufferIndex < stopIndex) {
				// INSERT OPERATOR COMPUTATION HERE
				const fmOutput = (/*operator#Scaled*/); // CARRIER OUTPUTS
				
				const feedback = filterResonance + filterResonance / (1.0 - filter1);
				filterSample0 += filter1 * (fmOutput - filterSample0 + feedback * (filterSample0 - filterSample1));
				filterSample1 += filter2 * (filterSample0 - filterSample1);
				
				feedbackMult += feedbackDelta;
				operator#OutputMult += operator#OutputDelta;
				operator#Phase += operator#PhaseDelta;
				operator#PhaseDelta *= phaseDeltaScale;
				filter1 *= filterScale1;
				filter2 *= filterScale2;
				filterResonance += filterResonanceDelta;
				
				const output = filterSample1 * volume;
				volume += volumeDelta;

				//const absStereoDelay: number = Math.abs(stereoDelay);
				//const fracStereoDelay: number = absStereoDelay % 1;
				//const floorStereoDelay: number = absStereoDelay | 0;

				//delays = stereoDelay < 0 ? [0, 0, floorStereoDelay * 2, fracStereoDelay] : [floorStereoDelay * 2, fracStereoDelay, 0, 0];

				// Optimized ver: can remove the above three declarations, but muddier conceptually. Still has that conditional, too...
				delays = stereoDelay < 0 ? [0, 0, ((-stereoDelay) | 0) * 2, (-stereoDelay) % 1] : [(stereoDelay | 0) * 2, stereoDelay % 1, 0, 0];

				data[(stereoBufferIndex + delays[0]) % stereoBufferLength] += output * stereoVolumeL * (1 - delays[1]);
				data[(stereoBufferIndex + delays[0] + 2) % stereoBufferLength] += output * stereoVolumeL * delays[1];
				data[(stereoBufferIndex + delays[2] + 1) % stereoBufferLength] += output * stereoVolumeR * (1 - delays[3]);
				data[(stereoBufferIndex + delays[2] + 3) % stereoBufferLength] += output * stereoVolumeR * delays[3];

				stereoVolumeL += stereoVolumeLDelta;
				stereoVolumeR += stereoVolumeRDelta;
				stereoDelay += stereoDelayDelta;

				stereoBufferIndex += 2;
			}
			
			tone.phases[#] = operator#Phase / ` + Config.sineWaveLength + `;
			tone.feedbackOutputs[#] = operator#Output;
			
			const epsilon = (1.0e-24);
			if (-epsilon < filterSample0 && filterSample0 < epsilon) filterSample0 = 0.0;
			if (-epsilon < filterSample1 && filterSample1 < epsilon) filterSample1 = 0.0;
			tone.filterSample0 = filterSample0;
			tone.filterSample1 = filterSample1;
		`).split("\n");

		private static operatorSourceTemplate: string[] = (`
				const operator#PhaseMix = operator#Phase/* + operator@Scaled*/;
				const operator#PhaseInt = operator#PhaseMix|0;
				const operator#Index    = operator#PhaseInt & ` + Config.sineWaveMask + `;
				const operator#Sample   = sineWave[operator#Index];
				operator#Output       = operator#Sample + (sineWave[operator#Index + 1] - operator#Sample) * (operator#PhaseMix - operator#PhaseInt);
				const operator#Scaled   = operator#OutputMult * operator#Output;
		`).split("\n");

		private static noiseSynth(synth: Synth, data: Float32Array, stereoBufferIndex: number, stereoBufferLength: number, runLength: number, tone: Tone, instrument: Instrument): void {
			let wave: Float32Array = instrument.getDrumWave();
			let phaseDelta: number = +tone.phaseDeltas[0];
			const phaseDeltaScale: number = +tone.phaseDeltaScale;
			let volume: number = +tone.volumeStart;
			const volumeDelta: number = +tone.volumeDelta;
			let phase: number = (tone.phases[0] % 1) * Config.chipNoiseLength;
			if (tone.phases[0] == 0) {
				// Zero phase means the tone was reset, just give noise a random start phase instead.
				phase = Math.random() * Config.chipNoiseLength;
			}
			let sample: number = +tone.sample;

			const isFirstOrder: boolean = tone.isFirstOrder;
			let filter1: number = +tone.filter;
			let filter2: number = isFirstOrder ? 1.0 : filter1;
			const filterScale1: number = +tone.filterScale;
			const filterScale2: number = isFirstOrder ? 1.0 : filterScale1;
			let filterResonance: number = tone.filterResonanceStart;
			let filterResonanceDelta: number = tone.filterResonanceDelta;
			let filterSample0: number = +tone.filterSample0;
			let filterSample1: number = +tone.filterSample1;

			const pitchRelativefilter: number = Math.min(1.0, tone.phaseDeltas[0] * Config.chipNoises[instrument.chipNoise].pitchFilterMult);

			const stopIndex: number = stereoBufferIndex + runLength;
			stereoBufferIndex += tone.stereoOffset;
			let stereoVolumeL: number = tone.stereoVolumeLStart;
			let stereoVolumeLDelta: number = tone.stereoVolumeLDelta;
			let stereoVolumeR: number = tone.stereoVolumeRStart;
			let stereoVolumeRDelta: number = tone.stereoVolumeRDelta;
			let stereoDelay: number = tone.stereoDelayStart;
			let stereoDelayDelta: number = tone.stereoDelayDelta;
			let delays: number[];
			while (stereoBufferIndex < stopIndex) {
				const waveSample: number = wave[phase & 0x7fff];

				sample += (waveSample - sample) * pitchRelativefilter;

				const feedback: number = filterResonance + filterResonance / (1.0 - filter1);
				filterSample0 += filter1 * (sample - filterSample0 + feedback * (filterSample0 - filterSample1));
				filterSample1 += filter2 * (filterSample0 - filterSample1);

				phase += phaseDelta;
				filter1 *= filterScale1;
				filter2 *= filterScale2;
				phaseDelta *= phaseDeltaScale;
				filterResonance += filterResonanceDelta;

				const output: number = filterSample1 * volume;
				volume += volumeDelta;

				//const absStereoDelay: number = Math.abs(stereoDelay);
				//const fracStereoDelay: number = absStereoDelay % 1;
				//const floorStereoDelay: number = absStereoDelay | 0;

				//delays = stereoDelay < 0 ? [0, 0, floorStereoDelay * 2, fracStereoDelay] : [floorStereoDelay * 2, fracStereoDelay, 0, 0];

				// Optimized ver: can remove the above three declarations, but muddier conceptually. Still has that conditional, too...
				delays = stereoDelay < 0 ? [0, 0, ((-stereoDelay) | 0) * 2, (-stereoDelay) % 1] : [(stereoDelay | 0) * 2, stereoDelay % 1, 0, 0];

				data[(stereoBufferIndex + delays[0]) % stereoBufferLength] += output * stereoVolumeL * (1 - delays[1]);
				data[(stereoBufferIndex + delays[0] + 2) % stereoBufferLength] += output * stereoVolumeL * delays[1];
				data[(stereoBufferIndex + delays[2] + 1) % stereoBufferLength] += output * stereoVolumeR * (1 - delays[3]);
				data[(stereoBufferIndex + delays[2] + 3) % stereoBufferLength] += output * stereoVolumeR * delays[3];

				stereoVolumeL += stereoVolumeLDelta;
				stereoVolumeR += stereoVolumeRDelta;
				stereoDelay += stereoDelayDelta;

				stereoBufferIndex += 2;
			}

			tone.phases[0] = phase / Config.chipNoiseLength;
			tone.sample = sample;

			const epsilon: number = (1.0e-24);
			if (-epsilon < filterSample0 && filterSample0 < epsilon) filterSample0 = 0.0;
			if (-epsilon < filterSample1 && filterSample1 < epsilon) filterSample1 = 0.0;
			tone.filterSample0 = filterSample0;
			tone.filterSample1 = filterSample1;
		}

		private static spectrumSynth(synth: Synth, data: Float32Array, stereoBufferIndex: number, stereoBufferLength: number, runLength: number, tone: Tone, instrument: Instrument): void {
			let wave: Float32Array = instrument.getDrumWave();
			let phaseDelta: number = tone.phaseDeltas[0] * (1 << 7);
			const phaseDeltaScale: number = +tone.phaseDeltaScale;
			let volume: number = +tone.volumeStart;
			const volumeDelta: number = +tone.volumeDelta;
			let sample: number = +tone.sample;

			const isFirstOrder: boolean = tone.isFirstOrder;
			let filter1: number = +tone.filter;
			let filter2: number = isFirstOrder ? 1.0 : filter1;
			const filterScale1: number = +tone.filterScale;
			const filterScale2: number = isFirstOrder ? 1.0 : filterScale1;
			let filterResonance: number = tone.filterResonanceStart;
			let filterResonanceDelta: number = tone.filterResonanceDelta;
			let filterSample0: number = +tone.filterSample0;
			let filterSample1: number = +tone.filterSample1;

			let phase: number = (tone.phases[0] % 1) * Config.chipNoiseLength;
			// Zero phase means the tone was reset, just give noise a random start phase instead.
			if (tone.phases[0] == 0) phase = Synth.findRandomZeroCrossing(wave) + phaseDelta;

			const pitchRelativefilter: number = Math.min(1.0, phaseDelta);

			const stopIndex: number = stereoBufferIndex + runLength;
			stereoBufferIndex += tone.stereoOffset;

			let stereoVolumeL: number = tone.stereoVolumeLStart;
			let stereoVolumeLDelta: number = tone.stereoVolumeLDelta;
			let stereoVolumeR: number = tone.stereoVolumeRStart;
			let stereoVolumeRDelta: number = tone.stereoVolumeRDelta;
			let stereoDelay: number = tone.stereoDelayStart;
			let stereoDelayDelta: number = tone.stereoDelayDelta;
			let delays: number[];

			while (stereoBufferIndex < stopIndex) {
				const phaseInt: number = phase | 0;
				const index: number = phaseInt & 0x7fff;
				let waveSample: number = wave[index];
				const phaseRatio: number = phase - phaseInt;
				waveSample += (wave[index + 1] - waveSample) * phaseRatio;

				sample += (waveSample - sample) * pitchRelativefilter;

				const feedback: number = filterResonance + filterResonance / (1.0 - filter1);
				filterSample0 += filter1 * (sample - filterSample0 + feedback * (filterSample0 - filterSample1));
				filterSample1 += filter2 * (filterSample0 - filterSample1);

				phase += phaseDelta;
				filter1 *= filterScale1;
				filter2 *= filterScale2;
				phaseDelta *= phaseDeltaScale;
				filterResonance += filterResonanceDelta;

				const output: number = filterSample1 * volume;
				volume += volumeDelta;

				//const absStereoDelay: number = Math.abs(stereoDelay);
				//const fracStereoDelay: number = absStereoDelay % 1;
				//const floorStereoDelay: number = absStereoDelay | 0;

				//delays = stereoDelay < 0 ? [0, 0, floorStereoDelay * 2, fracStereoDelay] : [floorStereoDelay * 2, fracStereoDelay, 0, 0];

				// Optimized ver: can remove the above three declarations, but muddier conceptually. Still has that conditional, too...
				delays = stereoDelay < 0 ? [0, 0, ((-stereoDelay) | 0) * 2, (-stereoDelay) % 1] : [(stereoDelay | 0) * 2, stereoDelay % 1, 0, 0];

				data[(stereoBufferIndex + delays[0]) % stereoBufferLength] += output * stereoVolumeL * (1 - delays[1]);
				data[(stereoBufferIndex + delays[0] + 2) % stereoBufferLength] += output * stereoVolumeL * delays[1];
				data[(stereoBufferIndex + delays[2] + 1) % stereoBufferLength] += output * stereoVolumeR * (1 - delays[3]);
				data[(stereoBufferIndex + delays[2] + 3) % stereoBufferLength] += output * stereoVolumeR * delays[3];

				stereoVolumeL += stereoVolumeLDelta;
				stereoVolumeR += stereoVolumeRDelta;
				stereoDelay += stereoDelayDelta;

				stereoBufferIndex += 2;
			}

			tone.phases[0] = phase / Config.chipNoiseLength;
			tone.sample = sample;

			const epsilon: number = (1.0e-24);
			if (- epsilon < filterSample0 && filterSample0 < epsilon) filterSample0 = 0.0;
			if (-epsilon < filterSample1 && filterSample1 < epsilon) filterSample1 = 0.0;
			tone.filterSample0 = filterSample0;
			tone.filterSample1 = filterSample1;
		}

		private static drumsetSynth(synth: Synth, data: Float32Array, stereoBufferIndex: number, stereoBufferLength: number, runLength: number, tone: Tone, instrument: Instrument): void {
			let wave: Float32Array = instrument.getDrumsetWave(tone.drumsetPitch);
			let phaseDelta: number = tone.phaseDeltas[0] / Instrument.drumsetIndexReferenceDelta(tone.drumsetPitch);;
			const phaseDeltaScale: number = +tone.phaseDeltaScale;
			let volume: number = +tone.volumeStart;
			const volumeDelta: number = +tone.volumeDelta;
			let sample: number = +tone.sample;

			const isFirstOrder: boolean = tone.isFirstOrder;
			let filter1: number = +tone.filter;
			let filter2: number = isFirstOrder ? 1.0 : filter1;
			const filterScale1: number = +tone.filterScale;
			const filterScale2: number = isFirstOrder ? 1.0 : filterScale1;
			let filterResonance: number = tone.filterResonanceStart;
			let filterResonanceDelta: number = tone.filterResonanceDelta;
			let filterSample0: number = +tone.filterSample0;
			let filterSample1: number = +tone.filterSample1;

			let phase: number = (tone.phases[0] % 1) * Config.chipNoiseLength;
			// Zero phase means the tone was reset, just give noise a random start phase instead.
			if (tone.phases[0] == 0) phase = Synth.findRandomZeroCrossing(wave) + phaseDelta;

			const stopIndex: number = stereoBufferIndex + runLength;
			stereoBufferIndex += tone.stereoOffset;
			let stereoVolumeL: number = tone.stereoVolumeLStart;
			let stereoVolumeLDelta: number = tone.stereoVolumeLDelta;
			let stereoVolumeR: number = tone.stereoVolumeRStart;
			let stereoVolumeRDelta: number = tone.stereoVolumeRDelta;
			let stereoDelay: number = tone.stereoDelayStart;
			let stereoDelayDelta: number = tone.stereoDelayDelta;
			let delays: number[];
			while (stereoBufferIndex < stopIndex) {
				const phaseInt: number = phase | 0;
				const index: number = phaseInt & 0x7fff;
				sample = wave[index];
				const phaseRatio: number = phase - phaseInt;
				sample += (wave[index + 1] - sample) * phaseRatio;

				const feedback: number = filterResonance + filterResonance / (1.0 - filter1);
				filterSample0 += filter1 * (sample - filterSample0 + feedback * (filterSample0 - filterSample1));
				filterSample1 += filter2 * (filterSample0 - filterSample1);

				phase += phaseDelta;
				filter1 *= filterScale1;
				filter2 *= filterScale2;
				phaseDelta *= phaseDeltaScale;
				filterResonance += filterResonanceDelta;

				const output: number = filterSample1 * volume;
				volume += volumeDelta;

				//const absStereoDelay: number = Math.abs(stereoDelay);
				//const fracStereoDelay: number = absStereoDelay % 1;
				//const floorStereoDelay: number = absStereoDelay | 0;

				//delays = stereoDelay < 0 ? [0, 0, floorStereoDelay * 2, fracStereoDelay] : [floorStereoDelay * 2, fracStereoDelay, 0, 0];

				// Optimized ver: can remove the above three declarations, but muddier conceptually. Still has that conditional, too...
				delays = stereoDelay < 0 ? [0, 0, ((-stereoDelay) | 0) * 2, (-stereoDelay) % 1] : [(stereoDelay | 0) * 2, stereoDelay % 1, 0, 0];

				data[(stereoBufferIndex + delays[0]) % stereoBufferLength] += output * stereoVolumeL * (1 - delays[1]);
				data[(stereoBufferIndex + delays[0] + 2) % stereoBufferLength] += output * stereoVolumeL * delays[1];
				data[(stereoBufferIndex + delays[2] + 1) % stereoBufferLength] += output * stereoVolumeR * (1 - delays[3]);
				data[(stereoBufferIndex + delays[2] + 3) % stereoBufferLength] += output * stereoVolumeR * delays[3];

				stereoVolumeL += stereoVolumeLDelta;
				stereoVolumeR += stereoVolumeRDelta;
				stereoDelay += stereoDelayDelta;

				stereoBufferIndex += 2;
			}
			tone.phases[0] = phase / Config.chipNoiseLength;
			tone.sample = sample;

			const epsilon: number = (1.0e-24);
			if (- epsilon < filterSample0 && filterSample0 < epsilon) filterSample0 = 0.0;
			if (-epsilon < filterSample1 && filterSample1 < epsilon) filterSample1 = 0.0;
			tone.filterSample0 = filterSample0;
			tone.filterSample1 = filterSample1;
		}

		private static modSynth(synth: Synth, data: Float32Array, stereoBufferIndex: number, stereoBufferLength: number, runLength: number, tone: Tone, instrument: Instrument): void {
			// Note: present modulator value is tone.volumeStart.

			if (!synth.song) return;

			let mod: number = Config.modCount - 1 - tone.pitches[0];
			let setting: ModSetting = instrument.modSettings[mod];

			synth.setModValue(tone.customVolumeStart, tone.customVolumeEnd, mod, instrument, setting);

			// Check for mod value at 1.0 is a bit obtuse. How about just any value?
			if (setting == ModSetting.mstNextBar) {
				synth.skipBar();
			}
		}

		private static findRandomZeroCrossing(wave: Float32Array): number {
			let phase: number = Math.random() * Config.chipNoiseLength;

			// Spectrum and drumset waves sounds best when they start at a zero crossing,
			// otherwise they pop. Try to find a zero crossing.
			let indexPrev: number = phase & 0x7fff;
			let wavePrev: number = wave[indexPrev];
			const stride: number = 16;
			for (let attemptsRemaining: number = 128; attemptsRemaining > 0; attemptsRemaining--) {
				const indexNext: number = (indexPrev + stride) & 0x7fff;
				const waveNext: number = wave[indexNext];
				if (wavePrev * waveNext <= 0.0) {
					// Found a zero crossing! Now let's narrow it down to two adjacent sample indices.
					for (let i: number = 0; i < 16; i++) {
						const innerIndexNext: number = (indexPrev + 1) & 0x7fff;
						const innerWaveNext: number = wave[innerIndexNext];
						if (wavePrev * innerWaveNext <= 0.0) {
							// Found the zero crossing again! Now let's find the exact intersection.
							const slope: number = innerWaveNext - wavePrev;
							phase = indexPrev;
							if (Math.abs(slope) > 0.00000001) {
								phase += -wavePrev / slope;
							}
							phase = Math.max(0, phase) % Config.chipNoiseLength;
							break;
						} else {
							indexPrev = innerIndexNext;
							wavePrev = innerWaveNext;
						}
					}
					break;
				} else {
					indexPrev = indexNext;
					wavePrev = waveNext;
				}
			}

			return phase;
		}

		public static instrumentVolumeToVolumeMult(instrumentVolume: number): number {
			return (instrumentVolume == -Config.volumeRange / 2.0) ? 0.0 : Math.pow(2, Config.volumeLogScale * instrumentVolume);
		}
		public static volumeMultToInstrumentVolume(volumeMult: number): number {
			return (volumeMult <= 0.0) ? -Config.volumeRange / 2 : Math.min(Config.volumeRange, (Math.log(volumeMult) / Math.LN2) / Config.volumeLogScale);
		}
		public static expressionToVolumeMult(expression: number): number {
			return Math.pow(Math.max(0.0, expression) / 6.0, 1.5);
		}
		public static volumeMultToExpression(volumeMult: number): number {
			return Math.pow(Math.max(0.0, volumeMult), 1 / 1.5) * 6.0;
		}

		private getSamplesPerTick(): number {
			if (this.song == null) return 0;
			let beatsPerMinute: number = this.song.getBeatsPerMinute();
			if (this.isModActive(ModSetting.mstTempo, true)) {
				beatsPerMinute = this.getModValue(ModSetting.mstTempo, true);
			}
			return this.getSamplesPerTickSpecificBPM(beatsPerMinute);
		}

		private getSamplesPerTickSpecificBPM(beatsPerMinute: number): number {
			const beatsPerSecond: number = beatsPerMinute / 60.0;
			const partsPerSecond: number = beatsPerSecond * Config.partsPerBeat;
			const tickPerSecond: number = partsPerSecond * Config.ticksPerPart;
			return Math.floor(this.samplesPerSecond / tickPerSecond);
		}
	}
}<|MERGE_RESOLUTION|>--- conflicted
+++ resolved
@@ -13,8 +13,6 @@
 	// For performance debugging:
 	//let samplesAccumulated: number = 0;
 	//let samplePerformance: number = 0;
-
-	//let debugString: string = "";
 
 	const enum CharCode {
 		SPACE = 32,
@@ -213,15 +211,11 @@
 	class BitFieldWriter {
 		private _index: number = 0;
 		private _bits: number[] = [];
-<<<<<<< HEAD
-
-=======
 		
 		public clear() {
 			this._index = 0;
 		}
 		
->>>>>>> 51ae8708
 		public write(bitCount: number, value: number): void {
 			bitCount--;
 			while (bitCount >= 0) {
@@ -271,13 +265,9 @@
 		}
 
 		public encodeBase64(buffer: number[]): number[] {
-<<<<<<< HEAD
-			for (let i: number = 0; i < this._bits.length; i += 6) {
-				const value: number = (this._bits[i] << 5) | (this._bits[i + 1] << 4) | (this._bits[i + 2] << 3) | (this._bits[i + 3] << 2) | (this._bits[i + 4] << 1) | this._bits[i + 5];
-=======
+
 			for (let i: number = 0; i < this._index; i += 6) {
 				const value: number = (this._bits[i] << 5) | (this._bits[i+1] << 4) | (this._bits[i+2] << 3) | (this._bits[i+3] << 2) | (this._bits[i+4] << 1) | this._bits[i+5];
->>>>>>> 51ae8708
 				buffer.push(base64IntToCharCode[value]);
 			}
 			return buffer;
@@ -1677,15 +1667,9 @@
 								if (isModChannel) bits.write(1, 0); // positive offset, only needed for mod channels
 								bits.writePartDuration(note.start - curPart);
 							}
-<<<<<<< HEAD
-
-							const shapeBits: BitFieldWriter = new BitFieldWriter();
-
-=======
 							
 							shapeBits.clear();
 							
->>>>>>> 51ae8708
 							// 0: 1 pitch, 10: 2 pitches, 110: 3 pitches, 111: 4 pitches
 							for (let i: number = 1; i < note.pitches.length; i++) shapeBits.write(1, 1);
 							if (note.pitches.length < 4) shapeBits.write(1, 0);
