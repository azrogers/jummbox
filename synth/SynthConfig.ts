--- conflicted
+++ resolved
@@ -20,11 +20,7 @@
 SOFTWARE.
 */
 
-<<<<<<< HEAD
-namespace beepbox {
-=======
 //namespace beepbox {
->>>>>>> 6580610d
 	export interface Dictionary<T> {
 		[K: string]: T;
 	}
@@ -434,7 +430,6 @@
 		wave.push(0);
 		return new Float64Array(wave);
 	}
-<<<<<<< HEAD
 
 	function centerAndNormalizeWave(wave: Array<number>): Float64Array {
 		let sum: number = 0.0;
@@ -460,16 +455,12 @@
 	}
 
 
-	export function getDrumWave(index: number): Float32Array {
-=======
-	
 	// The function arguments will be defined in FFT.ts, but I want
 	// SynthConfig.ts to be at the top of the compiled JS so I won't directly
 	// depend on FFT here. synth.ts will take care of importing FFT.ts.
 	//function inverseRealFourierTransform(array: {length: number, [index: number]: number}, fullArrayLength: number): void;
 	//function scaleElementsByFactor(array: {length: number, [index: number]: number}, factor: number): void;
 	export function getDrumWave(index: number, inverseRealFourierTransform: Function | null = null, scaleElementsByFactor: Function | null = null): Float32Array {
->>>>>>> 6580610d
 		let wave: Float32Array | null = Config.chipNoises[index].samples;
 		if (wave == null) {
 			wave = new Float32Array(Config.chipNoiseLength + 1);
@@ -517,9 +508,8 @@
 				// "hollow" drums, designed in frequency space and then converted via FFT:
 				drawNoiseSpectrum(wave, 10, 11, 1, 1, 0);
 				drawNoiseSpectrum(wave, 11, 14, .6578, .6578, 0);
-<<<<<<< HEAD
-				inverseRealFourierTransform(wave, Config.chipNoiseLength);
-				scaleElementsByFactor(wave, 1.0 / Math.sqrt(Config.chipNoiseLength));
+				inverseRealFourierTransform!(wave, Config.chipNoiseLength);
+				scaleElementsByFactor!(wave, 1.0 / Math.sqrt(Config.chipNoiseLength));
 			} else if (index == 5) {
 				// "Shine" drums from modbox!
 				var drumBuffer = 1;
@@ -535,8 +525,8 @@
 				// "Deep" drums from modbox!
 				drawNoiseSpectrum(wave, 1, 10, 1, 1, 0);
 				drawNoiseSpectrum(wave, 20, 14, -2, -2, 0);
-				inverseRealFourierTransform(wave, Config.chipNoiseLength);
-				scaleElementsByFactor(wave, 1.0 / Math.sqrt(Config.chipNoiseLength));
+				inverseRealFourierTransform!(wave, Config.chipNoiseLength);
+				scaleElementsByFactor!(wave, 1.0 / Math.sqrt(Config.chipNoiseLength));
 			} else if (index == 7) {
 				// "Cutter" drums from modbox!
 				var drumBuffer = 1;
@@ -559,10 +549,6 @@
 					}
 					drumBuffer = newBuffer;
 				}
-=======
-				inverseRealFourierTransform!(wave, Config.chipNoiseLength);
-				scaleElementsByFactor!(wave, 1.0 / Math.sqrt(Config.chipNoiseLength));
->>>>>>> 6580610d
 			} else {
 				throw new Error("Unrecognized drum index: " + index);
 			}
